# What's New in NVDA

## 2025.1

### Important notes

### New Features

* When editing in Microsoft PowerPoint text boxes, you can now move per sentence with `alt+upArrow`/`alt+downArrow`. (#17015, @LeonarddeR)
* In Mozilla Firefox, NVDA will report the highlighted text when a URL containing a text fragment is visited. (#16910, @jcsteh)

### Changes

* The Report link destination, Character formatting information, and Speak selection dialogs, now include "Close" and "Copy" buttons for user convenience. (#17018, @XLTechie)
* The exit dialog now allows you to restart NVDA with add-ons disabled and debug logging enabled simultaneously. (#11538, @CyrilleB79)r

### Bug Fixes

* Native support for the Dot Pad tactile graphics device from Dot Inc as a multiline braille display. (#17007)
* Improvements when editing in Microsoft PowerPoint:
  * Caret reporting no longer breaks when text contains wide characters, such as emoji. (#17006 , @LeonarddeR)
  * Character location reporting is now accurate (e.g. when pressing `NVDA+Delete`. (#9941, @LeonarddeR)

### Changes for Developers

Please refer to [the developer guide](https://www.nvaccess.org/files/nvda/documentation/developerGuide.html#API) for information on NVDA's API deprecation and removal process.

* Note: this is an Add-on API compatibility breaking release.
Add-ons will need to be re-tested and have their manifest updated.
* Updated Comtypes to 1.4.6. (#17061, @LeonarddeR)
* `ui.browseableMessage` may now be called with options to present a button for copying to clipboard, and/or a button for closing the window. (#17018, @XLTechie)

#### API Breaking Changes

These are breaking API changes.
Please open a GitHub issue if your add-on has an issue with updating to the new API.

#### Deprecations

* The `braille.filter_displaySize` extension point is deprecated.
Please use `braille.filter_displayDimensions` instead. (#17011)

## 2024.4

This release includes a number of improvements in Microsoft Office, braille, and document formatting.

In Word or Excel, it is now possible to double-press the comment gesture to read the comment or note in a browsable dialog.
You can now use the review cursor selection command to select text in PowerPoint.
NVDA also no longer brailles garbage characters when showing row or column header text in tables in Word when using the object model.

NVDA can now be configured to report font attributes in speech and braille separately.

A new setting has been added to configure the timeout to perform a multiple press gesture, such as the report time/date command.

You can now configure how NVDA shows text formatting in braille, and set NVDA to show the start of paragraphs in braille.
NVDA can now speak the character at the cursor when performing a braille cursor routing action.
Cursor routing reliability has been improved, and support for routing keys in PowerPoint has been added.
All lines of cells will now be used when using a multi-line braille display via HID braille.
NVDA is no longer unstable after restarting NVDA during an automatic Braille Bluetooth scan.

eSpeak NG has been updated, adding support for the Faroese and Xextan languages.

There have also been a number of fixes, including to mouse tracking in Firefox, and the on-demand speech mode.

### New Features

* New braille features:
  * It is now possible to change the way NVDA displays certain text formatting attributes in braille.
    The available options are:
    * Liblouis (default): Uses formatting markers defined in the selected braille table.
    * Tags: Uses start and end tags to denote where certain font attributes begin and end. (#16864)
  * When the "Read by paragraph" option is enabled, NVDA can now be configured to indicate the start of paragraphs in braille. (#16895, @nvdaes)
  * When performing a braille cursor routing action, NVDA can now automatically speak the character at the cursor. (#8072, @LeonarddeR)
    * This option is disabled by default.
      You can enable "Speak character when routing cursor in text" in NVDA's braille settings.
* The comment command in Microsoft Word and notes command in Microsoft Excel can now be pressed twice to show the comment or note in a browsable message. (#16800, #16878, @Cary-Rowen)
* NVDA can now be configured to report font attributes in speech and braille separately. (#16755)
* The timeout to perform a multiple keypress is now configurable; this may be especially useful for people with dexterity impairment. (#11929, @CyrilleB79)
<<<<<<< HEAD
* When performing a braille cursor routing action, NVDA can now automatically speak the character at the cursor. (#8072, @LeonarddeR)
  * This option is disabled by default. You can enable "Speak character when routing cursor in text" in NVDA's braille settings.
* Added an action in the Add-on Store to cancel the install of add-ons. (#15578, @hwf1324)
=======
>>>>>>> cee553df

### Changes

* The `-c`/`--config-path` and `--disable-addons` command line options are now respected when launching an update from within NVDA. (#16937)
* eSpeak NG has been updated to 1.52-dev commit `961454ff`. (#16775)
  * Added new languages Faroese and Xextan.
* When using a multi-line braille display via the standard HID braille driver, all lines of cells will be used. (#16993, @alexmoon)

### Bug Fixes

* Braille fixes:
  * It is now possible to use braille display routing keys to move the text cursor in Microsoft PowerPoint. (#9101)
  * When accessing Microsoft Word without UI Automation, NVDA no longer outputs garbage characters in table headers defined with the set row and column header commands. (#7212)
  * The Seika Notetaker driver now correctly generates braille input for space, backspace and dots with space/backspace gestures. (#16642, @school510587)
  * Cursor routing is now much more reliable when a line contains one or more Unicode variation selectors or decomposed characters. (#10960, @mltony, @LeonarddeR)
  * NVDA no longer throws an error when panning the braille display forward in some empty edit controls. (#12885)
  * NVDA is no longer unstable after restarting NVDA during an automatic Braille Bluetooth scan. (#16933)
* It is now possible to use the review cursor selection commands to select text in Microsoft PowerPoint. (#17004)
* In on-demand speech mode, NVDA does not talk any more when a message is opened in Outlook, when a new page is loaded in a browser, or when displaying a new slide in a PowerPoint slideshow. (#16825, @CyrilleB79)
* In Mozilla Firefox, moving the mouse over text before or after a link now reliably reports the text. (#15990, @jcsteh)
* NVDA no longer occasionally fails to open browsable messages (such as pressing `NVDA+f` twice). (#16806, @LeonarddeR)
* Updating NVDA while add-on updates are pending no longer results in the add-on being removed. (#16837)
* It is now possible to interact with Data validation dropdown lists in Microsoft Excel 365. (#15138)
* NVDA is no longer as sluggish when arrowing up and down through large files in VS Code. (#17039)
* NVDA no longer becomes unresponsive after holding down an arrow key for a long time while in browse mode, particularly in Microsoft Word and Microsoft Outlook. (#16812)

### Changes for Developers

Please refer to [the developer guide](https://www.nvaccess.org/files/nvda/documentation/developerGuide.html#API) for information on NVDA's API deprecation and removal process.

* Component updates:
  * Updated py2exe to 0.13.0.2 (#16907, @dpy013)
  * Updated setuptools to 72.0 (#16907, @dpy013)
  * Updated Ruff to 0.5.6. (#16868, @LeonarddeR)
  * Updated nh3 to 0.2.18 (#17020, @dpy013)
* Added a `.editorconfig` file to NVDA's repository in order for several IDEs to pick up basic NVDA code style rules by default. (#16795, @LeonarddeR)
* Added support for custom speech symbol dictionaries. (#16739, #16823, @LeonarddeR)
  * Dictionaries can be provided in locale specific folders in an add-on package, e.g. `locale\en`.
  * Dictionary metadata can be added to an optional `symbolDictionaries` section in the add-on manifest.
  * Please consult the [Custom speech symbol dictionaries section in the developer guide](https://www.nvaccess.org/files/nvda/documentation/developerGuide.html#AddonSymbolDictionaries) for more details.
* It is now possible to redirect objects retrieved from on-screen coordinates, by using the `NVDAObject.objectFromPointRedirect` method. (#16788, @Emil-18)
* Running SCons with the parameter `--all-cores` will automatically pick the maximum number of available CPU cores. (#16943, #16868, @LeonarddeR)
* Developer info now includes information on app architecture (such as AMD64) for the navigator object. (#16488, @josephsl)

#### Deprecations

* The `bool` configuration key `[documentFormatting][reportFontAttributes]` is deprecated for removal in 2025.1, instead use `[fontAttributeReporting]`. (#16748)
  * The new key has an `int` value matching an `OutputMode` `enum` with options for speech, braille, speech and braille and off.
  * API consumers can use the `bool` value as previously, or check the `OutputMode` if handling speech or braille specifically.
  * These keys are currently synchronized until 2025.1.
* `NVDAObjects.UIA.InaccurateTextChangeEventEmittingEditableText` is deprecated with no replacement. (#16817, @LeonarddeR)

## 2024.3.1

This is a patch release to fix a bug with the automatic add-on update notification.

### Bug Fixes

* When automatically checking for add-on updates, NVDA no longer freezes on poor connections. (#17036)

## 2024.3

The Add-on Store will now notify you if any add-on updates are available on NVDA startup.

There are now options to apply Unicode normalization to speech and braille output.
This can be useful when reading characters that are unknown to a particular speech synthesizer or braille table and which have a compatible alternative, like the bold and italic characters commonly used on social media.
It also allows reading of equations in the Microsoft Word equation editor.

Help Tech Activator Pro braille displays are now supported.

Unassigned commands have been added to scroll the mouse wheel vertically and horizontally.

There are several bug fixes, particularly for the Windows 11 Emoji Panel and Clipboard history.
For web browsers, there are fixes for reporting error messages, figures, captions, table labels and checkbox/radio button menu items.

LibLouis has been updated, adding new Braille tables for Cyrillic Serbian, Yiddish, several ancient languages, Turkish, and the International Phonetic Alphabet.
eSpeak has been updated, adding support for the Karakalpak language.
Unicode CLDR has also been updated.

### New Features

* New key commands:
  * Added unassigned commands for vertical and horizontal scrolling of the mouse wheel, to enhance navigation on web pages and apps with dynamic content, such as Dism++. (#16462, @Cary-Rowen)
* Added support for Unicode Normalization to speech and braille output. (#11570, #16466 @LeonarddeR).
  * This can be useful when reading characters that are unknown to a particular speech synthesizer or braille table and which have a compatible alternative, like the bold and italic characters commonly used on social media.
  * It also allows reading of equations in the Microsoft Word equation editor. (#4631)
  * You can enable this functionality for both speech and braille in their respective settings categories in the NVDA Settings dialog.
* By default, after NVDA startup, you will be notified if any add-on updates are available. (#15035)
  * This can be disabled in the "Add-on Store" category of settings.
  * NVDA checks daily for add-on updates.
  * Only updates within the same channel will be checked (e.g. installed beta add-ons will only notify for updates in the beta channel).
* Added support for the Help Tech Activator Pro displays. (#16668)

### Changes

* Component updates:
  * eSpeak NG has been updated to 1.52-dev commit `54ee11a79`. (#16495)
    * Added new language Karakalpak.
  * Updated Unicode CLDR to version 45.0. (#16507, @OzancanKaratas)
  * Updated fast_diff_match_patch (used to detect changes in terminals and other dynamic content) to version 2.1.0. (#16508, @codeofdusk)
  * Updated LibLouis braille translator to [3.30.0](https://github.com/liblouis/liblouis/releases/tag/v3.30.0). (#16652, @codeofdusk)
    * New braille tables:
      * Cyrillic Serbian.
      * Yiddish.
      * Several ancient languages: Biblical Hebrew, Akkadian, Syriac, Ugaritic and transliterated Cuneiform text.
      * Turkish grade 2. (#16735)
      * International Phonetic Alphabet. (#16773)
  * Updated NSIS to 3.10 (#16674, @dpy013)
  * Updated markdown to 3.6 (#16725, @dpy013)
  * Updated nh3 to 0.2.17 (#16725, @dpy013)
* The fallback braille input table is now equal to the fallback output table, which is Unified English Braille Code grade 1. (#9863, @JulienCochuyt, @LeonarddeR)
* NVDA will now report figures with no accessible children, but with a label or description. (#14514)
* When reading by line in browse mode, "caption" is no longer reported on each line of a long figure or table caption. (#14874)
* In the Python console, the last unexecuted command will no longer be lost when moving in the input history. (#16653, @CyrilleB79)
* A unique anonymous ID is now sent as part of optional NVDA usage statistics gathering. (#16266)
* By default, a new folder will be created when making a portable copy.
A warning message will inform you if you try writing to a non-empty directory. (#16686)

### Bug Fixes

* Windows 11 fixes:
  * NVDA will no longer appear to get stuck when closing the clipboard history and emoji panel. (#16346, #16347, @josephsl)
  * NVDA will announce visible candidates again when opening the IME interface. (#14023, @josephsl)
  * NVDA will no longer announce "clipboard history" twice when navigating through the emoji panel menu items. (#16532, @josephsl)
  * NVDA will no longer cut off speech and braille when reviewing kaomojis and symbols in the emoji panel. (#16533, @josephsl)
* Web browser fixes:
  * Error messages referenced with `aria-errormessage` are now reported in Google Chrome and Mozilla Firefox. (#8318)
  * If present, NVDA will now use `aria-labelledby` to provide accessible names for tables in Mozilla Firefox. (#5183)
  * NVDA will correctly announce radio and checkbox menu items when first entering sub-menus in Google Chrome and Mozilla Firefox. (#14550)
  * NVDA's browse mode find functionality is now more accurate when the page contains emojis. (#16317, @LeonarddeR)
  * In Mozilla Firefox, NVDA now correctly reports the current character, word and line when the cursor is at the insertion point at the end of a line. (#3156, @jcsteh)
  * No longer cause Google Chrome to crash when closing a document or exiting Chrome. (#16893)
* NVDA will announce correctly the autocomplete suggestions in Eclipse and other Eclipse-based environments on Windows 11. (#16416, @thgcode)
* Improved reliability of automatic text readout, particularly in terminal applications. (#15850, #16027, @Danstiv)
* It is once again possible to reset the configuration to factory defaults reliably. (#16755, @Emil-18)
* NVDA will correctly announce selection changes when editing a cell's text in Microsoft Excel. (#15843)
* In applications using Java Access Bridge, NVDA will now correctly read the last blank line of a text instead of repeating the previous line. (#9376, @dmitrii-drobotov)
* In LibreOffice Writer (version 24.8 and newer), when toggling text formatting (bold, italic, underline, subscript/superscript, alignment) using the corresponding keyboard shortcut, NVDA announces the new formatting attribute (e.g. "Bold on", "Bold off"). (#4248, @michaelweghorn)
* When navigating with the cursor keys in text boxes in applications which use UI Automation, NVDA no longer sometimes reports the wrong character, word, etc. (#16711, @jcsteh)
* When pasting into the Windows 10/11 Calculator, NVDA now correctly reports the full number pasted. (#16573, @TristanBurchett)
* Speech is no longer silent after disconnecting from and reconnecting to a Remote Desktop session. (#16722, @jcsteh)
* Support added for text review commands for an object's name in Visual Studio Code. (#16248, @Cary-Rowen)
* Playing NVDA sounds no longer fails on a mono audio device. (#16770, @jcsteh)
* NVDA will report addresses when arrowing through To/CC/BCC fields in outlook.com / Modern Outlook. (#16856)
* NVDA now handles add-on installation failures more gracefully. (#16704)

### Changes for Developers

* NVDA now uses Ruff instead of flake8 for linting. (#14817)
* Fixed NVDA's build system to work properly when using Visual Studio 2022 version 17.10 and above. (#16480, @LeonarddeR)
* A fixed width font is now used in Log Viewer and in the NVDA Python Console so that the cursor remains in the same column during vertical navigation.
It is especially useful to read the error location markers in tracebacks. (#16321, @CyrilleB79)
* Support for custom braille tables has been added. (#3304, #16208, @JulienCochuyt, @LeonarddeR)
  * Tables can be provided in the `brailleTables` folder in an add-on package.
  * Table metadata can be added to an optional `brailleTables` section in the add-on manifest or to a `.ini` file with the same format found in the brailleTables subdirectory of the scratchpad directory.
  * Please consult the [braille translation tables section in the developer guide](https://www.nvaccess.org/files/nvda/documentation/developerGuide.html#BrailleTables) for more details.
* When a `gainFocus` event is queued with an object that has a valid `focusRedirect` property, the object pointed to by the `focusRedirect` property is now held by `eventHandler.lastQueuedFocusObject`, rather than the originally queued object. (#15843)
* NVDA will log its executable architecture (x86) at startup. (#16432, @josephsl)
* `wx.CallAfter`, which is wrapped in `monkeyPatches/wxMonkeyPatches.py`, now includes proper `functools.wraps` indication. (#16520, @XLTechie)
* There is a new module for scheduling tasks `utils.schedule`, using the pip module `schedule`. (#16636)
  * You can use `scheduleThread.scheduleDailyJobAtStartUp` to automatically schedule a job that happens after NVDA starts, and every 24 hours after that.
  Jobs are scheduled with a delay to avoid conflicts.
  * `scheduleThread.scheduleDailyJob` and `scheduleJob` can be used to schedule jobs at custom times, where a `JobClashError` will be raised on a known job scheduling clash.
* It is now possible to create app modules for apps hosting Edge WebView2 (msedgewebview2.exe) controls. (#16705, @josephsl)

## 2024.2

There is a new feature called sound split.
This allows splitting NVDA sounds into one channel (e.g. left) while sounds from all other applications are directed to the other channel (e.g. right).

There are new commands for modifying the synth settings ring, allowing users to jump to the first or last setting, and to increase or decrease the current setting in larger steps.
There are also new quick navigation commands, allowing users to bind gestures to quickly jump between: paragraph, vertically aligned paragraph, same style text, different style text, menu item, toggle button, progress bar, figure, and math formula.

There are many new braille features and bug fixes.
A new braille mode called "display speech output" has been added.
When active, the braille display shows exactly what NVDA speaks.
Support was also added for the BrailleEdgeS2 and BrailleEdgeS3 displays.
LibLouis was updated, adding new detailed (with capital letters indicated) Belarusian and Ukrainian Braille tables, a Lao table, and a Spanish table for reading Greek texts.

eSpeak was updated, adding new language Tigrinya.

There are many minor bug fixes for applications, such as Thunderbird, Adobe Reader, web browsers, Nudi and Geekbench.

### New Features

* New key commands:
  * New Quick Navigation command `p` for jumping to next/previous text paragraph in browse mode. (#15998, @mltony)
  * New unassigned Quick Navigation commands, which can be used to jump to the next/previous:
    * figure (#10826)
    * vertically aligned paragraph (#15999, @mltony)
    * menu item (#16001, @mltony)
    * toggle button (#16001, @mltony)
    * progress bar (#16001, @mltony)
    * math formula (#16001, @mltony)
    * same style text (#16000, @mltony)
    * different style text (#16000, @mltony)
  * Added commands to jump first, last, forward and backward through the synth settings ring. (#13768, #16095, @rmcpantoja)
    * Setting the first/last setting in the synth settings ring has no assigned gesture. (#13768)
    * Decrease and increase the current setting of the synth settings ring in a larger step (#13768):
      * Desktop: `NVDA+control+pageUp` and `NVDA+control+pageDown`.
      * Laptop: `NVDA+control+shift+pageUp` and `NVDA+control+shift+pageDown`.
  * Added a new unassigned input gesture to toggle the reporting of figures and captions. (#10826, #14349)
* Braille:
  * Added support for the BrailleEdgeS2 and BrailleEdgeS3 displays. (#16033, #16279, @EdKweon)
  * A new braille mode called "display speech output" has been added. (#15898, @Emil-18)
    * When active, the braille display shows exactly what NVDA speaks.
    * It can be toggled by pressing `NVDA+alt+t`, or from the braille settings dialog.
* Sound split: (#12985, @mltony)
  * Allows splitting NVDA sounds into one channel (e.g. left) while sounds from all other applications are directed to the other channel (e.g. right).
  * Toggled by `NVDA+alt+s`.
* Reporting row and column headers is now supported in contenteditable HTML elements. (#14113)
* Added an option to disable the reporting of figures and captions in Document Formatting settings. (#10826, #14349)
* In Windows 11, NVDA will announce alerts from voice typing and suggested actions including the top suggestion when copying data such as phone numbers to the clipboard (Windows 11 2022 Update and later). (#16009, @josephsl)
* NVDA will keep the audio device awake after speech stops, in order to prevent the start of the next speech being clipped with some audio devices such as Bluetooth headphones. (#14386, @jcsteh, @mltony)
* HP Secure Browser is now supported. (#16377)

### Changes

* Add-on Store:
  * The minimum and the last tested NVDA version for an add-on are now displayed in the "other details" area. (#15776, @Nael-Sayegh)
  * The community reviews action will be available in all tabs of the store. (#16179, @nvdaes)
* Component updates:
  * Updated LibLouis Braille translator to [3.29.0](https://github.com/liblouis/liblouis/releases/tag/v3.29.0). (#16259, @codeofdusk)
    * New detailed (with capital letters indicated) Belarusian and Ukrainian Braille tables.
    * New Spanish table for reading Greek texts.
    * New table for Lao Grade 1. (#16470)
  * eSpeak NG has been updated to 1.52-dev commit `cb62d93fd7`. (#15913)
    * Added new language Tigrinya.
* Changed several gestures for BrailleSense devices to avoid conflicts with characters of the French braille table. (#15306)
  * `alt+leftArrow` is now mapped to `dot2+dot7+space`
  * `alt+rightArrow` is now mapped to `dot5+dot7+space`
  * `alt+upArrow` is now mapped to `dot2+dot3+dot7+space`
  * `alt+downArrow` is now mapped to `dot5+dot6+dot7+space`
* Padding dots commonly used in tables of contents are not reported anymore at low punctuation levels. (#15845, @CyrilleB79)

### Bug Fixes

* Windows 11 fixes:
  * NVDA will once again announce hardware keyboard input suggestions. (#16283, @josephsl)
  * In Version 24H2 (2024 Update and Windows Server 2025), mouse and touch interaction can be used in quick settings. (#16348, @josephsl)
* Add-on Store:
  * When pressing `ctrl+tab`, focus properly moves to the new current tab title. (#14986, @ABuffEr)
  * If cache files are not correct, NVDA no longer will restart. (#16362, @nvdaes)
* Fixes for Chromium-based browsers when used with UIA:
  * Fixed bugs causing NVDA to hang. (#16393, #16394)
  * Backspace key is now working correctly in Gmail sign-in fields. (#16395)
* Backspace now works correctly when using Nudi 6.1 with NVDA's "Handle keys from other applications" setting enabled. (#15822, @jcsteh)
* Fixed a bug where audio coordinates would be played while the application is in sleep mode when "Play audio coordinates when mouse moves" is enabled. (#8059, @hwf1324)
* In Adobe Reader, NVDA no longer ignores alternative text set on formulas in PDFs. (#12715)
* Fixed a bug causing NVDA to fail to read the ribbon and options within Geekbench. (#16251, @mzanm)
* Fixed a rare case when saving the configuration may fail to save all profiles. (#16343, @CyrilleB79)
* In Firefox and Chromium-based browsers, NVDA will correctly enter focus mode when pressing enter when positioned within a presentational list (ul / ol) inside editable content. (#16325)
* Column state change is now correctly reported when selecting columns to display in Thunderbird message list. (#16323)
* The command line switch `-h`/`--help` works properly again. (#16522, @XLTechie)
* NVDA's support for the Poedit translation software version 3.4 or higher correctly functions when translating languages with 1 or more than 2 plural forms (e.g. Chinese, Polish). (#16318)

### Changes for Developers

Please refer to [the developer guide](https://www.nvaccess.org/files/nvda/documentation/developerGuide.html#API) for information on NVDA's API deprecation and removal process.

* Instantiating `winVersion.WinVersion` objects with unknown Windows versions above 10.0.22000 such as 10.0.25398 returns "Windows 11 unknown" instead of "Windows 10 unknown" for release name. (#15992, @josephsl)
* Make the AppVeyor build process easier for NVDA forks, by adding configurable variables in appveyor.yml to disable or modify NV Access specific portions of the build scripts. (#16216, @XLTechie)
* Added a how-to document, explaining the process of building NVDA forks on AppVeyor. (#16293, @XLTechie)

## 2024.1

A new "on-demand" speech mode has been added.
When speech is on-demand, NVDA does not speak automatically (e.g. when moving the cursor) but still speaks when calling commands whose goal is explicitly to report something (e.g. report window title).
In the Speech category of NVDA's settings, it is now possible to exclude unwanted speech modes from the Cycle speech modes command (`NVDA+s`).

A new Native Selection mode (toggled by `NVDA+shift+f10`) is now available in NVDA's browse mode for Mozilla Firefox.
When turned on, selecting text in browse mode will also manipulate Firefox's own native selection.
Copying text with `control+c` will pass straight through to Firefox, thus copying the rich content, rather than NVDA's plain text representation.

The Add-on Store now supports bulk actions (e.g. installing, enabling add-ons) by selecting multiple add-ons
There is a new action to open a reviews webpage for the selected add-on.

The audio output device and ducking mode options have been removed from the "Select Synthesizer" dialog.
They can be found in the audio settings panel which can be opened with `NVDA+control+u`.

eSpeak-NG, LibLouis braille translator, and Unicode CLDR have been updated.
New Thai, Filipino and Romanian braille tables are available.

There are many bug fixes, particularly for the Add-on Store, braille, Libre Office, Microsoft Office and audio.

### Important notes

* This release breaks compatibility with existing add-ons.
* Windows 7, and Windows 8 are no longer supported.
Windows 8.1 is the minimum Windows version supported.

### New Features

* Add-on Store:
  * The Add-on Store now supports bulk actions (e.g. installing, enabling add-ons) by selecting multiple add-ons. (#15350, #15623, @CyrilleB79)
  * A new action has been added to open a dedicated webpage to see or provide feedback about the selected add-on. (#15576, @nvdaes)
* Added support for Bluetooth Low Energy HID Braille displays. (#15470)
* A new Native Selection mode (toggled by `NVDA+shift+f10`) is now available in NVDA's browse mode for Mozilla Firefox.
When turned on, selecting text in browse mode will also manipulate Firefox's own native selection.
Copying text with `control+c` will pass straight through to Firefox, thus copying the rich content, rather than NVDA's plain text representation.
Note however that as Firefox is handling the actual copy, NVDA will not report a "copy to clipboard" message in this mode. (#15830)
* When copying text in Microsoft Word with NVDA's browse mode enabled, formatting is now also included.
A side affect of this is that NVDA will no longer report a "copy to clipboard" message when pressing `control+c` in Microsoft Word / Outlook browse mode, as the application is now handling the copy, not NVDA. (#16129)
* A new "on-demand" speech mode has been added.
When speech is on-demand, NVDA does not speak automatically (e.g. when moving the cursor) but still speaks when calling commands whose goal is explicitly to report something (e.g. report window title). (#481, @CyrilleB79)
* In the Speech category of NVDA's settings, it is now possible to exclude unwanted speech modes from the Cycle speech modes command (`NVDA+s`). (#15806, @lukaszgo1)
  * If you are currently using the NoBeepsSpeechMode add-on consider uninstalling it, and disabling "beeps" and "on-demand" modes in the settings.

### Changes

* NVDA no longer supports Windows 7 and Windows 8.
Windows 8.1 is the minimum Windows version supported. (#15544)
* Component updates:
  * Updated LibLouis braille translator to [3.28.0](https://github.com/liblouis/liblouis/releases/tag/v3.28.0). (#15435, #15876, @codeofdusk)
    * Added new Thai, Romanian, and Filipino Braille tables.
  * eSpeak NG has been updated to 1.52-dev commit `530bf0abf`. (#15036)
  * CLDR emoji and symbol annotations has been updated to version 44.0. (#15712, @OzancanKaratas)
  * Updated Java Access Bridge to 17.0.9+8Zulu (17.46.19). (#15744)
* Key Commands:
  * The following commands now support two and three presses to spell the reported information and spell with character descriptions: report selection, report clipboard text and report focused object. (#15449, @CyrilleB79)
  * The command to toggle the screen curtain now has a default gesture: `NVDA+control+escape`. (#10560, @CyrilleB79)
  * When pressed four times, the report selection command now shows the selection in a browsable message. (#15858, @Emil-18)
* Microsoft Office:
  * When requesting formatting information on Excel cells, borders and background will only be reported if there is such formatting. (#15560, @CyrilleB79)
  * NVDA will again no longer report unlabelled groupings such as in recent versions of Microsoft Office 365 menus. (#15638)
* The audio output device and ducking mode options have been removed from the "Select Synthesizer" dialog.
They can be found in the audio settings panel which can be opened with `NVDA+control+u`. (#15512, @codeofdusk)
* The option "Report role when mouse enters object" in NVDA's mouse settings category has been renamed to "Report object when mouse enters it".
This option now announces additional relevant information about an object when the mouse enters it, such as states (checked/pressed) or cell coordinates in a table. (#15420, @LeonarddeR)
* New items have been added to the Help menu for the NV Access "Get Help" page and Shop. (#14631)
* NVDA's support for [Poedit](https://poedit.net) is overhauled for Poedit version 3 and above.
Users of Poedit 1 are encouraged to update to Poedit 3 if they want to rely on enhanced accessibility in Poedit, such as shortcuts to read translator notes and comments. (#15313, #7303, @LeonarddeR)
* Braille viewer and speech viewer are now disabled in secure mode. (#15680)
* During object navigation, disabled (unavailable) objects will not be ignored anymore. (#15477, @CyrilleB79)
* Added table of contents to key commands document. (#16106)

### Bug Fixes

* Add-on Store:
  * When the status of an add-on is changed while it has focus, e.g. a change from "downloading" to "downloaded", the updated item is now announced correctly. (#15859, @LeonarddeR)
  * When installing add-ons install prompts are no longer overlapped by the restart dialog. (#15613, @lukaszgo1)
  * When reinstalling an incompatible add-on it is no longer forcefully disabled. (#15584, @lukaszgo1)
  * Disabled and incompatible add-ons can now be updated. (#15568, #15029)
  * NVDA now recovers and displays an error in a case where an add-on fails to download correctly. (#15796)
  * NVDA no longer fails to restart intermittently after opening and closing Add-on Store. (#16019, @lukaszgo1)
* Audio:
  * NVDA no longer freezes briefly when multiple sounds are played in rapid succession. (#15311, #15757, @jcsteh)
  * If the audio output device is set to something other than the default and that device becomes available again after being unavailable, NVDA will now switch back to the configured device instead of continuing to use the default device. (#15759, @jcsteh)
  * NVDA now resumes audio if the configuration of the output device changes or another application releases exclusive control of the device. (#15758, #15775, @jcsteh)
* Braille:
  * Multi line braille displays will no longer crash the BRLTTY driver and are treated as one continuous display. (#15386)
  * More objects which contain useful text are detected, and text content is displayed in braille. (#15605)
  * Contracted braille input works properly again. (#15773, @aaclause)
  * Braille is now updated when moving the navigator object between table cells in more situations (#15755, @Emil-18)
  * The result of reporting current focus, current navigator object, and current selection commands is now shown in braille. (#15844, @Emil-18)
  * The Albatross braille driver no longer handles a Esp32 microcontroller as an Albatross display. (#15671)
* LibreOffice:
  * Words deleted using the `control+backspace` keyboard shortcut are now also properly announced when the deleted word is followed by whitespace (like spaces and tabs). (#15436, @michaelweghorn)
  * Announcement of the status bar using the `NVDA+end` keyboard shortcut now also works for dialogs in LibreOffice version 24.2 and newer. (#15591, @michaelweghorn)
  * All expected text attributes are now supported in LibreOffice versions 24.2 and above.
  This makes the announcement of spelling errors work when announcing a line in Writer. (#15648, @michaelweghorn)
  * Announcement of heading levels now also works for LibreOffice versions 24.2 and newer. (#15881, @michaelweghorn)
* Microsoft Office:
  * In Excel with UIA disabled, braille is updated, and the active cell content is spoken, when `control+y`, `control+z` or `alt+backspace` is pressed. (#15547)
  * In Word with UIA disabled braille is updated when `control+v`, `control+x`, `control+y`, `control+z`, `alt+backspace`, `backspace` or `control+backspace` is pressed.
  It is also updated with UIA enabled, when typing text and braille is tethered to review and review follows caret. (#3276)
  * In Word, the landing cell will now be correctly reported when using the native Word commands for table navigation `alt+home`, `alt+end`, `alt+pageUp` and `alt+pageDown`. (#15805, @CyrilleB79)
* Reporting of object shortcut keys has been improved. (#10807, #15816, @CyrilleB79)
* The SAPI4 synthesizer now properly supports volume, rate and pitch changes embedded in speech. (#15271, @LeonarddeR)
* Multi line state is now correctly reported in applications using Java Access Bridge. (#14609)
* NVDA will announce dialog content for more Windows 10 and 11 dialogs. (#15729, @josephsl)
* NVDA will no longer fail to read a newly loaded page in Microsoft Edge when using UI Automation. (#15736)
* When using say all or commands which spell text, pauses between sentences or characters no longer gradually decrease over time. (#15739, @jcsteh)
* NVDA no longer sometimes freezes when speaking a large amount of text. (#15752, @jcsteh)
* When accessing Microsoft Edge using UI Automation, NVDA is able to activate more controls in browse mode. (#14612)
* NVDA will not fail to start anymore when the configuration file is corrupted, but it will restore the configuration to default as it did in the past. (#15690, @CyrilleB79)
* Fixed support for System List view (`SysListView32`) controls in Windows Forms applications. (#15283, @LeonarddeR)
* It is not possible anymore to overwrite NVDA's Python console history. (#15792, @CyrilleB79)
* NVDA should remain responsive when being flooded with many UI Automation events, e.g. when large chunks of text are printed to a terminal or when listening to voice messages in WhatsApp messenger. (#14888, #15169)
  * This new behavior can be disabled using the new "Use enhanced event processing" setting in NVDA's advanced settings.
* NVDA is again able to track the focus in applications running within Windows Defender Application Guard (WDAG). (#15164)
* The speech text is no longer updated when the mouse moves in the Speech Viewer. (#15952, @hwf1324)
* NVDA will again switch back to browse mode when closing combo boxes with `escape` or `alt+upArrow` in Firefox or Chrome. (#15653)
* Arrowing up and down in combo boxes in iTunes will no longer inappropriately switch back to browse mode. (#15653)

### Changes for Developers

Please refer to [the developer guide](https://www.nvaccess.org/files/nvda/documentation/developerGuide.html#API) for information on NVDA's API deprecation and removal process.

* Note: this is an Add-on API compatibility breaking release.
Add-ons will need to be re-tested and have their manifest updated.
* Building NVDA now requires Visual Studio 2022.
Please refer to the [NVDA docs](https://github.com/nvaccess/nvda/blob/release-2024.1/projectDocs/dev/createDevEnvironment.md) for the specific list of Visual Studio components. (#14313)
* Added the following extension points:
  * `treeInterceptorHandler.post_browseModeStateChange`. (#14969, @nvdaes)
  * `speech.speechCanceled`. (#15700, @LeonarddeR)
  * `_onErrorSoundRequested` (should be retrieved calling `logHandler.getOnErrorSoundRequested()`) (#15691, @CyrilleB79)
* It is now possible to use plural forms in an add-on's translations. (#15661, @beqabeqa473)
* Included python3.dll in the binary distribution for use by add-ons with external libraries utilizing the [stable ABI](https://docs.python.org/3.11/c-api/stable.html). (#15674, @mzanm)
* The `BrailleDisplayDriver` base class now has `numRows` and `numCols` properties to provide information about multi line braille displays.
Setting `numCells` is still supported for single line braille displays and `numCells` will return the total number of cells for multi line braille displays. (#15386)
* Updated BrlAPI for BRLTTY to version 0.8.5, and its corresponding python module to a Python 3.11 compatible build. (#15652, @LeonarddeR)
* Added the `speech.speakSsml` function, which allows you to write NVDA speech sequences using [SSML](https://www.w3.org/TR/speech-synthesis11/). (#15699, @LeonarddeR)
  * The following tags are currently supported and translated to appropriate NVDA speech commands:
    * `Prosody` (`pitch`, `rate` and `volume`). Only multiplication (e.g. `200%` are supported.
    * `say-as` with the `interpret` attribute set to `characters`
    * `voice` with the `xml:lang` set to an XML language
    * `break` with the `time` attribute set to a value in milliseconds, e.g. `200ms`
    * `mark` with the `name` attribute set to a mark name, e.g. `mark1`, requires providing a callback
  * Example: `speech.speakSsml('<speak><prosody pitch="200%">hello</prosody><break time="500ms" /><prosody rate="50%">John</prosody></speak>')`
  * The SSML parsing capabilities are backed by the `SsmlParser` class in the `speechXml` module.
* Changes to the NVDA Controller Client library:
  * The file names of the library no longer contain a suffix denoting the architecture, i.e. `nvdaControllerClient32/64.dll` are now called `nvdaControllerClient.dll`. (#15718, #15717, @LeonarddeR)
  * Added an example to demonstrate using nvdaControllerClient.dll from Rust. (#15771, @LeonarddeR)
  * Added the following functions to the controller client: (#15734, #11028, #5638, @LeonarddeR)
    * `nvdaController_getProcessId`: To get the process id (PID) of the current instance of NVDA the controller client is using.
    * `nvdaController_speakSsml`: To instruct NVDA to speak according to the given SSML. This function also supports:
      * Providing the symbol level.
      * Providing the priority of speech to be spoken.
      * Speaking both synchronously (blocking) and asynchronously (instant return).
    * `nvdaController_setOnSsmlMarkReachedCallback`: To register a callback of type `onSsmlMarkReachedFuncType` that is called in synchronous mode for every `<mark />` tag encountered in the SSML sequence provided to `nvdaController_speakSsml`.
  * Note: the new functions in the controller client only support NVDA 2024.1 and above.
* Updated `include` dependencies:
  * detours to `4b8c659f549b0ab21cf649377c7a84eb708f5e68`. (#15695)
  * ia2 to `3d8c7f0b833453f761ded6b12d8be431507bfe0b`. (#15695)
  * sonic to `8694c596378c24e340c09ff2cd47c065494233f1`. (#15695)
  * w3c-aria-practices to `9a5e55ccbeb0f1bf92b6127c9865da8426d1c864`. (#15695)
  * wil to `5e9be7b2d2fe3834a7107f430f7d4c0631f69833`. (#15695)
* Device info yielded by `hwPortUtils.listUsbDevices` now contain the bus reported description of the USB device (key `busReportedDeviceDescription`). (#15764, @LeonarddeR)
* For USB serial devices, `bdDetect.getConnectedUsbDevicesForDriver` and `bdDetect.getDriversForConnectedUsbDevices` now yield device matches containing a `deviceInfo` dictionary enriched with data about the USB device, such as `busReportedDeviceDescription`. (#15764, @LeonarddeR)
* When the configuration file `nvda.ini` is corrupted, a backup copy is saved before it is reinitialized. (#15779, @CyrilleB79)
* When defining a script with the script decorator, the `speakOnDemand` boolean argument can be specified to control if a script should speak while in "on-demand" speech mode. (#481, @CyrilleB79)
  * Scripts that provide information (e.g. say window title, report time/date) should speak in the "on-demand" mode.
  * Scripts that perform an action (e.g. move the cursor, change a parameter) should not speak in the "on-demand" mode.
* Fixed bug where deleting git-tracked files during `scons -c` resulted in missing UIA COM interfaces on rebuild. (#7070, #10833, @hwf1324)
* Fix a bug where some code changes were not detected when building `dist`, that prevented a new build from being triggered.
Now `dist` always rebuilds. (#13372, @hwf1324)
* A `gui.nvdaControls.MessageDialog` with default type of standard, no longer throws a None conversion exception because no sound is assigned. (#16223, @XLTechie)

#### API Breaking Changes

These are breaking API changes.
Please open a GitHub issue if your Add-on has an issue with updating to the new API.

* NVDA is now built with Python 3.11. (#12064)
* Updated pip dependencies:
  * configobj to 5.1.0dev commit `e2ba4457c4651fa54f8d59d8dcdd3da950e956b8`. (#15544)
  * Comtypes to 1.2.0. (#15513, @codeofdusk)
  * Flake8 to 4.0.1. (#15636, @lukaszgo1)
  * py2exe to 0.13.0.1dev commit `4e7b2b2c60face592e67cb1bc935172a20fa371d`. (#15544)
  * robotframework to 6.1.1. (#15544)
  * SCons to 4.5.2. (#15529, @LeonarddeR)
  * sphinx to 7.2.6. (#15544)
  * wxPython to 4.2.2a commit `0205c7c1b9022a5de3e3543f9304cfe53a32b488`. (#12551, #16257)
* Removed pip dependencies:
  * typing_extensions, these should be supported natively in Python 3.11 (#15544)
  * nose, instead unittest-xml-reporting is used to generate XML reports. (#15544)
* `IAccessibleHandler.SecureDesktopNVDAObject` has been removed.
Instead, when NVDA is running on the user profile, track the existence of the secure desktop with the extension point: `winAPI.secureDesktop.post_secureDesktopStateChange`. (#14488)
* `braille.BrailleHandler.handlePendingCaretUpdate` has been removed with no public replacement. (#15163, @LeonarddeR)
* `bdDetect.addUsbDevices and bdDetect.addBluetoothDevices` have been removed.
Braille display drivers should implement the `registerAutomaticDetection` class method instead.
That method receives a `DriverRegistrar` object on which the `addUsbDevices` and `addBluetoothDevices` methods can be used. (#15200, @LeonarddeR)
* The default implementation of the check method on `BrailleDisplayDriver` now requires both the `threadSafe` and `supportsAutomaticDetection` attributes to be set to `True`. (#15200, @LeonarddeR)
* Passing lambda functions to `hwIo.ioThread.IoThread.queueAsApc` is no longer possible, as functions should be weakly referenceable. (#14627, @LeonarddeR)
* `IoThread.autoDeleteApcReference` has been removed. (#14924, @LeonarddeR)
* To support capital pitch changes, synthesizers must now explicitly declare their support for the `PitchCommand` in the `supportedCommands` attribute on the driver. (#15433, @LeonarddeR)
* `speechDictHandler.speechDictVars` has been removed. Use `NVDAState.WritePaths.speechDictsDir` instead of `speechDictHandler.speechDictVars.speechDictsPath`. (#15614, @lukaszgo1)
* `languageHandler.makeNpgettext` and `languageHandler.makePgettext` have been removed.
`npgettext` and `pgettext` are supported natively now. (#15546)
* The app module for [Poedit](https://poedit.net) has been changed significantly. The `fetchObject` function has been removed. (#15313, #7303, @LeonarddeR)
* The following redundant types and constants have been removed from `hwPortUtils`: (#15764, @LeonarddeR)
  * `PCWSTR`
  * `HWND` (replaced by `ctypes.wintypes.HWND`)
  * `ULONG_PTR`
  * `ULONGLONG`
  * `NULL`
  * `GUID` (replaced by `comtypes.GUID`)
* `gui.addonGui.AddonsDialog` has been removed. (#15834)
* `touchHandler.TouchInputGesture.multiFingerActionLabel` has been removed with no replacement. (#15864, @CyrilleB79)
* `NVDAObjects.IAccessible.winword.WordDocument.script_reportCurrentHeaders` has been removed with no replacement. (#15904, @CyrilleB79)
* The following app modules are removed.
Code which imports from one of them, should instead import from the replacement module. (#15618, @lukaszgo1)

| Removed module name |Replacement module|
|---|---|
|`azardi-2.0` |`azardi20`|
|`azuredatastudio` |`code`|
|`azuredatastudio-insiders` |`code`|
|`calculatorapp` |`calculator`|
|`code - insiders` |`code`|
|`commsapps` |`hxmail`|
|`dbeaver` |`eclipse`|
|`digitaleditionspreview` |`digitaleditions`|
|`esybraille` |`esysuite`|
|`hxoutlook` |`hxmail`|
|`miranda64` |`miranda32`|
|`mpc-hc` |`mplayerc`|
|`mpc-hc64` |`mplayerc`|
|`notepad++` |`notepadPlusPlus`|
|`searchapp` |`searchui`|
|`searchhost` |`searchui`|
|`springtoolsuite4` |`eclipse`|
|`sts` |`eclipse`|
|`teamtalk3` |`teamtalk4classic`|
|`textinputhost` |`windowsinternal_composableshell_experiences_textinput_inputapp`|
|`totalcmd64` |`totalcmd`|
|`win32calc` |`calc`|
|`winmail` |`msimn`|
|`zend-eclipse-php` |`eclipse`|
|`zendstudio` |`eclipse`|

#### Deprecations

* Using `watchdog.getFormattedStacksForAllThreads` is deprecated - please use `logHandler.getFormattedStacksForAllThreads` instead. (#15616, @lukaszgo1)
* `easeOfAccess.canConfigTerminateOnDesktopSwitch` has been deprecated, as it became obsolete since Windows 7 is no longer supported. (#15644, @LeonarddeR)
* `winVersion.isFullScreenMagnificationAvailable` has been deprecated - use `visionEnhancementProviders.screenCurtain.ScreenCurtainProvider.canStart` instead. (#15664, @josephsl)
* The following Windows release constants has been deprecated from winVersion module (#15647, @josephsl):
  * `winVersion.WIN7`
  * `winVersion.WIN7_SP1`
  * `winVersion.WIN8`
* The `bdDetect.KEY_*` constants have been deprecated.
Use `bdDetect.DeviceType.*` instead. (#15772, @LeonarddeR).
* The `bdDetect.DETECT_USB` and `bdDetect.DETECT_BLUETOOTH` constants have been deprecated with no public replacement. (#15772, @LeonarddeR).
* Using `gui.ExecAndPump` is deprecated - please use `systemUtils.ExecAndPump` instead. (#15852, @lukaszgo1)

## 2023.3.4

This is a patch release to fix a security issue and installer issue.
Please responsibly disclose security issues following NVDA's [security policy](https://github.com/nvaccess/nvda/blob/master/security.md).

### Security Fixes

* Prevents loading custom configuration while secure mode is forced.
([GHSA-727q-h8j2-6p45](https://github.com/nvaccess/nvda/security/advisories/GHSA-727q-h8j2-6p45))

### Bug Fixes

* Fixed bug which caused the NVDA process to fail to exit correctly. (#16123)
* Fixed bug where if the previous NVDA process failed to exit correctly, an NVDA installation could fail to an unrecoverable state. (#16122)

## 2023.3.3

This is a patch release to fix a security issue.
Please responsibly disclose security issues following NVDA's [security policy](https://github.com/nvaccess/nvda/blob/master/security.md).

### Security Fixes

* Prevents possible reflected XSS attack from crafted content to cause arbitrary code execution.
([GHSA-xg6w-23rw-39r8](https://github.com/nvaccess/nvda/security/advisories/GHSA-xg6w-23rw-39r8))

## 2023.3.2

This is a patch release to fix a security issue.
The security patch in 2023.3.1 was not resolved correctly.
Please responsibly disclose security issues following NVDA's [security policy](https://github.com/nvaccess/nvda/blob/master/security.md).

### Security Fixes

* The security patch in 2023.3.1 was not resolved correctly.
Prevents possible system access and arbitrary code execution with system privileges for unauthenticated users.
([GHSA-h7pp-6jqw-g3pj](https://github.com/nvaccess/nvda/security/advisories/GHSA-h7pp-6jqw-g3pj))

## 2023.3.1

This is a patch release to fix a security issue.
Please responsibly disclose security issues following NVDA's [security policy](https://github.com/nvaccess/nvda/blob/master/security.md).

### Security Fixes

* Prevents possible system access and arbitrary code execution with system privileges for unauthenticated users.
([GHSA-h7pp-6jqw-g3pj](https://github.com/nvaccess/nvda/security/advisories/GHSA-h7pp-6jqw-g3pj))

## 2023.3

This release includes improvements to performance, responsiveness and stability of audio output.
Options have been added to control the volume of NVDA sounds and beeps, or to have them follow the volume of the voice you are using.

NVDA can now periodically refresh OCR results, speaking new text as it appears.
This can be configured in the Windows OCR category of NVDA's settings dialog.

There's been several braille fixes, improving device detection and caret movement.
It is now possible to opt-out unwanted drivers from automatic detection, to improve autodetection performance.
There are also new BRLTTY commands.

There's also been bug fixes for the Add-on Store, Microsoft Office, Microsoft Edge context menus, and Windows Calculator.

### New Features

* Enhanced sound management:
  * A new Audio Settings panel:
    * This can be opened with `NVDA+control+u`. (#15497)
    * An option in Audio settings to have the volume of NVDA sounds and beeps follow the volume setting of the voice you are using. (#1409)
    * An option in Audio settings to separately configure the volume of NVDA sounds. (#1409, #15038)
    * The settings to change audio output device and toggle audio ducking have been moved to the new Audio settings panel from the Select Synthesizer dialog.
    These options will be removed from the "select synthesizer" dialog in 2024.1. (#15486, #8711)
  * NVDA will now output audio via the Windows Audio Session API (WASAPI), which may improve the responsiveness, performance and stability of NVDA speech and sounds. (#14697, #11169, #11615, #5096, #10185, #11061)
  * Note: WASAPI is incompatible with some add-ons.
  Compatible updates are available for these add-ons, please update them before updating NVDA.
  Incompatible versions of these add-ons will be disabled when updating NVDA:
    * Tony's Enhancements version 1.15 or older. (#15402)
    * NVDA global commands extension 12.0.8 or older. (#15443)
* NVDA is now able to continually update the result when performing optical character recognition (OCR), speaking new text as it appears. (#2797)
  * To enable this functionality, enable the option "Periodically refresh recognized content" in the Windows OCR category of NVDA's settings dialog.
  * Once enabled, you can toggle speaking new text by toggling report dynamic content changes (pressing `NVDA+5`).
* When using automatic detection of braille displays, it is now possible to opt-out drivers from detection from the braille display selection dialog. (#15196)
* A new option in Document Formatting settings, "Ignore blank lines for line indentation reporting". (#13394)
* Added an unassigned gesture to navigate by tab groupings in browse mode. (#15046)

### Changes

* Braille:
  * When the text in a terminal changes without updating the caret, the text on a braille display will now properly update when positioned on a changed line.
  This includes situations where braille is tethered to review. (#15115)
  * More BRLTTY key bindings are now mapped to NVDA commands (#6483):
    * `learn`: toggle NVDA input help
    * `prefmenu`: open the NVDA menu
    * `prefload`/`prefsave`: Load/save NVDA configuration
    * `time`: Show time
    * `say_line`: Speak the current line where the review cursor is located
    * `say_below`: Say all using review cursor
  * The BRLTTY driver is only available when a BRLTTY instance with BrlAPI enabled is running. (#15335)
  * The advanced setting to enable support for HID braille has been removed in favor of a new option.
  You can now disable specific drivers for braille display auto detection in the braille display selection dialog. (#15196)
* Add-on Store: Installed add-ons will now be listed in the Available Add-ons tab, if they are available in the store. (#15374)
* Some shortcut keys have been updated in the NVDA menu. (#15364)

### Bug Fixes

* Microsoft Office:
  * Fixed crash in Microsoft Word when Document formatting options "report headings" and "report comments and notes" were not enabled. (#15019)
  * In Word and Excel, text alignment will be correctly reported in more situations. (#15206, #15220)
  * Fixes the announcement of some cell formatting shortcuts in Excel. (#15527)
* Microsoft Edge:
  * NVDA will no longer jump back to the last browse mode position when opening the context menu in Microsoft Edge. (#15309)
  * NVDA is once again able to read context menus of downloads in Microsoft Edge. (#14916)
* Braille:
  * The braille cursor and selection indicators will now always be updated correctly after showing or hiding respective indicators with a gesture. (#15115)
  * Fixed bug where Albatross braille displays try to initialize although another braille device has been connected. (#15226)
* Add-on Store:
  * Fixed bug where unchecking "include incompatible add-ons" would result in incompatible add-ons still being listed in the store. (#15411)
  * Add-ons blocked due to compatibility reasons should now be filtered correctly when toggling the filter for enabled/disabled status. (#15416)
  * Fixed bug preventing overridden enabled incompatible add-ons being upgraded or replaced using the external install tool. (#15417)
  * Fixed bug where NVDA would not speak until restarted after add-on installation. (#14525)
  * Fixed bug where add-ons cannot be installed if a previous download failed or was cancelled. (#15469)
  * Fixed issues with handling incompatible add-ons when upgrading NVDA. (#15414, #15412, #15437)
* NVDA once again announces calculation results in the Windows 32bit calculator on Server, LTSC and LTSB versions of Windows. (#15230)
* NVDA no longer ignores focus changes when a nested window (grand child window) gets focus. (#15432)
* Fixed a potential cause of crashing during NVDA startup. (#15517)

### Changes for Developers

Please refer to [the developer guide](https://www.nvaccess.org/files/nvda/documentation/developerGuide.html#API) for information on NVDA's API deprecation and removal process.

* `braille.handler.handleUpdate` and `braille.handler.handleReviewMove` have been changed in order not to update instantly.
Before this change, when either of these methods was called very often, this would drain many resources.
These methods now queue an update at the end of every core cycle instead.
They should also be thread safe, making it possible to call them from background threads. (#15163)
* Added official support to register custom braille display drivers in the automatic braille display detection process.
Consult the `braille.BrailleDisplayDriver` class documentation for more details.
Most notably, the `supportsAutomaticDetection` attribute must be set to `True` and the `registerAutomaticDetection` `classmethod` must be implemented.  (#15196)

#### Deprecations

* `braille.BrailleHandler.handlePendingCaretUpdate` is now deprecated with no public replacement.
It will be removed in 2024.1. (#15163)
* Importing the constants `xlCenter`, `xlJustify`, `xlLeft`, `xlRight`, `xlDistributed`, `xlBottom`, `xlTop` from `NVDAObjects.window.excel` is deprecated.
Use `XlHAlign` or `XlVAlign` enumerations instead. (#15205)
* The mapping `NVDAObjects.window.excel.alignmentLabels` is deprecated.
Use the `displayString` methods of `XlHAlign` or `XlVAlign` enumerations instead. (#15205)
* `bdDetect.addUsbDevices` and `bdDetect.addBluetoothDevices` have been deprecated.
Braille display drivers should implement the `registerAutomaticDetection` classmethod instead.
That method receives a `DriverRegistrar` object on which the `addUsbDevices` and `addBluetoothDevices` methods can be used. (#15200)
* The default implementation of the check method on `BrailleDisplayDriver` uses `bdDetect.driverHasPossibleDevices` for devices that are marked as thread safe.
Starting from NVDA 2024.1, in order for the base method to use `bdDetect.driverHasPossibleDevices`, the `supportsAutomaticDetection` attribute must be set to `True` as well. (#15200)

## 2023.2

This release introduces the Add-on Store to replace the Add-ons Manager.
In the Add-on Store you can browse, search, install and update community add-ons.
You can now manually override incompatibility issues with outdated add-ons at your own risk.

There are new braille features, commands, and display support.
There are also new input gestures for OCR and flattened object navigation.
Navigating and reporting formatting in Microsoft Office is improved.

There are many bug fixes, particularly for braille, Microsoft Office, web browsers and Windows 11.

eSpeak-NG, LibLouis braille translator, and Unicode CLDR have been updated.

### New Features

* Add-on Store has been added to NVDA. (#13985)
  * Browse, search, install and update community add-ons.
  * Manually override incompatibility issues with outdated add-ons.
  * The Add-ons Manager has been removed and replaced by the Add-on Store.
  * For more information please read the updated user guide.
* New input gestures:
  * An unbound gesture to cycle through the available languages for Windows OCR. (#13036)
  * An unbound gesture to cycle through the braille show messages modes. (#14864)
  * An unbound gesture to toggle showing the selection indicator for braille. (#14948)
  * Added default keyboard gesture assignments to move to the next or previous object in a flattened view of the object hierarchy. (#15053)
    * Desktop: `NVDA+numpad9` and `NVDA+numpad3` to move to the previous and next objects respectively.
    * Laptop: `shift+NVDA+[` and `shift+NVDA+]` to move to the previous and next objects respectively.
* New braille features:
  * Added support for the Help Tech Activator braille display. (#14917)
  * A new option to toggle showing the selection indicator (dots 7 and 8). (#14948)
  * A new option to optionally move the system caret or focus when changing the review cursor position with braille routing keys. (#14885, #3166)
  * When pressing `numpad2` three times to report the numerical value of the character at the position of the review cursor, the information is now also provided in braille. (#14826)
  * Added support for the `aria-brailleroledescription` ARIA 1.3 attribute, allowing web authors to override the type of an element shown on the braille display. (#14748)
  * Baum braille driver: added several braille chord gestures for performing common keyboard commands such as `windows+d` and `alt+tab`.
  Please refer to the NVDA User Guide for a full list. (#14714)
* Added pronunciation of Unicode symbols:
  * braille symbols such as `⠐⠣⠃⠗⠇⠐⠜`. (#13778)
  * Mac Option key symbol `⌥`. (#14682)
* Added gestures for Tivomatic Caiku Albatross braille displays. (#14844, #15002)
  * showing the braille settings dialog
  * accessing the status bar
  * cycling the braille cursor shape
  * cycling the braille show messages mode
  * toggling the braille cursor on/off
  * toggling the "braille show selection indicator" state
  * cycling the "braille move system caret when routing review cursor" mode. (#15122)
* Microsoft Office features:
  * When highlighted text is enabled Document Formatting, highlight colours are now reported in Microsoft Word. (#7396, #12101, #5866)
  * When colors are enabled Document Formatting, background colours are now reported in Microsoft Word. (#5866)
  * When using Excel shortcuts to toggle format such as bold, italic, underline and strike through of a cell in Excel, the result is now reported. (#14923)
* Experimental enhanced sound management:
  * NVDA can now output audio via the Windows Audio Session API (WASAPI), which may improve the responsiveness, performance and stability of NVDA speech and sounds. (#14697)
  * WASAPI usage can be enabled in Advanced settings.
  Additionally, if WASAPI is enabled, the following Advanced settings can also be configured.
    * An option to have the volume of NVDA sounds and beeps follow the volume setting of the voice you are using. (#1409)
    * An option to separately configure the volume of NVDA sounds. (#1409, #15038)
  * There is a known issue with intermittent crashing when WASAPI is enabled. (#15150)
* In Mozilla Firefox and Google Chrome, NVDA now reports when a control opens a dialog, grid, list or tree if the author has specified this using `aria-haspopup`. (#8235)
* It is now possible to use system variables (such as `%temp%` or `%homepath%`) in the path specification while creating portable copies of NVDA. (#14680)
* In Windows 10 May 2019 Update and later, NVDA can announce virtual desktop names when opening, changing, and closing them. (#5641)
* A system wide parameter has been added to allow users and system administrators to force NVDA to start in secure mode. (#10018)

### Changes

* Component updates:
  * eSpeak NG has been updated to 1.52-dev commit `ed9a7bcf`. (#15036)
  * Updated LibLouis braille translator to [3.26.0](https://github.com/liblouis/liblouis/releases/tag/v3.26.0). (#14970)
  * CLDR has been updated to version 43.0. (#14918)
* LibreOffice changes:
  * When reporting the review cursor location, the current cursor/caret location is now reported relative to the current page in LibreOffice Writer 7.6 and newer, similar to what is done for Microsoft Word. (#11696)
  * Announcement of the status bar (e.g. triggered by `NVDA+end`) works for LibreOffice. (#11698)
  * When moving to a different cell in LibreOffice Calc, NVDA no longer incorrectly announces the coordinates of the previously focused cell when cell coordinate announcement is disabled in NVDA's settings. (#15098)
* Braille changes:
  * When using a braille display via the Standard HID braille driver, the dpad can be used to emulate the arrow keys and enter.
  Also `space+dot1` and `space+dot4` now map to up and down arrow respectively. (#14713)
  * Updates to dynamic web content (ARIA live regions) are now displayed in braille.
  This can be disabled in the Advanced Settings panel. (#7756)
* Dash and em-dash symbols will always be sent to the synthesizer. (#13830)
* Distance reported in Microsoft Word will now honour the unit defined in Word's advanced options even when using UIA to access Word documents. (#14542)
* NVDA responds faster when moving the cursor in edit controls. (#14708)
* Script for reporting the destination of a link now reports from the caret / focus position rather than the navigator object. (#14659)
* Portable copy creation no longer requires that a drive letter be entered as part of the absolute path. (#14680)
* If Windows is configured to display seconds in the system tray clock, using `NVDA+f12` to report the time now honors that setting. (#14742)
* NVDA will now report unlabeled groupings that have useful position information, such as in recent versions of Microsoft Office 365 menus. (#14878)

### Bug Fixes

* Braille:
  * Several stability fixes to input/output for braille displays, resulting in less frequent errors and crashes of NVDA. (#14627)
  * NVDA will no longer unnecessarily switch to no braille multiple times during auto detection, resulting in a cleaner log and less overhead. (#14524)
  * NVDA will now switch back to USB if a HID Bluetooth device (such as the HumanWare Brailliant or APH Mantis) is automatically detected and an USB connection becomes available.
  This only worked for Bluetooth Serial ports before. (#14524)
  * When no braille display is connected and the braille viewer is closed by pressing `alt+f4` or clicking the close button, the display size of the braille subsystem will again be reset to no cells. (#15214)
* Web browsers:
  * NVDA no longer occasionally causes Mozilla Firefox to crash or stop responding. (#14647)
  * In Mozilla Firefox and Google Chrome, typed characters are no longer reported in some text boxes even when speak typed characters is disabled. (#8442)
  * You can now use browse mode in Chromium Embedded Controls where it was not possible previously. (#13493, #8553)
  * In Mozilla Firefox, moving the mouse over text after a link now reliably reports the text. (#9235)
  * The destination of graphic links is now reported accurately in more cases in Chrome and Edge. (#14783)
  * When trying to report the URL for a link without a href attribute NVDA is no longer silent.
  Instead NVDA reports that the link has no destination. (#14723)
  * In Browse mode, NVDA will no longer incorrectly ignore focus moving to a parent or child control e.g. moving from a control to its parent list item or gridcell. (#14611)
    * Note however that this fix only applies when the Automatically set focus to focusable elements" option in Browse Mode settings is turned off (which is the default).
* Fixes for Windows 11:
  * NVDA can once again announce Notepad status bar contents. (#14573)
  * Switching between tabs will announce the new tab name and position for Notepad and File Explorer. (#14587, #14388)
  * NVDA will once again announce candidate items when entering text in languages such as Chinese and Japanese. (#14509)
  * It is once again possible to open the Contributors and License items on the NVDA Help menu. (#14725)
* Microsoft Office fixes:
  * When rapidly moving through cells in Excel, NVDA is now less likely to report the wrong cell or selection. (#14983, #12200, #12108)
  * When landing on an Excel cell from outside a work sheet, braille and focus highlighter are no longer needlessly updated to the object that had focus previously. (#15136)
  * NVDA no longer fails to announce focusing password fields in Microsoft Excel and Outlook. (#14839)
* For symbols which do not have a symbol description in the current locale, the default English symbol level will be used. (#14558, #14417)
* It is now possible to use the backslash character in the replacement field of a dictionaries entry, when the type is not set to regular expression. (#14556)
* In Windows 10 and 11 Calculator, a portable copy of NVDA will no longer do nothing or play error tones when entering expressions in standard calculator in compact overlay mode. (#14679)
* NVDA again recovers from many more situations such as applications that stop responding which previously caused it to freeze completely. (#14759)
* When forcing UIA support with certain terminal and consoles, a bug is fixed which caused a freeze and the log file to be spammed. (#14689)
* NVDA will no longer refuse to save the configuration after a configuration reset. (#13187)
* When running a temporary version from the launcher, NVDA will not mislead users into thinking they can save the configuration. (#14914)
* NVDA now generally responds slightly faster to commands and focus changes. (#14928)
* Displaying the OCR settings will not fail on some systems anymore. (#15017)
* Fix bug related to saving and loading the NVDA configuration, including switching synthesizers. (#14760)
* Fix bug causing text review "flick up" touch gesture to move pages rather than move to previous line. (#15127)

### Changes for Developers

Please refer to [the developer guide](https://www.nvaccess.org/files/nvda/documentation/developerGuide.html#API) for information on NVDA's API deprecation and removal process.

* Suggested conventions have been added to the add-on manifest specification.
These are optional for NVDA compatibility, but are encouraged or required for submitting to the Add-on Store. (#14754)
  * Use `lowerCamelCase` for the name field.
  * Use `<major>.<minor>.<patch>` format for the version field (required for add-on datastore).
  * Use `https://` as the schema for the url field (required for add-on datastore).
* Added a new extension point type called `Chain`, which can be used to iterate over iterables returned by registered handlers. (#14531)
* Added the `bdDetect.scanForDevices` extension point.
Handlers can be registered that yield `BrailleDisplayDriver/DeviceMatch` pairs that don't fit in existing categories, like USB or Bluetooth. (#14531)
* Added extension point: `synthDriverHandler.synthChanged`. (#14618)
* The NVDA Synth Settings Ring now caches available setting values the first time they're needed, rather than when loading the synthesizer. (#14704)
* You can now call the export method on a gesture map to export it to a dictionary.
This dictionary can be imported in another gesture by passing it either to the constructor of `GlobalGestureMap` or to the update method on an existing map. (#14582)
* `hwIo.base.IoBase` and its derivatives now have a new constructor parameter to take a `hwIo.ioThread.IoThread`.
If not provided, the default thread is used. (#14627)
* `hwIo.ioThread.IoThread` now has a `setWaitableTimer` method to set a waitable timer using a python function.
Similarly, the new `getCompletionRoutine` method allows you to convert a python method into a completion routine safely. (#14627)
* `offsets.OffsetsTextInfo._get_boundingRects` should now always return `List[locationHelper.rectLTWH]` as expected for a subclass of `textInfos.TextInfo`. (#12424)
* `highlight-color` is now a format field attribute. (#14610)
* NVDA should more accurately determine if a logged message is coming from NVDA core. (#14812)
* NVDA will no longer log inaccurate warnings or errors about deprecated appModules. (#14806)
* All NVDA extension points are now briefly described in a new, dedicated chapter in the Developer Guide. (#14648)
* `scons checkpot` will no longer check the `userConfig` subfolder anymore. (#14820)
* Translatable strings can now be defined with a singular and a plural form using `ngettext` and `npgettext`. (#12445)

#### Deprecations

* Passing lambda functions to `hwIo.ioThread.IoThread.queueAsApc` is deprecated.
Instead, functions should be weakly referenceable. (#14627)
* Importing `LPOVERLAPPED_COMPLETION_ROUTINE` from `hwIo.base` is deprecated.
Instead import from `hwIo.ioThread`. (#14627)
* `IoThread.autoDeleteApcReference` is deprecated.
It was introduced in NVDA 2023.1 and was never meant to be part of the public API.
Until removal, it behaves as a no-op, i.e. a context manager yielding nothing. (#14924)
* `gui.MainFrame.onAddonsManagerCommand` is deprecated, use `gui.MainFrame.onAddonStoreCommand` instead. (#13985)
* `speechDictHandler.speechDictVars.speechDictsPath` is deprecated, use `NVDAState.WritePaths.speechDictsDir` instead. (#15021)
* Importing `voiceDictsPath` and `voiceDictsBackupPath` from `speechDictHandler.dictFormatUpgrade` is deprecated.
Instead use `WritePaths.voiceDictsDir` and `WritePaths.voiceDictsBackupDir` from `NVDAState`. (#15048)
* `config.CONFIG_IN_LOCAL_APPDATA_SUBKEY` is deprecated.
Instead use `config.RegistryKey.CONFIG_IN_LOCAL_APPDATA_SUBKEY`. (#15049)

## 2023.1

A new option has been added, "Paragraph Style" in "Document Navigation".
This can be used with text editors that do not support paragraph navigation natively, such as Notepad and Notepad++.

There is a new global command to report the destination of a link, mapped to `NVDA+k`.

Support for annotated web content (such as comments and footnotes) has improved.
Press `NVDA+d` to cycle through summaries when annotations are reported (e.g. "has comment, has footnote").

Tivomatic Caiku Albatross 46/80 braille displays are now supported.

Support for ARM64 and AMD64 versions of Windows has improved.

There are many bug fixes, notably Windows 11 fixes.

eSpeak, LibLouis, Sonic rate boost and Unicode CLDR have been updated.
There are new Georgian, Swahili (Kenya) and Chichewa (Malawi) braille tables.

Note:

* This release breaks compatibility with existing add-ons.

### New Features

* Microsoft Excel via UI Automation: Automatic reporting of column and row headers in tables. (#14228)
  * Note: This is referring to tables formatted via the "Table" button on the Insert pane of the Ribbon.
  "First Column" and "Header Row" in "Table Style Options" correspond to column and row headers respectively.
  * This is not referring to screen reader specific headers via named ranges, which is currently not supported via UI Automation.
* An unassigned script has been added to toggle delayed character descriptions. (#14267)
* Added an experimental option to leverage the UIA notification support in Windows Terminal to report new or changed text in the terminal, resulting in improved stability and responsivity. (#13781)
  * Consult the user guide for limitations of this experimental option.
* On Windows 11 ARM64, browse mode is now available in AMD64 apps such as Firefox, Google Chrome and 1Password. (#14397)
* A new option has been added, "Paragraph Style" in "Document Navigation".
This adds support for single line break (normal) and multi line break (block) paragraph navigation.
This can be used with text editors that do not support paragraph navigation natively, such as Notepad and Notepad++. (#13797)
* The presence of multiple annotations are now reported.
`NVDA+d` now cycles through reporting the summary of each annotation target for origins with multiple annotation targets.
For example, when text has a comment and a footnote associated with it. (#14507, #14480)
* Added support for Tivomatic Caiku Albatross 46/80 braille displays. (#13045)
* New global command: Report link destination (`NVDA+k`).
Pressed once will speak/braille the destination of the link that is in the navigator object.
Pressing twice will show it in a window, for more detailed review. (#14583)
* New unmapped global command (Tools category): Report link destination in a window.
Same as pressing `NVDA+k` twice, but may be more useful for braille users. (#14583)

### Changes

* Updated LibLouis braille translator to [3.24.0](https://github.com/liblouis/liblouis/releases/tag/v3.24.0). (#14436)
  * Major updates to Hungarian, UEB, and Chinese bopomofo braille.
  * Support for the Danish braille standard 2022.
  * New braille tables for Georgian literary braille, Swahili (Kenya) and Chichewa (Malawi).
* Updated Sonic rate boost library to commit `1d70513`. (#14180)
* CLDR has been updated to version 42.0. (#14273)
* eSpeak NG has been updated to 1.52-dev commit `f520fecb`. (#14281, #14675)
  * Fixed reporting of large numbers. (#14241)
* Java applications with controls using the selectable state will now announce when an item is not selected rather than when the item is selected. (#14336)

### Bug Fixes

* Windows 11 fixes:
  * NVDA will announce search highlights when opening Start menu. (#13841)
  * On ARM, x64 apps are no longer identified as ARM64 applications. (#14403)
  * Clipboard history menu items such as "pin item" can be accessed. (#14508)
  * In Windows 11 22H2 and newer, it is again possible to use mouse and touch interaction to interact with areas such as the system tray overflow window and "Open With" dialog. (#14538, #14539)
* Suggestions are reported when typing an @mention in in Microsoft Excel comments. (#13764)
* In the Google Chrome location bar, suggestion controls (switch to tab, remove suggestion etc) are now reported when selected. (#13522)
* When requesting formatting information, colors are now explicitly reported in Wordpad or log viewer, rather than only "Default color". (#13959)
* In Firefox, activating the "Show options" button on GitHub issue pages now works reliably. (#14269)
* The date picker controls in Outlook 2016 / 365 Advanced search dialog now report their label and value. (#12726)
* ARIA switch controls are now actually reported as switches in Firefox, Chrome and Edge, rather than checkboxes. (#11310)
* NVDA will automatically announce the sort state on an HTML table column header when changed by pressing an inner button. (#10890)
* A landmark or region's name is always automatically spoken when jumping inside from outside using quick navigation or focus in browse mode. (#13307)
* When beep or announce 'cap' for capitals is enabled with delayed character descriptions, NVDA no longer beeps or announces 'cap' twice. (#14239)
* Controls in tables in Java applications will now be announced more accurately by NVDA. (#14347)
* Some settings will no longer be unexpectedly different when used with multiple profiles. (#14170)
  * The following settings have been addressed:
    * Line indentation in Document formatting settings.
    * Cell borders in doc formatting settings
    * Show messages in braille settings
    * Tether Braille in braille settings
  * In some rare cases, these settings used in profiles may be unexpectedly modified when installing this version of NVDA.
  * Please check these options in your profiles after upgrading NVDA to this version.
* Emojis should now be reported in more languages. (#14433)
* The presence of an annotation is no longer missing in braille for some elements. (#13815)
* Fixed an issue where config changes not save correctly when changing between a "Default" option and the value of the "Default" option. (#14133)
* When configuring NVDA there will always be at least one key defined as an NVDA key. (#14527)
* When accessing the NVDA menu via the notification area, NVDA will not suggest a pending update anymore when no update is available. (#14523)
* Remaining, elapsed and total time is now reported correctly for audio files over a day long in foobar2000. (#14127)
* In web browsers such as Chrome and Firefox, alerts such as file downloads are shown in braille in addition to being spoken. (#14562)
* Bug fixed when navigating to the first and last column in a table in Firefox (#14554)
* When NVDA is launched with `--lang=Windows` parameter, it is again possible to open NVDA's General settings dialog. (#14407)
* NVDA no longer fails to continue reading in Kindle for PC after turning the page. (#14390)

### Changes for Developers

Note: this is an Add-on API compatibility breaking release.
Add-ons will need to be re-tested and have their manifest updated.
Please refer to [the developer guide](https://www.nvaccess.org/files/nvda/documentation/developerGuide.html#API) for information on NVDA's API deprecation and removal process.

* System tests should now pass when run locally on non-English systems. (#13362)
* In Windows 11 on ARM, x64 apps are no longer identified as ARM64 applications. (#14403)
* It is no longer necessary to use `SearchField` and `SuggestionListItem` `UIA` `NVDAObjects` in new UI Automation scenarios, where automatic reporting of search suggestions, and where typing has been exposed via UI Automation with the `controllerFor` pattern.
This functionality is now available generically via `behaviours.EditableText` and the base `NVDAObject` respectively. (#14222)
* The UIA debug logging category when enabled now produces significantly more logging for UIA event handlers and utilities. (#14256)
* NVDAHelper build standards updated. (#13072)
  * Now uses the C++20 standard, was C++17.
  * Now uses the `/permissive-` compiler flag which disables permissive behaviors, and sets the `/Zc` compiler options for strict conformance.
* Some plugin objects (e.g. drivers and add-ons) now have a more informative description in the NVDA python console. (#14463)
* NVDA can now be fully compiled with Visual Studio 2022, no longer requiring the Visual Studio 2019 build tools. (#14326)
* More detailed logging for NVDA freezes to aid debugging. (#14309)
* The singleton `braille._BgThread` class has been replaced with `hwIo.ioThread.IoThread`. (#14130)
  * A single instance `hwIo.bgThread` (in NVDA core) of this class provides background i/o for thread safe braille display drivers.
  * This new class is not a singleton by design, add-on authors are encouraged to use their own instance when doing hardware i/o.
* The processor architecture for the computer can be queried from `winVersion.WinVersion.processorArchitecture attribute.` (#14439)
* New extension points have been added. (#14503)
  * `inputCore.decide_executeGesture`
  * `tones.decide_beep`
  * `nvwave.decide_playWaveFile`
  * `braille.pre_writeCells`
  * `braille.filter_displaySize`
  * `braille.decide_enabled`
  * `braille.displayChanged`
  * `braille.displaySizeChanged`
* It is possible to set useConfig to False on supported settings for a synthesizer driver. (#14601)

#### API Breaking Changes

These are breaking API changes.
Please open a GitHub issue if your Add-on has an issue with updating to the new API.

* The configuration specification has been altered, keys have been removed or modified:
  * In `[documentFormatting]` section (#14233):
    * `reportLineIndentation` stores an int value (0 to 3) instead of a boolean
    * `reportLineIndentationWithTones` has been removed.
    * `reportBorderStyle` and `reportBorderColor` have been removed and are replaced by `reportCellBorders`.
  * In `[braille]` section (#14233):
    * `noMessageTimeout` has been removed, replaced by a value for `showMessages`.
    * `messageTimeout` cannot take the value 0 anymore, replaced by a value for `showMessages`.
    * `autoTether` has been removed; `tetherTo` can now take the value "auto" instead.
  * In `[keyboard]` section  (#14528):
    * `useCapsLockAsNVDAModifierKey`, `useNumpadInsertAsNVDAModifierKey`, `useExtendedInsertAsNVDAModifierKey` have been removed.
    They are replaced by `NVDAModifierKeys`.
* The `NVDAHelper.RemoteLoader64` class has been removed with no replacement. (#14449)
* The following functions in `winAPI.sessionTracking` are removed with no replacement. (#14416, #14490)
  * `isWindowsLocked`
  * `handleSessionChange`
  * `unregister`
  * `register`
  * `isLockStateSuccessfullyTracked`
* It is no longer possible to enable/disable the braille handler by setting `braille.handler.enabled`.
To disable the braille handler programatically, register a handler to `braille.handler.decide_enabled`. (#14503)
* It is no longer possible to update the display size of the handler by setting `braille.handler.displaySize`.
To update the displaySize programatically, register a handler to `braille.handler.filter_displaySize`.
Refer to `brailleViewer` for an example on how to do this. (#14503)
* There have been changes to the usage of `addonHandler.Addon.loadModule`. (#14481)
  * `loadModule` now expects dot as a separator, rather than backslash.
  For example "lib.example" instead of "lib\example".
  * `loadModule` now raises an exception when a module can't be loaded or has errors, instead of silently returning `None` without giving information about the cause.
* The following symbols have been removed from `appModules.foobar2000` with no direct replacement. (#14570)
  * `statusBarTimes`
  * `parseIntervalToTimestamp`
  * `getOutputFormat`
  * `getParsingFormat`
* The following are no longer singletons - their get method has been removed.
Usage of `Example.get()` is now `Example()`. (#14248)
  * `UIAHandler.customAnnotations.CustomAnnotationTypesCommon`
  * `UIAHandler.customProps.CustomPropertiesCommon`
  * `NVDAObjects.UIA.excel.ExcelCustomProperties`
  * `NVDAObjects.UIA.excel.ExcelCustomAnnotationTypes`

#### Deprecations

* `NVDAObjects.UIA.winConsoleUIA.WinTerminalUIA` is deprecated and usage is discouraged. (#14047)
* `config.addConfigDirsToPythonPackagePath` has been moved.
Use `addonHandler.packaging.addDirsToPythonPackagePath` instead. (#14350)
* `braille.BrailleHandler.TETHER_*` are deprecated.
Use `configFlags.TetherTo.*.value` instead. (#14233)
* `utils.security.postSessionLockStateChanged` is deprecated.
Use `utils.security.post_sessionLockStateChanged` instead. (#14486)
* `NVDAObject.hasDetails`, `NVDAObject.detailsSummary`, `NVDAObject.detailsRole` has been deprecated.
Use `NVDAObject.annotations` instead. (#14507)
* `keyboardHandler.SUPPORTED_NVDA_MODIFIER_KEYS` is deprecated with no direct replacement.
Consider using the class `config.configFlags.NVDAKey` instead. (#14528)
* `gui.MainFrame.evaluateUpdatePendingUpdateMenuItemCommand` has been deprecated.
Use `gui.MainFrame.SysTrayIcon.evaluateUpdatePendingUpdateMenuItemCommand` instead. (#14523)

## 2022.4

This release includes several new key commands, including table say all commands.
A "Quick Start Guide" section has been added to the User Guide.
There are also several bug fixes.

eSpeak has been updated and LibLouis has been updated.
There are new Chinese, Swedish, Luganda and Kinyarwanda braille tables.

### New Features

* Added a "Quick Start Guide" section to the User Guide. (#13934)
* Introduced a new command to check the keyboard shortcut of the current focus. (#13960)
  * Desktop: `shift+numpad2`.
  * Laptop: `NVDA+ctrl+shift+.`.
* Introduced new commands to move the review cursor by page where supported by the application. (#14021)
  * Move to previous page:
    * Desktop: `NVDA+pageUp`.
    * Laptop: `NVDA+shift+pageUp`.
  * Move to next page:
    * Desktop: `NVDA+pageDown`.
    * Laptop: `NVDA+shift+pageDown`.
* Added the following table commands. (#14070)
  * Say all in column: `NVDA+control+alt+downArrow`
  * Say all in row: `NVDA+control+alt+rightArrow`
  * Read entire column: `NVDA+control+alt+upArrow`
  * Read entire row: `NVDA+control+alt+leftArrow`
* Microsoft Excel via UI Automation: NVDA now announces when moving out of a table within a spreadsheet. (#14165)
* Reporting table headers can now be configured separately for rows and columns. (#14075)

### Changes

* eSpeak NG has been updated to 1.52-dev commit `735ecdb8`. (#14060, #14079, #14118, #14203)
  * Fixed reporting of Latin characters when using Mandarin. (#12952, #13572, #14197)
* Updated LibLouis braille translator to [3.23.0](https://github.com/liblouis/liblouis/releases/tag/v3.23.0). (#14112)
  * Added braille tables:
    * Chinese common braille (simplified Chinese characters)
    * Kinyarwanda literary braille
    * Luganda literary braille
    * Swedish uncontracted braille
    * Swedish partially contracted braille
    * Swedish contracted braille
    * Chinese (China, Mandarin) Current Braille System (no tones) (#14138)
* NVDA now includes the architecture of the operating system as part of user statistics tracking. (#14019)

### Bug Fixes

* When updating NVDA using the Windows Package Manager CLI (aka winget), a released version of NVDA is no longer always treated as newer than whatever alpha version is installed. (#12469)
* NVDA will now correctly announce Group boxes in Java applications. (#13962)
* Caret properly follows spoken text during "say all" in applications such as Bookworm, WordPad, or the NVDA log viewer. (#13420, #9179)
* In programs using UI Automation, partially checked checkboxes will be reported correctly. (#13975)
* Improved performance and stability in Microsoft Visual Studio, Windows Terminal, and other UI Automation based applications. (#11077, #11209)
  * These fixes apply to Windows 11 Sun Valley 2 (version 22H2) and later.
  * Selective registration for UI Automation events and property changes now enabled by default.
* Text reporting, Braille output, and password suppression now work as expected in the embedded Windows Terminal control in Visual Studio 2022. (#14194)
* NVDA is now DPI aware when using multiple monitors.
There are several fixes for using a DPI setting higher than 100% or multiple monitors.
Issues may still exist with versions of Windows older than Windows 10 1809.
For these fixes to work, applications which NVDA interacts with also need to be DPI aware.
Note there are still known issues with Chrome and Edge. (#13254)
  * Visual highlighting frames should now be correctly placed in most applications. (#13370, #3875, #12070)
  * Touch screen interaction should now be accurate for most applications. (#7083)
  * Mouse tracking should now work for most applications. (#6722)
* Orientation state (landscape/portrait) changes are now correctly ignored when there is no change (e.g. monitor changes). (#14035)
* NVDA will announce dragging items on screen in places such as rearranging Windows 10 Start menu tiles and virtual desktops in Windows 11. (#12271, #14081)
* In advanced settings, "Play a sound for logged errors" option is now correctly restored to its default value when pressing the "Restore defaults" button. (#14149)
* NVDA can now select text using the `NVDA+f10` keyboard shortcut on Java applications. (#14163)
* NVDA will no longer get stuck in a menu when arrowing up and down threaded conversations in Microsoft Teams. (#14355)

### Changes for Developers

Please refer to [the developer guide](https://www.nvaccess.org/files/nvda/documentation/developerGuide.html#API) for information on NVDA's API deprecation and removal process.

* The [NVDA API Announcement mailing list](https://groups.google.com/a/nvaccess.org/g/nvda-api/about) was created. (#13999)
* NVDA no longer processes `textChange` events for most UI Automation applications due to their extreme negative performance impact. (#11002, #14067)

#### Deprecations

* `core.post_windowMessageReceipt` is deprecated, use `winAPI.messageWindow.pre_handleWindowMessage` instead.
* `winKernel.SYSTEM_POWER_STATUS` is deprecated and usage is discouraged, this has been moved to `winAPI._powerTracking.SystemPowerStatus`.
* `winUser.SM_*` constants are deprecated, use `winAPI.winUser.constants.SystemMetrics` instead.

## 2022.3.3

This is a minor release to fix issues with 2022.3.2, 2022.3.1 and 2022.3.
This also addresses a security issue.

### Security Fixes

* Prevents possible system access (e.g. NVDA Python console) for unauthenticated users.
([GHSA-fpwc-2gxx-j9v7](https://github.com/nvaccess/nvda/security/advisories/GHSA-fpwc-2gxx-j9v7))

### Bug Fixes

* Fixed bug where if NVDA freezes when locking, NVDA will allow access to the users desktop while on the Windows lock screen. (#14416)
* Fixed bug where if NVDA freezes when locking, NVDA will not behave correctly, as if the device was still locked. (#14416)
* Fixed accessibility issues with the Windows "forgot my PIN" process and Windows update/install experience. (#14368)
* Fixed bug when trying to install NVDA in some Windows environments, e.g. Windows Server. (#14379)

### Changes for Developers

#### Deprecations

* `utils.security.isObjectAboveLockScreen(obj)` is deprecated, instead use `obj.isBelowLockScreen`. (#14416)
* The following functions in `winAPI.sessionTracking` are deprecated for removal in 2023.1. (#14416)
  * `isWindowsLocked`
  * `handleSessionChange`
  * `unregister`
  * `register`
  * `isLockStateSuccessfullyTracked`

## 2022.3.2

This is a minor release to fix regressions with 2022.3.1 and address a security issue.

### Security Fixes

* Prevents possible system level access for unauthenticated users.
([GHSA-3jj9-295f-h69w](https://github.com/nvaccess/nvda/security/advisories/GHSA-3jj9-295f-h69w))

### Bug Fixes

* Fixes a regression from 2022.3.1 where certain functionality was disabled on secure screens. (#14286)
* Fixes a regression from 2022.3.1 where certain functionality was disabled after sign-in, if NVDA started on the lock screen. (#14301)

## 2022.3.1

This is a minor release to fix several security issues.
Please responsibly disclose security issues to <info@nvaccess.org>.

### Security Fixes

* Fixed exploit where it was possible to elevate from user to system privileges.
([GHSA-q7c2-pgqm-vvw5](https://github.com/nvaccess/nvda/security/advisories/GHSA-q7c2-pgqm-vvw5))
* Fixed a security issue allowing access to the python console on the lock screen via a race condition for NVDA startup.
([GHSA-72mj-mqhj-qh4w](https://github.com/nvaccess/nvda/security/advisories/GHSA-72mj-mqhj-qh4w))
* Fixed issue where speech viewer text is cached when locking Windows.
([GHSA-grvr-j2h8-3qm4](https://github.com/nvaccess/nvda/security/advisories/GHSA-grvr-j2h8-3qm4))

### Bug Fixes

* Prevent an unauthenticated user from updating settings for speech and Braille viewer on the lock screen. ([GHSA-grvr-j2h8-3qm4](https://github.com/nvaccess/nvda/security/advisories/GHSA-grvr-j2h8-3qm4))

## 2022.3

A significant amount of this release was contributed by the NVDA development community.
This includes delayed character descriptions and improved Windows Console support.

This release also includes several bug fixes.
Notably, up-to-date versions of Adobe Acrobat/Reader will no longer crash when reading a PDF document.

eSpeak has been updated, which introduces 3 new languages: Belarusian, Luxembourgish and Totontepec Mixe.

### New Features

* In the Windows Console Host used by Command Prompt, PowerShell, and the Windows Subsystem for Linux on Windows 11 version 22H2 (Sun Valley 2) and later:
  * Vastly improved performance and stability. (#10964)
  * When pressing `control+f` to find text, the review cursor position is updated to follow the found term. (#11172)
  * Reporting of typed text that does not appear on-screen (such as passwords) is disabled by default.
It can be re-enabled in NVDA's advanced settings panel. (#11554)
  * Text that has scrolled offscreen can be reviewed without scrolling the console window. (#12669)
  * More detailed text formatting information is available. ([microsoft/terminal PR 10336](https://github.com/microsoft/terminal/pull/10336))
* A new Speech option has been added to read character descriptions after a delay. (#13509)
* A new Braille option has been added to determine if scrolling the display forward/back should interrupt speech. (#2124)

### Changes

* eSpeak NG has been updated to 1.52-dev commit `9de65fcb`. (#13295)
  * Added languages:
    * Belarusian
    * Luxembourgish
    * Totontepec Mixe
* When using UI Automation to access Microsoft Excel spreadsheet controls, NVDA is now able to report when a cell is merged. (#12843)
* Instead of reporting "has details" the purpose of details is included where possible, for example "has comment". (#13649)
* The installation size of NVDA is now shown in Windows Programs and Feature section. (#13909)

### Bug Fixes

* Adobe Acrobat / Reader 64 bit will no longer crash when reading a PDF document. (#12920)
  * Note that the most up to date version of Adobe Acrobat / Reader is also required to avoid the crash.
* Font size measurements are now translatable in NVDA. (#13573)
* Ignore Java Access Bridge events where no window handle can be found for Java applications.
This will improve performance for some Java applications including IntelliJ IDEA. (#13039)
* Announcement of selected cells for LibreOffice Calc is more efficient and no longer results in a Calc freeze when many cells are selected. (#13232)
* When running under a different user, Microsoft Edge is no longer inaccessible. (#13032)
* When rate boost is off, eSpeak's rate does not drop anymore between rates 99% and 100%. (#13876)
* Fix bug which allowed 2 Input Gestures dialogs to open. (#13854)

### Changes for Developers

* Updated Comtypes to version 1.1.11. (#12953)
* In builds of Windows Console (`conhost.exe`) with an NVDA API level of 2 (`FORMATTED`) or greater, such as those included with Windows 11 version 22H2 (Sun Valley 2), UI Automation is now used by default. (#10964)
  * This can be overridden by changing the "Windows Console support" setting in NVDA's advanced settings panel.
  * To find your Windows Console's NVDA API level, set "Windows Console support" to "UIA when available", then check the NVDA+F1 log opened from a running Windows Console instance.
* The Chromium virtual buffer is now loaded even when the document object has the MSAA `STATE_SYSTEM_BUSY` exposed via IA2. (#13306)
* A config spec type `featureFlag` has been created for use with experimental features in NVDA. See `devDocs/featureFlag.md` for more information. (#13859)

#### Deprecations

There are no deprecations proposed in 2022.3.

## 2022.2.4

This is a patch release to fix a security issue.

### Bug Fixes

* Fixed an exploit where it was possible to open the NVDA python console via the log viewer on the lock screen.
([GHSA-585m-rpvv-93qg](https://github.com/nvaccess/nvda/security/advisories/GHSA-585m-rpvv-93qg))

## 2022.2.3

This is a patch release to fix an accidental API breakage introduced in 2022.2.1.

### Bug Fixes

* Fixed a bug where NVDA did not announce "Secure Desktop" when entering a secure desktop.
This caused NVDA remote to not recognize secure desktops. (#14094)

## 2022.2.2

This is a patch release to fix a bug introduced in 2022.2.1 with input gestures.

### Bug Fixes

* Fixed a bug where input gestures didn't always work. (#14065)

## 2022.2.1

This is a minor release to fix a security issue.
Please responsibly disclose security issues to <info@nvaccess.org>.

### Security Fixes

* Fixed exploit where it was possible to run a python console from the lockscreen. (GHSA-rmq3-vvhq-gp32)
* Fixed exploit where it was possible to escape the lockscreen using object navigation. (GHSA-rmq3-vvhq-gp32)

### Changes for Developers

#### Deprecations

These deprecations are currently not scheduled for removal.
The deprecated aliases will remain until further notice.
Please test the new API and provide feedback.
For add-on authors, please open a GitHub issue if these changes stop the API from meeting your needs.

* `appModules.lockapp.LockAppObject` should be replaced with `NVDAObjects.lockscreen.LockScreenObject`. (GHSA-rmq3-vvhq-gp32)
* `appModules.lockapp.AppModule.SAFE_SCRIPTS` should be replaced with `utils.security.getSafeScripts()`. (GHSA-rmq3-vvhq-gp32)

## 2022.2

This release includes many bug fixes.
Notably, there are significant improvements for Java based applications, braille displays and Windows features.

New table navigation commands have been introduced.
Unicode CLDR has been updated.
LibLouis has been updated, which includes a new German braille table.

### New Features

* Support for interacting with Microsoft Loop Components in Microsoft Office products. (#13617)
* New table navigation commands have been added. (#957)
 * `control+alt+home/end` to jump to first/last column.
 * `control+alt+pageUp/pageDown` to jump to first/last row.
* An unassigned script to cycle through language and dialect switching modes has been added. (#10253)

### Changes

* NSIS has been updated to version 3.08. (#9134)
* CLDR has been updated to version 41.0. (#13582)
* Updated LibLouis braille translator to [3.22.0](https://github.com/liblouis/liblouis/releases/tag/v3.22.0). (#13775)
  * New braille table: German grade 2 (detailed)
* Added new role for "busy indicator" controls. (#10644)
* NVDA now announces when an NVDA action cannot be performed. (#13500)
  * This includes when:
    * Using the NVDA Windows Store version.
    * In a secure context.
    * Waiting for a response to a modal dialog.

### Bug Fixes

* Fixes for Java based applications:
  * NVDA will now announce read-only state. (#13692)
  * NVDA will now announce disabled/enabled state correctly. (#10993)
  * NVDA will now announce function key shortcuts. (#13643)
  * NVDA can now beep or speak on progress bars. (#13594)
  * NVDA will no longer incorrectly remove text from widgets when presenting to the user. (#13102)
  * NVDA will now announce the state of toggle buttons. (#9728)
  * NVDA will now identify the window in a Java application with multiple windows. (#9184)
  * NVDA will now announce position information for tab controls. (#13744)
* Braille fixes:
  * Fix braille output when navigating certain text in Mozilla rich edit controls, such as drafting a message in Thunderbird. (#12542)
  * When braille is tethered automatically and the mouse is moved with mouse tracking enabled,
   text review commands now update the braille display with the spoken content. (#11519)
  * It is now possible to pan the braille display through content after use of text review commands. (#8682)
* The NVDA installer can now run from directories with special characters. (#13270)
* In Firefox, NVDA no longer fails to report items in web pages when aria-rowindex, aria-colindex, aria-rowcount or aria-colcount attributes are invalid. (#13405)
* The cursor does not switch row or column anymore when using table navigation to navigate through merged cells. (#7278)
* When reading non-interactive PDFs in Adobe Reader, the type and state of form fields (such as checkboxes and radio buttons) are now reported. (#13285)
* "Reset configuration to factory defaults" is now accessible in the NVDA menu during secure mode. (#13547)
* Any locked mouse keys will be unlocked when NVDA exits, previously the mouse button would remain locked. (#13410)
* Visual Studio now reports line numbers. (#13604)
  * Note that for line number reporting to work, showing line numbers must be enabled in Visual Studio and NVDA.
* Visual Studio now correctly reports line indentation. (#13574)
* NVDA will once again announce Start menu search result details in recent Windows 10 and 11 releases. (#13544)
* In Windows 10 and 11 Calculator version 10.1908 and later,
NVDA will announce results when more commands are pressed, such as commands from scientific mode. (#13383)
* In Windows 11, it is again possible to navigate and interact with user interface elements,
such as Taskbar and Task View using mouse and touch interaction. (#13506)
* NVDA will announce status bar content in Windows 11 Notepad. (#13688)
* Navigator object highlighting now shows up immediately upon activation of the feature. (#13641)
* Fix reading single column list view items. (#13659, #13735)
* Fix eSpeak automatic language switching for English and French falling back to British English and French (France). (#13727)
* Fix OneCore automatic language switching when trying to switch to a formerly installed language. (#13732)

### Changes for Developers

* Compiling NVDA dependencies with Visual Studio 2022 (17.0) is now supported.
For development and release builds, Visual Studio 2019 is still used. (#13033)
* When retrieving the count of selected children via accSelection,
the case where a negative child ID or an IDispatch is returned by `IAccessible::get_accSelection` is now handled properly. (#13277)
* New convenience functions `registerExecutableWithAppModule` and `unregisterExecutable` were added to the `appModuleHandler` module.
They can be used to use a single App Module with multiple executables. (#13366)

#### Deprecations

These are proposed API breaking changes.
The deprecated part of the API will continue to be available until the specified release.
If no release is specified, the plan for removal has not been determined.
Note, the roadmap for removals is 'best effort' and may be subject to change.
Please test the new API and provide feedback.
For add-on authors, please open a GitHub issue if these changes stop the API from meeting your needs.

* `appModuleHandler.NVDAProcessID` is deprecated, use `globalVars.appPid` instead. (#13646)
* `gui.quit` is deprecated, use `wx.CallAfter(mainFrame.onExitCommand, None)` instead. (#13498)
  -
* Some alias appModules are marked as deprecated.
Code which imports from one of them, should instead import from the replacement module.  (#13366)

| Removed module name |Replacement module|
|---|---|
|azuredatastudio |code|
|azuredatastudio-insiders |code|
|calculatorapp |calculator|
|code - insiders |code|
|commsapps |hxmail|
|dbeaver |eclipse|
|digitaleditionspreview |digitaleditions|
|esybraille |esysuite|
|hxoutlook |hxmail|
|miranda64 |miranda32|
|mpc-hc |mplayerc|
|mpc-hc64 |mplayerc|
|notepad++ |notepadPlusPlus|
|searchapp |searchui|
|searchhost |searchui|
|springtoolsuite4 |eclipse|
|sts |eclipse|
|teamtalk3 |teamtalk4classic|
|textinputhost |windowsinternal_composableshell_experiences_textinput_inputapp|
|totalcmd64 |totalcmd|
|win32calc |calc|
|winmail |msimn|
|zend-eclipse-php |eclipse|
|zendstudio |eclipse|

## 2022.1

This release includes major improvements to UIA support with MS Office.
For Microsoft Office 16.0.15000 and higher on Windows 11, NVDA will use UI Automation to access Microsoft Word documents by default.
This provides a significant performance improvement over the old Object model access.

There are improvements to braille display drivers including Seika Notetaker, Papenmeier and HID Braille.
There are also various Windows 11 bug fixes, for apps such as Calculator, Console, Terminal, Mail and Emoji Panel.

eSpeak-NG and LibLouis have been updated, adding new Japanese, German and Catalan tables.

Note:

 * This release breaks compatibility with existing add-ons.

### New Features

* Support for reporting notes in MS Excel with UI Automation enabled on Windows 11. (#12861)
* In recent builds of Microsoft Word via UI Automation on Windows 11, the existence of bookmarks, draft comments and resolved comments are now reported in both speech and braille. (#12861)
* The new `--lang` command line parameter allows overriding the configured NVDA language. (#10044)
* NVDA now warns about command line parameters which are unknown and not used by any add-ons. (#12795)
* In Microsoft Word accessed via UI Automation, NVDA will now make use of mathPlayer to read and navigate Office math equations. (#12946)
  * For this to work, you must be running Microsoft Word 365/2016 build 14326 or later.
  * MathType equations must also be manually converted to Office Math by selecting each, opening the context menu, choosing Equation options, Convert to Office Math.
* Reporting of "has details" and the associated command to summarize the details relation have been updated to work in focus mode. (#13106)
* Seika Notetaker can now be auto-detected when connected via USB and Bluetooth. (#13191, #13142)
  * This affects the following devices: MiniSeika (16, 24 cells), V6, and V6Pro (40 cells)
  * Manually selecting the bluetooth COM port is also now supported.
* Added a command to toggle the braille viewer; there is no default associated gesture. (#13258)
* Added commands for toggling multiple modifiers simultaneously with a Braille display (#13152)
* The Speech Dictionary dialog now features a "Remove all" button to help clear a whole dictionary. (#11802)
* Added support for Windows 11 Calculator. (#13212)
* In Microsoft Word with UI Automation enabled on Windows 11, line numbers and section numbers can now be reported. (#13283, #13515)
* For Microsoft Office 16.0.15000 and higher on Windows 11, NVDA will use UI Automation to access Microsoft Word documents by default, providing a significant performance improvement over the old Object model access. (#13437)
 * This includes documents in Microsoft Word itself, and also the message reader and composer in Microsoft Outlook.

### Changes

* Espeak-ng has been updated to 1.51-dev commit `7e5457f91e10`. (#12950)
* Updated liblouis braille translator to [3.21.0](https://github.com/liblouis/liblouis/releases/tag/v3.21.0). (#13141, #13438)
  * Added new braille table: Japanese (Kantenji) literary braille.
  * Added new German 6 dot computer braille table.
  * Added Catalan grade 1 braille table. (#13408)
* NVDA will report selection and merged cells in LibreOffice Calc 7.3 and above. (#9310, #6897)
* Updated Unicode Common Locale Data Repository (CLDR) to 40.0. (#12999)
* `NVDA+Numpad Delete` reports the location of the caret or focused object by default. (#13060)
* `NVDA+Shift+Numpad Delete` reports the location of the review cursor. (#13060)
* Added default bindings for toggling modifier keys to Freedom Scientific displays (#13152)
* "Baseline" is no longer reported via the report text formatting command (`NVDA+f`). (#11815)
* Activate long description no longer has a default gesture assigned. (#13380)
* Report details summary now has a default gesture (`NVDA+d`). (#13380)
* NVDA needs to be restarted after installing MathPlayer. (#13486)

### Bug Fixes

* Clipboard manager pane should no longer incorrectly steal focus when opening some Office programs. (#12736)
* On a system where the user has chosen to swap the primary mouse button from the left to the right, NVDA will no longer accidentally bring up a context menu instead of activating an item, in applications such as web browsers. (#12642)
* When moving the review cursor past the end of text controls, such as in Microsoft Word with UI Automation, "bottom" is correctly reported in more situations. (#12808)
* NVDA can report the application name and version for binaries placed in system32 when running under 64-bit version of Windows. (#12943)
* Improved consistency of output reading in terminal programs. (#12974)
  * Note that in some situations, when inserting or deleting characters in the middle of a line, the characters after the caret may again be read out.
* MS word with UIA: heading quick nav in browse mode no longer gets stuck on the final heading of a document, nor is this heading shown twice in the NVDA elements list. (#9540)
* In Windows 8 and later, the File Explorer status bar can now be retrieved using the standard gesture NVDA+end (desktop) / NVDA+shift+end (laptop). (#12845)
* Incoming messages in the chat of Skype for Business are reported again. (#9295)
* NVDA can again duck audio when using the SAPI5 synthesizer on Windows 11. (#12913)
* In Windows 10 Calculator, NVDA will announce labels for history and memory list items. (#11858)
* Gestures such as scrolling and routing again work with HID Braille devices. (#13228)
* Windows 11 Mail: After switching focus between apps, while reading a long email, NVDA no longer gets stuck on a line of the email. (#13050)
* HID braille: chorded gestures (e.g. `space+dot4`) can be successfully performed from the Braille display. (#13326)
* Fixed an issue where multiple settings dialogs could be opened at the same time. (#12818)
* Fixed a problem where some Focus Blue Braille displays would stop working after waking the computer from sleep. (#9830)
* "Baseline" is no longer spuriously reported when the "report superscript and subscript" option is active. (#11078)
* In Windows 11, NVDA will no longer prevent navigation in emoji panel when selecting emojis. (#13104)
* Prevents a bug causing double-reporting when using Windows Console and Terminal. (#13261)
* Fixed several cases where list items could not be reported in 64 bit applications, such as REAPER. (#8175)
* In the Microsoft Edge downloads manager, NVDA will now automatically switch to focus mode once the list item with the most recent download gains focus. (#13221)
* NVDA no longer causes 64-bit versions of Notepad++ 8.3 and above to crash. (#13311)
* Adobe Reader no longer crashes on startup if Adobe Reader's protected mode is enabled. (#11568)
* Fixed a bug where selecting the Papenmeier Braille Display Driver caused NVDA to crash. (#13348)
* In Microsoft word with UIA: page number and other formatting is no longer inappropriately announced when moving from a blank table cell to a cell with content, or from the end of the document into existing content. (#13458, #13459)
* NVDA will no longer fail to report the page title and start automatically reading, when a page loads in Google chrome 100. (#13571)
* NVDA no longer crashes when resetting the NVDA configuration to factory defaults while speak command keys is on. (#13634)

### Changes for Developers

* Note: this is a Add-on API compatibility breaking release. Add-ons will need to be re-tested and have their manifest updated.
* Although NVDA still requires Visual Studio 2019, Builds should no longer fail if a newer version of Visual Studio (E.g. 2022) is installed along side 2019. (#13033, #13387)
* Updated SCons to version 4.3.0. (#13033)
* Updated py2exe to version 0.11.1.0. (#13510)
* `NVDAObjects.UIA.winConsoleUIA.WinConsoleUIA.isImprovedTextRangeAvailable` has been removed. Use `apiLevel` instead. (#12955, #12660)
* `TVItemStruct` has been removed from `sysTreeView32`. (#12935)
* `MessageItem` has been removed from the Outlook appModule. (#12935)
* `audioDucking.AUDIODUCKINGMODE_*` constants are now a `DisplayStringIntEnum`. (#12926)
  * usages should be replaced with `AudioDuckingMode.*`
  * usages of `audioDucking.audioDuckingModes` should be replaced with `AudioDuckingMode.*.displayString`
* `audioDucking.ANRUS_ducking_*` constants usages should be replaced with `ANRUSDucking.*`. (#12926)
* `synthDrivers.sapi5` changes (#12927):
  * `SPAS_*` usages should be replaced with `SPAudioState.*`
  * `constants.SVSF*` usages should be replaced with `SpeechVoiceSpeakFlags.*`
    * Note: `SVSFlagsAsync` should be replaced with `SpeechVoiceSpeakFlags.Async` not `SpeechVoiceSpeakFlags.lagsAsync`
  * `constants.SVE*` usages should be replaced with `SpeechVoiceEvents.*`
* The `soffice` appModule has the following classes and functions removed `JAB_OOTableCell`, `JAB_OOTable`, `gridCoordStringToNumbers`. (#12849)
* `core.CallCancelled` is now `exceptions.CallCancelled`. (#12940)
* All constants starting with RPC from `core` and `logHandler` are moved into `RPCConstants.RPC` enum. (#12940)
* It is recommended that `mouseHandler.doPrimaryClick` and `mouseHandler.doSecondaryClick` functions should be used to click the mouse to perform a logical action such as activating (primary) or secondary (show context menu),
rather than using `executeMouseEvent` and specifying the left or right mouse button specifically.
This ensures code will honor the Windows user setting for swapping the primary mouse button. (#12642)
* `config.getSystemConfigPath` has been removed - there is no replacement. (#12943)
* `shlobj.SHGetFolderPath` has been removed - please use `shlobj.SHGetKnownFolderPath` instead. (#12943)
* `shlobj` constants have been removed. A new enum has been created, `shlobj.FolderId` for usage with `SHGetKnownFolderPath`. (#12943)
* `diffHandler.get_dmp_algo` and `diffHandler.get_difflib_algo` have been replaced with `diffHandler.prefer_dmp` and `diffHandler.prefer_difflib` respectively. (#12974)
* `languageHandler.curLang` has been removed - to get the current NVDA language use `languageHandler.getLanguage()`. (#13082)
* A `getStatusBarText` method can be implemented on an appModule to customize the way NVDA fetches the text from the status bar. (#12845)
* `globalVars.appArgsExtra` has been removed. (#13087)
  * If your add-on need to process additional command line arguments see the documentation of `addonHandler.isCLIParamKnown` and the developer guide for details.
* The UIA handler module and other UIA support modules are now part of a UIAHandler package. (#10916)
  * `UIAUtils` is now `UIAHandler.utils`
  * `UIABrowseMode` is now `UIAHandler.browseMode`
  * `_UIAConstants` is now `UIAHandler.constants`
  * `_UIACustomProps` is now `UIAHandler.customProps`
  * `_UIACustomAnnotations` is now `UIAHandler.customAnnotations`
* The `IAccessibleHandler` `IA2_RELATION_*` constants have been replaced with the `IAccessibleHandler.RelationType` enum. (#13096)
  * Removed `IA2_RELATION_FLOWS_FROM`
  * Removed `IA2_RELATION_FLOWS_TO`
  * Removed `IA2_RELATION_CONTAINING_DOCUMENT`
* `LOCALE_SLANGUAGE`, `LOCALE_SLIST` and `LOCALE_SLANGDISPLAYNAME` are removed from `languageHandler` - use members of `languageHandler.LOCALE` instead. (#12753)
* Switched from Minhook to Microsoft Detours as a hooking library for NVDA. Hooking with this library is mainly used to aid the display model. (#12964)
* `winVersion.WIN10_RELEASE_NAME_TO_BUILDS` is removed. (#13211)
* SCons now warns to build with a number of jobs that is equal to the number of logical processors in the system.
This can dramatically decrease build times on multi core systems. (#13226, #13371)
* `characterProcessing.SYMLVL_*` constants are removed - please use `characterProcessing.SymbolLevel.*` instead. (#13248)
* Functions `loadState` and `saveState` are removed from addonHandler - please use `addonHandler.state.load` and `addonHandler.state.save` instead. (#13245)
* Moved the UWP/OneCore interaction layer of NVDAHelper [from C++/CX to C++/Winrt](https://docs.microsoft.com/en-us/windows/uwp/cpp-and-winrt-apis/move-to-winrt-from-cx). (#10662)
* It is now mandatory to subclass `DictionaryDialog` to use it. (#13268)
* `config.RUN_REGKEY`, `config.NVDA_REGKEY` are deprecated, please use `config.RegistryKey.RUN`, `config.RegistryKey.NVDA` instead. These will be removed in 2023. (#13242)
* `easeOfAccess.ROOT_KEY`, `easeOfAccess.APP_KEY_PATH` are deprecated, please use`easeOfAccess.RegistryKey.ROOT`, `easeOfAccess.RegistryKey.APP` instead. These will be removed in 2023. (#13242)
* `easeOfAccess.APP_KEY_NAME` has been deprecated, to be removed in 2023. (#13242)
* `DictionaryDialog` and `DictionaryEntryDialog` are moved from `gui.settingsDialogs` to `gui.speechDict`. (#13294)
* IAccessible2 relations are now shown in developer info for IAccessible2 objects. (#13315)
* `languageHandler.windowsPrimaryLCIDsToLocaleNames` has been removed, instead use `languageHandler.windowsLCIDToLocaleName` or `winKernel.LCIDToLocaleName`. (#13342)
* `UIAAutomationId` property for UIA objects should be preferred over `cachedAutomationId`. (#13125, #11447)
  * `cachedAutomationId` can be used if obtained directly from the element.
* `NVDAObjects.window.scintilla.CharacterRangeStruct` has moved to `NVDAObjects.window.scintilla.Scintilla.CharacterRangeStruct`. (#13364)
* Boolean `gui.isInMessageBox` is removed, please use the function `gui.message.isModalMessageBoxActive` instead. (#12984, #13376)
* `controlTypes` has been split up into various submodules. (#12510, #13588)
  * `ROLE_*` and `STATE_*` have been replaced with `Role.*` and `State.*`.
  * Although still available, the following should be considered deprecated:
    * `ROLE_*` and `STATE_*`, use `Role.*` and `State.*` instead.
    * `roleLabels`, `stateLabels` and `negativeStateLabels`, usages like `roleLabels[ROLE_*]` should be replaced with their equivalent `Role.*.displayString` or `State.*.negativeDisplayString`.
    * `processPositiveStates` and `processNegativeStates` should use `processAndLabelStates` instead.
* Excel cell state constants (`NVSTATE_*`) are now values in the `NvCellState` enum, mirrored in the `NvCellState` enum in `NVDAObjects/window/excel.py` and mapped to `controlTypes.State` via _nvCellStatesToStates. (#13465)
* `EXCEL_CELLINFO` struct member `state` is now `nvCellStates`.
* `mathPres.ensureInit` has been removed, MathPlayer is now initialized when NVDA starts. (#13486)

## 2021.3.5

This is a minor release to fix a security issue.
Please responsibly disclose security issues to <info@nvaccess.org>.

### Security Fixes

* Addressed security advisory `GHSA-xc5m-v23f-pgr7`.
  * The symbol pronunciation dialog is now disabled in secure mode.

## 2021.3.4

This is a minor release to fix several security issues raised.
Please responsibly disclose security issues to <info@nvaccess.org>.

### Security Fixes

* Addressed security advisory `GHSA-354r-wr4v-cx28`. (#13488)
  * Remove the ability to start NVDA with debug logging enabled when NVDA runs in secure mode.
  * Remove the ability to update NVDA when NVDA runs in secure mode.
* Addressed security advisory `GHSA-wg65-7r23-h6p9`. (#13489)
  * Remove the ability to open the input gestures dialog in secure mode.
  * Remove the ability to open the default, temporary and voice dictionary dialogs in secure mode.
* Addressed security advisory `GHSA-mvc8-5rv9-w3hx`. (#13487)
  * The wx GUI inspection tool is now disabled in secure mode.

## 2021.3.3

This release is identical to 2021.3.2.
A bug existed in NVDA 2021.3.2 where it incorrectly identified itself as 2021.3.1.
This release correctly identifies itself as 2021.3.3.

## 2021.3.2

This is a minor release to fix several security issues raised.
Please responsibly disclose security issues to <info@nvaccess.org>.

### Bug Fixes

* Security fix: Prevent object navigation outside of the lockscreen on Windows 10 and Windows 11. (#13328)
* Security fix: The addons manager dialog is now disabled on secure screens. (#13059)
* Security fix: NVDA context help is no longer available on secure screens. (#13353)

## 2021.3.1

This is a minor release to fix several issues in 2021.3.

### Changes

* The new HID Braille protocol is no longer preferred when another braille display driver can be used. (#13153)
* The new HID Braille protocol can be disabled via a setting in the advanced settings panel. (#13180)

### Bug Fixes

* Landmark is once again abbreviated in braille. #13158
* Fixed unstable braille display auto detection for Humanware Brailliant and APH Mantis Q40 braille displays when using Bluetooth. (#13153)

## 2021.3

This release introduces support for the new HID Braille specification.
This specification aims to standardise support for Braille Displays without needing individual drivers.
There are updates to eSpeak-NG and LibLouis, including new Russian and Tshivenda tables.
Error sounds can be enabled in stable builds of NVDA via a new advanced settings option.
Say all in Word now scrolls the view to keep the current position visible.
There are lots of improvements when using Office with UIA.
One UIA fix is that Outlook now ignores more types of layout tables in messages.

Important notes:

Due to an update to our security certificate, a small number of users get an error when NVDA 2021.2 checks for updates.
NVDA now asks Windows to update security certificates, which will prevent this error in future.
Affected users will need to download this update manually.

### New Features

* Adds an input gesture for toggling settings for reporting the style of cell borders. (#10408)
* Support for the new HID Braille specification which aims to standardise support for Braille Displays. (#12523)
  * Devices that support this specification will be auto detected by NVDA.
  * For technical details on NVDA's implementation of this specification, see https://github.com/nvaccess/nvda/blob/master/devDocs/hidBrailleTechnicalNotes.md
* Add support for the VisioBraille Vario 4 Braille Device. (#12607)
* Error notifications can be enabled (advanced settings) when using any version of NVDA. (#12672)
* In Windows 10 and later, NVDA will announce the suggestion count when entering search terms in apps such as Settings and Microsoft Store. (#7330, #12758, #12790)
* Table navigation is now supported in grid controls created using the Out-GridView cmdlet in PowerShell. (#12928)

### Changes

* Espeak-ng has been updated to 1.51-dev commit `74068b91bcd578bd7030a7a6cde2085114b79b44`. (#12665)
* NVDA will default to eSpeak if no installed OneCore voices support the NVDA preferred language. (#10451)
* If OneCore voices consistently fail to speak, revert to eSpeak as a synthesizer. (#11544)
* When reading status bar with `NVDA+end`, the review cursor is no longer moved to its location.
If you need this functionality please assign a gesture to the appropriate script in the Object Navigation category in the Input Gestures dialog. (#8600)
* When opening a settings dialog which is already open, NVDA sets focus on the existing dialog rather than raise an error. (#5383)
* Updated liblouis braille translator to [3.19.0](https://github.com/liblouis/liblouis/releases/tag/v3.19.0). (#12810)
  * New braille tables: Russian grade 1, Tshivenda grade 1, Tshivenda grade 2
* Instead of "marked content" or "mrkd", "highlight" or "hlght" will be announced for speech and braille respectively. (#12892)
* NVDA will no longer attempt to exit when dialogs are awaiting a required action (eg Confirm/Cancel). (#12984)

### Bug Fixes

* Tracking keyboard modifiers (such as Control, or Insert) is more robust when watchdog is recovering. (#12609)
* It is once again possible to check for NVDA updates on certain systems; e.g. clean Windows installs. (#12729)
* NVDA correctly announces blank table cells in Microsoft Word when using UI automation. (#11043)
* In ARIA data grid cells on the web, the Escape key will now be passed through to the grid and no longer turn off focus mode unconditionally. (#12413)
* When reading a header cell of a table in Chrome, fix the column name being announced twice. (#10840)
* NVDA no longer reports a numerical value for UIA sliders that have a textual representation of their value defined. (UIA ValuePattern is now preferred over RangeValuePattern). (#12724)
* NVDA no longer treats the value of UIA sliders as always percentage based.
* Reporting the location of a cell in Microsoft Excel when accessed via UI Automation again works correctly on Windows 11. (#12782)
* NVDA no longer sets invalid Python locales. (#12753)
* If a disabled addon is uninstalled and then re-installed it is re-enabled. (#12792)
* Fixed bugs around updating and removing addons where the addon folder has been renamed or has files opened. (#12792, #12629)
* When using UI Automation to access Microsoft Excel spreadsheet controls, NVDA no longer redundantly announces when a single cell is selected. (#12530)
* More dialog text is automatically read in LibreOffice Writer, such as in confirmation dialogs. (#11687)
* Reading / navigating with browse mode in Microsoft Word via UI automation now ensures the document is always scrolled so that the current browse mode position is visible, and that the caret position in focus mode correctly reflects the browse mode position. (#9611)
* When performing Say all in Microsoft Word via UI automation, the document is now automatically scrolled, and the caret position is correctly updated. (#9611)
* When reading emails in Outlook and NVDA is accessing the message with UI Automation, certain tables are now marked as layout tables, which means they will no longer be reported by default. (#11430)
* A rare error when changing audio devices has been fixed. (#12620)
* Input with literary braille tables should behave more reliably when in edit fields. (#12667)
* When navigating the Windows system tray calendar, NVDA now reports the day of the week in full. (#12757)
* When using a Chinese input method such as Taiwan - Microsoft Quick in Microsoft Word, scrolling the braille display forward and backward no longer incorrectly keeps jumping back to the original caret position. (#12855)
* When accessing Microsoft Word documents via UIA, navigating by sentence (alt+downArrow / alt+upArrow) is again possible. (#9254)
* When accessing MS Word with UIA, paragraph indenting is now reported. (#12899)
* When accessing MS Word with UIA, change tracking command and some other localized commands are now reported in Word . (#12904)
* Fixed duplicate braille and speech when 'description' matches 'content' or 'name'. (#12888)
* In MS Word with UIA enabled, more accurate playing of spelling error sounds as you type. (#12161)
* In Windows 11, NVDA will no longer announce "pane" when pressing Alt+Tab to switch between programs. (#12648)
* The new Modern Comments side track pane is now supported in MS Word when not accessing the document via UIA. Press alt+f12 to move between the side track pane and the document. (#12982)

### Changes for Developers

* Building NVDA now requires Visual Studio 2019 16.10.4 or later.
To match the production build environment, update Visual Studio to keep in sync with the [current version AppVeyor is using](https://www.appveyor.com/docs/windows-images-software/#visual-studio-2019). (#12728)
* `NVDAObjects.UIA.winConsoleUIA.WinConsoleUIA.isImprovedTextRangeAvailable` has been deprecated for removal in 2022.1. (#12660)
  * Instead use `apiLevel` (see the comments at `_UIAConstants.WinConsoleAPILevel` for details).
* Transparency of text background color sourced from GDI applications (via the display model), is now exposed for add-ons or appModules. (#12658)
* `LOCALE_SLANGUAGE`, `LOCALE_SLIST` and `LOCALE_SLANGDISPLAYNAME` are moved to the `LOCALE` enum in languageHandler.
They are still available at the module level but are deprecated and to be removed in NVDA 2022.1. (#12753)
* The usage of functions `addonHandler.loadState` and `addonHandler.saveState` should be replaced with their equivalents `addonHandler.state.save` and `addonHandler.state.load` before 2022.1. (#12792)
* Braille output can now be checked in system tests. (#12917)

## 2021.2

This release introduces preliminary Windows 11 support.
While Windows 11 is yet to be released, this release has been tested on preview versions of Windows 11.
This includes an important fix for Screen Curtain (see important notes).
The COM Registration Fixing Tool can now resolve more problems when running NVDA.
There are updates to the synthesizer eSpeak and braille translator LibLouis.
There are also various bug fixes and improvements, notably for braille support and Windows terminals, calculator, emoji panel and clipboard history.

### Important notes

Due to a change in the Windows Magnification API, Screen Curtain had to be updated to support the newest versions of Windows.
Use NVDA 2021.2 to activate Screen Curtain with Windows 10 21H2 (10.0.19044) or later.
This includes Windows 10 Insiders and Windows 11.
For security purposes, when using a new version of Windows, get visual confirmation that the Screen Curtain makes the screen entirely black.

### New Features

* Experimental support for ARIA annotations:
  * adds a command to read a summary of details of an object with aria-details. (#12364)
  * adds an option in advanced preferences to report if an object has details in browse mode. (#12439)
* In Windows 10 Version 1909 and later (including Windows 11), NVDA will announce suggestion count when performing searches in File Explorer. (#10341, #12628)
* In Microsoft Word, NVDA now announces the result of indent and hanging indent shortcuts when executed. (#6269)

### Changes

* Espeak-ng has been updated to 1.51-dev commit `ab11439b18238b7a08b965d1d5a6ef31cbb05cbb`. (#12449, #12202, #12280, #12568)
* If article is enabled in the user preferences for document formatting, NVDA announces "article" after the content. (#11103)
* Updated liblouis braille translator to [3.18.0](https://github.com/liblouis/liblouis/releases/tag/v3.18.0). (#12526)
  * New braille tables: Bulgarian grade 1, Burmese grade 1, Burmese grade 2, Kazakh grade 1, Khmer grade 1, Northern Kurdish grade 0, Sepedi grade 1, Sepedi grade 2, Sesotho grade 1, Sesotho grade 2, Setswana grade 1, Setswana grade 2, Tatar grade 1, Vietnamese grade 0, Vietnamese grade 2, Southern Vietnamese grade 1, Xhosa grade 1, Xhosa grade 2, Yakut grade 1, Zulu grade 1, Zulu grade 2
* Windows 10 OCR was renamed to Windows OCR. (#12690)

### Bug Fixes

* In Windows 10 Calculator, NVDA will announce calculator expressions on a braille display. (#12268)
* In terminal programs on Windows 10 version 1607 and later, when inserting or deleting characters in the middle of a line, the characters to the right of the caret are no longer read out. (#3200)
  * Diff Match Patch now enabled by default. (#12485)
* The braille input works properly with the following contracted tables: Arabic grade 2, Spanish grade 2, Urdu grade 2, Chinese (China, Mandarin) grade 2. (#12541)
* The COM Registration Fixing Tool now resolves more issues, especially on 64 bit Windows. (#12560)
* Improvements to button handling for the Seika Notetaker braille device from Nippon Telesoft. (#12598)
* Improvements to announcing the Windows emoji panel and clipboard history. (#11485)
* Updated the Bengali alphabet character descriptions. (#12502)
* NVDA exits safely when a new process is started. (#12605)
* Reselecting the Handy Tech braille display driver from the Select Braille Display dialog no longer causes errors. (#12618)
* Windows version 10.0.22000 or later is recognized as Windows 11, not Windows 10. (#12626)
* Screen curtain support has been fixed and tested for Windows versions up until 10.0.22000. (#12684)
* If no results are shown when filtering input gestures, the input gesture configuration dialog continues to work as expected. (#12673)
* Fixed a bug where the first menu item of a submenu is not announced in some contexts. (#12624)

### Changes for Developers

* `characterProcessing.SYMLVL_*` constants should be replaced using their equivalent `SymbolLevel.*` before 2022.1. (#11856, #12636)
* `controlTypes` has been split up into various submodules, symbols marked for deprecation must be replaced before 2022.1. (#12510)
  * `ROLE_*` and `STATE_*` constants should be replaced to their equivalent `Role.*` and `State.*`.
  * `roleLabels`, `stateLabels` and `negativeStateLabels` have been deprecated, usages such as `roleLabels[ROLE_*]` should be replaced to their equivalent `Role.*.displayString` or `State.*.negativeDisplayString`.
  * `processPositiveStates` and `processNegativeStates` have been deprecated for removal.
* On Windows 10 Version 1511 and later (including Insider Preview builds), the current Windows feature update release name is obtained from Windows Registry. (#12509)
* Deprecated: `winVersion.WIN10_RELEASE_NAME_TO_BUILDS` will be removed in 2022.1, there is no direct replacement. (#12544)

## 2021.1

This release includes optional experimental support for UIA in Excel and Chromium browsers.
There are fixes for several languages, and for accessing links in Braille.
There are updates to Unicode CLDR, mathematical symbols, and LibLouis.
As well as many bug fixes and improvements, including in Office, Visual Studio, and several languages.

Note:

 * This release breaks compatibility with existing add-ons.
 * This release also drops support for Adobe Flash.

### New Features

* Early support for UIA with Chromium based browsers (such as Edge). (#12025)
* Optional experimental support for Microsoft Excel via UI Automation. Only recommended for Microsoft Excel build 16.0.13522.10000 or higher. (#12210)
* Easier navigation of output in NVDA Python Console. (#9784)
  * alt+up/down jumps to the previous/next output result (add shift for selecting).
  * control+l clears the output pane.
* NVDA now reports the categories assigned to an appointment in Microsoft Outlook, if any. (#11598)
* Support for the Seika Notetaker braille display from Nippon Telesoft. (#11514)

### Changes

* In browse mode, controls can now be activated with braille cursor routing on their descriptor (ie. "lnk" for a link). This is especially useful for activating eg. check-boxes with no labels. (#7447)
* NVDA now prevents the user from performing Windows 10 OCR if screen curtain is enabled. (#11911)
* Updated Unicode Common Locale Data Repository (CLDR) to 39.0. (#11943, #12314)
* Added more mathematical symbols to the symbols dictionary. (#11467)
* The user guide, changes file, and key commands listing now have a refreshed appearance. (#12027)
* "Unsupported" now reported when attempting to toggle screen layout in applications that do not support it, such as Microsoft Word. (#7297)
* 'Attempt to cancel speech for expired focus events' option in the advanced settings panel now enabled by default. (#10885)
  * This behaviour can be disabled by setting this option to "No".
  * Web applications (E.G. Gmail) no longer speak outdated information when moving focus rapidly.
* Updated liblouis braille translator to [3.17.0](https://github.com/liblouis/liblouis/releases/tag/v3.17.0). (#12137)
  * New braille tables: Belarusian literary braille, Belarusian computer braille, Urdu grade 1, Urdu grade 2.
* Support for Adobe Flash content has been removed from NVDA due to the use of Flash being actively discouraged by Adobe. (#11131)
* NVDA will exit even with windows still open, the exit process now closes all NVDA windows and dialogs. (#1740)
* The Speech Viewer can now be closed with `alt+F4` and has a standard close button for easier interaction with users of pointing devices. (#12330)
* The Braille Viewer now has a standard close button for easier interaction with users of pointing devices. (#12328)
* In the Elements List dialog, the accelerator key on the "Activate" button has been removed in some locales to avoid collision with an element type radio button label. When available, the button is still the default of the dialog and as such can still be invoked by simply pressing enter from the elements list itself. (#6167)

### Bug Fixes

* The list of messages in Outlook 2010 is once again readable. (#12241)
* In terminal programs on Windows 10 version 1607 and later, when inserting or deleting characters in the middle of a line, the characters to the right of the caret are no longer read out. (#3200)
  * This experimental fix must be manually enabled in NVDA's advanced settings panel by changing the diff algorithm to Diff Match Patch.
* In MS Outlook, inappropriate distance reporting when shift+tabbing from the message body to the subject field should not occur anymore. (#10254)
* In the Python Console, inserting a tab for indentation at the beginning of a non-empty input line and performing tab-completion in the middle of an input line are now supported. (#11532)
* Formatting information and other browseable messages no longer present unexpected blank lines when screen layout is turned off. (#12004)
* It is now possible to read comments in MS Word with UIA enabled. (#9285)
* Performance when interacting with Visual Studio has been improved. (#12171)
* Fix graphical bugs such as missing elements when using NVDA with a right-to-left layout. (#8859)
* Respect the GUI layout direction based on the NVDA language, not the system locale. (#638)
  * known issue for right-to-left languages: the right border of groupings clips with labels/controls. (#12181)
* The python locale is set to match the language selected in preferences consistently, and will occur when using the default language. (#12214)
* TextInfo.getTextInChunks no longer freezes when called on Rich Edit controls such as the NVDA log viewer. (#11613)
* It is once again possible to use NVDA in languages containing underscores in the locale name such as de_CH on Windows 10 1803 and 1809. (#12250)
* In WordPad, configuration of superscript/subscript reporting works as expected. (#12262)
* NVDA no longer fails to announce the newly focused content on a web page if the old focus disappears and is replaced by the new focus in the same position. (#12147)
* Strikethrough, superscript and subscript formatting for entire Excel cells are now reported if the corresponding option is enabled. (#12264)
* Fixed copying config during installation from a portable copy when default destination config directory is empty. (#12071, #12205)
* Fixed incorrect announcement of some letters with accents or diacritic when 'Say cap before capitals' option is checked. (#11948)
* Fixed the pitch change failure in SAPI4 speech synthesizer. (#12311)
* The NVDA installer now also honors the `--minimal` command line parameter and does not play the start-up sound, following the same documented behavior as an installed or portable copy NVDA executable. (#12289)
* In MS Word or Outlook, the table quick navigation key can now jump to layout table if "Include layout tables" option is enabled in Browse mode settings. (#11899)
* NVDA will no longer announce "↑↑↑" for emojis in particular languages. (#11963)
* Espeak now supports Cantonese and Mandarin again. (#10418)
* In the new Chromium based Microsoft Edge, text fields such as the address bar are now announced when empty. (#12474)
* Fix Seika Braille driver. (#10787)

### Changes for Developers

* Note: this is an Add-on API compatibility breaking release. Add-ons will need to be re-tested and have their manifest updated.
* NVDA's build system now fetches all Python dependencies with pip and stores them in a Python virtual environment. This is all done transparently.
  * To build NVDA, SCons should continue to be used in the usual way. E.g. executing scons.bat in the root of the repository. Running `py -m SCons` is no longer supported, and `scons.py` has also been removed.
  * To run NVDA from source, rather than executing `source/nvda.pyw` directly, the developer should now use `runnvda.bat` in the root of the repository. If you do try to execute `source/nvda.pyw`, a message box will alert you this is no longer supported.
  * To perform unit tests, execute `rununittests.bat [<extra unittest discover options>]`
  * To perform system tests: execute `runsystemtests.bat [<extra robot options>]`
  * To perform linting, execute `runlint.bat <base branch>`
  * Please refer to readme.md for more details.
* The following Python dependencies have also been upgraded:
  * comtypes updated to 1.1.8.
  * pySerial updated to 3.5.
  * wxPython updated to 4.1.1.
  * Py2exe updated to 0.10.1.0.
* `LiveText._getTextLines` has been removed. (#11639)
  * Instead, override `_getText` which returns a string of all text in the object.
* `LiveText` objects can now calculate diffs by character. (#11639)
  * To alter the diff behaviour for some object, override the `diffAlgo` property (see the docstring for details).
* When defining a script with the script decorator, the 'allowInSleepMode' boolean argument can be specified to control if a script is available in sleep mode or not. (#11979)
* The following functions are removed from the config module. (#11935)
  * canStartOnSecureScreens - use config.isInstalledCopy instead.
  * hasUiAccess and execElevated - use them from the systemUtils module.
  * getConfigDirs - use globalVars.appArgs.configPath instead.
* Module level REASON_* constants are removed from controlTypes - please use controlTypes.OutputReason instead. (#11969)
* REASON_QUICKNAV has been removed from browseMode - use controlTypes.OutputReason.QUICKNAV instead. (#11969)
* `NVDAObject` (and derivatives) property `isCurrent` now strictly returns Enum class `controlTypes.IsCurrent`. (#11782)
  * `isCurrent` is no longer Optional, and thus will not return None.
    * When an object is not current `controlTypes.IsCurrent.NO` is returned.
* The `controlTypes.isCurrentLabels` mapping has been removed. (#11782)
  * Instead use the `displayString` property on a `controlTypes.IsCurrent` enum value.
    * For example: `controlTypes.IsCurrent.YES.displayString`.
* `winKernel.GetTimeFormat` has been removed - use `winKernel.GetTimeFormatEx` instead. (#12139)
* `winKernel.GetDateFormat` has been removed - use `winKernel.GetDateFormatEx` instead. (#12139)
* `gui.DriverSettingsMixin` has been removed - use `gui.AutoSettingsMixin`. (#12144)
* `speech.getSpeechForSpelling` has been removed - use `speech.getSpellingSpeech`. (#12145)
* Commands cannot be directly imported from speech as `import speech; speech.ExampleCommand()` or `import speech.manager; speech.manager.ExampleCommand()` - use `from speech.commands import ExampleCommand` instead. (#12126)
* `speakTextInfo` will no longer send speech through `speakWithoutPauses` if reason is `SAYALL`, as `SayAllHandler` does this manually now. (#12150)
* The `synthDriverHandler` module is no longer star imported into `globalCommands` and `gui.settingsDialogs` - use `from synthDriverHandler import synthFunctionExample` instead. (#12172)
* `ROLE_EQUATION` has been removed from controlTypes - use `ROLE_MATH` instead. (#12164)
* `autoSettingsUtils.driverSetting` classes are removed from `driverHandler` - please use them from `autoSettingsUtils.driverSetting`. (#12168)
* `autoSettingsUtils.utils` classes are removed from `driverHandler` - please use them from `autoSettingsUtils.utils`. (#12168)
* Support of `TextInfo`s that do not inherit from `contentRecog.BaseContentRecogTextInfo` is removed. (#12157)
* `speech.speakWithoutPauses` has been removed - please use `speech.speechWithoutPauses.SpeechWithoutPauses(speakFunc=speech.speak).speakWithoutPauses` instead. (#12195, #12251)
* `speech.re_last_pause` has been removed - please use `speech.speechWithoutPauses.SpeechWithoutPauses.re_last_pause` instead. (#12195, #12251)
* `WelcomeDialog`, `LauncherDialog` and `AskAllowUsageStatsDialog` are moved to the `gui.startupDialogs`. (#12105)
* `getDocFilePath` has been moved from `gui` to the `documentationUtils` module. (#12105)
* The gui.accPropServer module as well as the AccPropertyOverride and ListCtrlAccPropServer classes from the gui.nvdaControls module have been removed in favor of WX native support for overriding accessibility properties. When enhancing accessibility of WX controls, implement wx.Accessible instead. (#12215)
* Files in `source/comInterfaces/` are now more easily consumable by developer tools such as IDEs. (#12201)
* Convenience methods and types have been added to the winVersion module for getting and comparing Windows versions. (#11909)
  * isWin10 function found in winVersion module has been removed.
  * class winVersion.WinVersion is a comparable and order-able type encapsulating Windows version information.
  * Function winVersion.getWinVer has been added to get a winVersion.WinVersion representing the currently running OS.
  * Convenience constants have been added for known Windows releases, see winVersion.WIN* constants.
* IAccessibleHandler no longer star imports everything from IAccessible and IA2 COM interfaces - please use them directly. (#12232)
* TextInfo objects now have start and end properties which can be compared mathematically with operators such as < <= == != >= >. (#11613)
  * E.g. ti1.start <= ti2.end
  * This usage is now prefered instead of ti1.compareEndPoints(ti2,"startToEnd") <= 0
* TextInfo start and end properties can also be set to each other. (#11613)
  * E.g. ti1.start = ti2.end
  * This usage is prefered instead of ti1.SetEndPoint(ti2,"startToEnd")
* `wx.CENTRE_ON_SCREEN` and `wx.CENTER_ON_SCREEN` are removed, use `self.CentreOnScreen()` instead. (#12309)
* `easeOfAccess.isSupported` has been removed, NVDA only supports versions of Windows where this evaluates to `True`. (#12222)
* `sayAllHandler` has been moved to `speech.sayAll`. (#12251)
  * `speech.sayAll.SayAllHandler` exposes the functions `stop`, `isRunning`, `readObjects`, `readText`, `lastSayAllMode`.
  * `SayAllHandler.stop` also resets the `SayAllHandler` `SpeechWithoutPauses` instance.
  * `CURSOR_REVIEW` and `CURSOR_CARET` has been replaced with `CURSOR.REVIEW` and `CURSOR.CARET`.
* `speech.SpeechWithoutPauses` has been moved to `speech.speechWithoutPauses.SpeechWithoutPauses`. (#12251)
* `speech.curWordChars` has been renamed `speech._curWordChars`. (#12395)
* the following have been removed from `speech` and can be accessed through `speech.getState()`. These are readonly values now. (#12395)
  * speechMode
  * speechMode_beeps_ms
  * beenCanceled
  * isPaused
* to update `speech.speechMode` use `speech.setSpeechMode`. (#12395)
* the following have been moved to `speech.SpeechMode`. (#12395)
  * `speech.speechMode_off` becomes `speech.SpeechMode.off`
  * `speech.speechMode_beeps` becomes `speech.SpeechMode.beeps`
  * `speech.speechMode_talk` becomes `speech.SpeechMode.talk`
* `IAccessibleHandler.IAccessibleObjectIdentifierType` is now `IAccessibleHandler.types.IAccessibleObjectIdentifierType`. (#12367)
* The following in `NVDAObjects.UIA.WinConsoleUIA` have been changed (#12094)
  * `NVDAObjects.UIA.winConsoleUIA.is21H1Plus` renamed `NVDAObjects.UIA.winConsoleUIA.isImprovedTextRangeAvailable`.
  * `NVDAObjects.UIA.winConsoleUIA.consoleUIATextInfo` renamed to start class name with upper case.
  * `NVDAObjects.UIA.winConsoleUIA.consoleUIATextInfoPre21H1` renamed `NVDAObjects.UIA.winConsoleUIA.ConsoleUIATextInfoWorkaroundEndInclusive`
    * The implementation works around both end points being inclusive (in text ranges) before [microsoft/terminal PR 4018](https://github.com/microsoft/terminal/pull/4018)
    * Workarounds for `expand`, `collapse`, `compareEndPoints`, `setEndPoint`, etc

## 2020.4

This release includes new Chinese Input methods, an update to Liblouis and the elements list (NVDA+f7) now works in focus mode.
Context sensitive help is now available when pressing F1 in NVDA dialogs.
Improvements to symbol pronunciation rules, speech dictionary, Braille message and skim reading.
Bug fixes and improvements to Mail, Outlook, Teams, Visual Studio, Azure Data Studio, Foobar2000.
On the web, there are improvements to Google Docs, and greater support for ARIA.
Plus many other important bug fixes and improvements.

### New Features

* Pressing F1 inside NVDA dialogs will now open the help file to most relevant section. (#7757)
* Support for auto complete suggestions (IntelliSense) in Microsoft SQL Server Management Studio plus Visual Studio 2017 and higher. (#7504)
* Symbol pronunciation: Support for grouping in a complex symbol definition and support group references in a replacement rule making them simpler and more powerful. (#11107)
* Users are now notified when attempting to create Speech Dictionary entries with invalid regular expression substitutions. (#11407)
  * Specifically grouping errors are now detected.
* Added support for the new chinese Traditional Quick and Pinyin Input methods in Windows 10. (#11562)
* Tab headers are now considered form fields with quick navigation f key. (#10432)
* Added a command to toggle reporting of marked (highlighted) text; There is no default associated gesture. (#11807)
* Added the --copy-portable-config command line parameter that allows you to automatically copy the provided configuration to the user account when silently installing NVDA. (#9676)
* Braille routing is now supported with the Braille Viewer for mouse users, hover to route to a braille cell. (#11804)
* NVDA will now automatically detect the Humanware Brailliant BI 40X and 20X devices via both USB and Bluetooth. (#11819)

### Changes

* Updated liblouis braille translator to version 3.16.1:
 * Addresses multiple crashes
 * Adds Bashkir grade 1 Braille table
 * Adds Coptic 8 dot computer braille table
 * Adds Russian literary braille and Russian literary braille (detailed) tables
 * Adds Added Afrikaans grade 2 braille table
 * Removes the Russian grade 1 Braille table
* When reading with say all in browse mode, the find next and find previous commands do not stop reading anymore if Allow skim reading option is enabled; say all rather resumes from after the next or previous found term. (#11563)
* For HIMS braille displays F3 has been remapped to Space + dots 148. (#11710)
* Improvements to the UX of the "braille message timeout" and "Show messages indefinitely" options. (#11602)
* In web browsers and other applications that support browse mode, the Elements List dialog (NVDA+F7) can now be invoked when in focus mode. (#10453)
* Updates to ARIA live regions are now suppressed when reporting of dynamic content changes is disabled. (#9077)
* NVDA will now report "Copied to clipboard" before the copied text. (#6757)
* Presentation of graphical view table in disk management has been improved. (#10048)
* Labels for controls are now disabled (greyed out) when the control is disabled. (#11809)
* Updated CLDR emoji annotation to version 38. (#11817)
* The inbuilt "Focus Highlight" feature has been renamed "Vision Highlight". (#11700)

### Bug Fixes

* NVDA once again works correctly with edit fields when using the Fast Log Entry application. (#8996)
* Report elapsed time in Foobar2000 if no total time is available (e.g. when playing a live stream). (#11337)
* NVDA now honors the aria-roledescription attribute on elements in editable content in web pages. (#11607)
* 'list' is no longer announced on every line of a list in Google Docs or other editable content in Google Chrome. (#7562)
* When arrowing by character or word from one list item to another in editable content on the web, entering the new list item is now announced. (#11569)
* NVDA now reads the correct line when the caret is placed at the end of a link on the end of a list item in Google Docs or other editable content on the web. (#11606)
* On Windows 7, opening and closing the start menu from the desktop now sets focus correctly. (#10567)
* When "attempt to cancel expired focus events" is enabled, the title of the tab is now announced again when switching tabs in Firefox. (#11397)
* NVDA no longer fails to announce a list item after typing a character in a list when speaking with the SAPI5 Ivona voices. (#11651)
* It is again possible to use browse mode when reading emails in Windows 10 Mail 16005.13110 and later. (#11439)
* When using the SAPI5 Ivona voices from harposoftware.com, NVDA is now able to save configuration, switch synthesizers, and no longer will stay silent after restarting. (#11650)
* It is now possible to enter number 6 in computer braille from a braille keyboard on HIMS displays. (#11710)
* Major performance improvements in Azure Data Studio. (#11533, #11715)
* With "Attempt to Cancel speech for expired focus events" enabled the title of the NVDA Find dialog is announced again. (#11632)
* NVDA should no longer freeze when waking the computer and focus lands in a Microsoft Edge document. (#11576)
* It is no longer necessary to press tab or move focus after closing a context menu in MS Edge for browse mode to be functional again. (#11202)
* NVDA no longer fails to read items in list views within a 64-bit application such as Tortoise SVN. (#8175)
* ARIA treegrids are now exposed as normal tables in browse mode in both Firefox and Chrome. (#9715)
* A reverse search can now be initiated with 'find previous' via NVDA+shift+F3 (#11770)
* An NVDA script is no longer treated as being repeated if an unrelated key press happens in between the two executions of the script. (#11388)
* Strong and emphasis tags in Internet Explorer can again be suppressed from being reported by turning off Report Emphasis in NVDA's Document Formatting settings. (#11808)
* A freeze of several seconds experienced by a small amount of users when arrowing between cells in Excel should no longer occur. (#11818)
* In Microsoft Teams builds with version numbers like 1.3.00.28xxx, NVDA no longer fails reading messages in chats or Teams channels due to an incorrectly focused menu. (#11821)
* Text marked both as being a spelling and grammar error at the same time in Google Chrome will be appropriately announced as both a spelling and grammar error by NVDA. (#11787)
* When using Outlook (French locale), the shortcut for 'Reply all' (control+shift+R) works again. (#11196)
* In Visual Studio, IntelliSense tool tips that provide additional details about the currently selected IntelliSense item are now only reported once. (#11611)
* In Windows 10 Calculator, NVDA will not announce progress of calculations if speak typed characters is disabled. (#9428)
* NVDA no longer crashes when using English US grade 2 and expand to computer Braille at the cursor is on, when displaying certain content such as a URL in Braille. (#11754)
* It is again possible to report formatting information for the focused Excel cell using NVDA+F. (#11914)
* QWERTY input on Papenmeier braille displays that support it again works and no longer causes NVDA to randomly freeze. (#11944)
* In Chromium based browsers, several cases were solved where table navigation didn't work and NVDA didn't report the number of rows/columns of the table. (#12359)

### Changes for Developers

* System tests can now send keys using spy.emulateKeyPress, which takes a key identifier that conforms to NVDA's own key names, and by default also blocks until the action is executed. (#11581)
* NVDA no longer requires the current directory to be the NVDA application directory in order to function. (#6491)
* The aria live politeness setting for live regions can now be found on NVDA Objects using the liveRegionPoliteness property. (#11596)
* It is now possible to define separate gestures for Outlook and Word document. (#11196)

## 2020.3

This release includes several large improvements to stability and performance particularly in Microsoft Office applications. There are new settings to toggle touchscreen support and graphics reporting.
The existence of marked (highlighted) content can be reported in browsers, and there are new German braille tables.

### New Features

* You can now toggle reporting of graphics from NVDA's document formatting settings. Note that disabling this option will still read the alternative texts of graphics. (#4837)
* You can now toggle NVDA's touchscreen support. An option has been added to the Touch Interaction panel of NVDA's settings. The default gesture is NVDA+control+alt+t. (#9682)
* Added new German braille tables. (#11268)
* NVDA now detects read-only text UIA controls. (#10494)
* The existence of marked (highlighted) content is reported in both speech and braille in all web browsers. (#11436)
 * This can be toggled on and off by a new NVDA Document Formatting option for Highlighting.
* New emulated system keyboard keys can be added from NVDA's Input gestures dialog. (#6060)
  * To do this, press the add button after you selected the Emulated system keyboard keys category.
* Handy Tech Active Braille with joystick is now supported. (#11655)
* "Automatic focus mode for caret movement" setting is now compatible with disabling "Automatically set focus to focusable elements". (#11663)

### Changes

* The Report formatting script (NVDA+f) has now been changed to report the formatting at the system caret rather than at the review cursor position. To report formatting at the review cursor position now use NVDA+shift+f. (#9505)
* NVDA no longer automatically sets the system focus to focusable elements by default in browse mode, improving performance and stability. (#11190)
* CLDR updated from version 36.1 to version 37. (#11303)
* Updated eSpeak-NG to 1.51-dev, commit 1fb68ffffea4
* You can now utilize table navigation in list boxes with checkable list items when the particular list has multiple columns. (#8857)
* In the Add-ons manager, when prompted to confirm removal of an add-on, "No" is now the default. (#10015)
* In Microsoft Excel, the Elements List dialog now presents formulas in their localized form. (#9144)
* NVDA now reports the correct terminology for notes in MS Excel. (#11311)
* When using the "move review cursor to focus" command in browse mode, the review cursor is now set at the position of the virtual caret. (#9622)
* Information reported in browse mode, such as the formatting info with NVDA+F, are now displayed in a slightly bigger window centered on screen. (#9910)

### Bug Fixes

* NVDA now always speaks when navigating by word and landing on any single symbol followed by white space, whatever the verbosity settings. (#5133)
* In applications using QT 5.11 or newer, object descriptions are again reported. (#8604)
* When deleting a word with control+delete, NVDA no longer remains silent. (#3298, #11029)
  * Now the word to the right of the deleted word is announced.
* In general settings panel, the language list is now sorted correctly. (#10348)
* In the Input Gestures dialog, significantly improved performance while filtering. (#10307)
* You can now send Unicode characters beyond U+FFFF from a braille display. (#10796)
* NVDA will announce Open With dialog content in Windows 10 May 2020 Update. (#11335)
* A new experimental option in Advanced settings (Enable selective registration for UI Automation events and property changes) can provide major performance improvements in Microsoft Visual Studio and other UIAutomation based applications if enabled. (#11077, #11209)
* For checkable list items, the selected state is no longer announced redundantly, and if applicable, the unselected state is announced instead. (#8554)
* On Windows 10 May 2020 Update, NVDA now shows the Microsoft Sound Mapper when viewing output devices from synthesizer dialog. (#11349)
* In Internet Explorer, numbers are now announced correctly for ordered lists if the list does not start with 1. (#8438)
* In Google chrome, NVDA will now report not checked for all checkable controls (not just check boxes) that are currently not checked. (#11377)
* It is once again possible to navigate in various controls when NVDA's language is set to Aragonese. (#11384)
* NVDA should no longer sometimes freeze in Microsoft Word when rapidly arrowing up and down or typing characters with Braille enabled. (#11431, #11425, #11414)
* NVDA no longer appends nonexistent trailing space when copying the current navigator object to the clipboard. (#11438)
* NVDA no longer activates the Say All profile if there is nothing to read. (#10899, #9947)
* NVDA is no longer unable to read the features list in Internet Information Services (IIS) Manager. (#11468)
* NVDA now keeps the audio device open improving performance on some sound cards (#5172, #10721)
* NVDA will no longer freeze or exit when holding down control+shift+downArrow in Microsoft Word. (#9463)
* The expanded / collapsed state of directories in the navigation treeview on drive.google.com is now always reported by NVDA. (#11520)
* NVDA will auto detect the NLS eReader Humanware braille display via Bluetooth as its Bluetooth name is now "NLS eReader Humanware". (#11561)
* Major performance improvements in Visual Studio Code. (#11533)

### Changes For Developers

* The GUI Helper's BoxSizerHelper.addDialogDismissButtons supports a new "separated" keyword argument, for adding a standard horizontal separator to dialogs (other than messages and single input dialogs). (#6468)
* Additional properties were added to app modules, including path for the executable (appPath), is a Windows Store app (isWindowsStoreApp), and machine architecture for the app (appArchitecture). (#7894)
* It is now possible to create app modules for apps hosted inside wwahost.exe on Windows 8 and later. (#4569)
* A fragment of the log can now be delimited and then copied to clipboard using NVDA+control+shift+F1. (#9280)
* NVDA-specific objects that are found by Python's cyclic garbage collector are now logged when being deleted by the collector to aide in removing reference cycles from NVDA. (#11499)
 * The majority of NVDA's classes are tracked including NVDAObjects, appModules, GlobalPlugins, SynthDrivers, and TreeInterceptors.
 * A class that needs to be tracked should inherit from garbageHandler.TrackedObject.
* Significant debug logging for MSAA events can be now enabled in NVDA's Advanced settings. (#11521)
* MSAA winEvents for the currently focused object are no longer filtered out along with other events if the event count for a given thread is exceeded. (#11520)

## 2020.2

Highlights of this release include support for a new braille display from Nattiq, better support for ESET antivirus GUI and Windows Terminal, performance improvements in 1Password, and with Windows OneCore synthesizer. Plus many other important bug fixes and improvements.

### New Features

* Support for new braille displays:
  * Nattiq nBraille (#10778)
* Added script to open NVDA configuration directory (no default gesture). (#2214)
* Better support for ESET antivirus GUI. (#10894)
* Added support for Windows Terminal. (#10305)
* Added a command to report the active configuration profile (no default gesture). (#9325)
* Added a command to toggle reporting of subscripts and superscripts (no default gesture). (#10985)
* Web applications (E.G. Gmail) no longer speak outdated information when moving focus rapidly. (#10885)
  * This experimental fix must be manually enabled via the 'Attempt to cancel speech for expired focus events' option in the advanced settings panel.
* Many more symbols have been added to the default symbols dictionary. (#11105)

### Changes

* Updated liblouis braille translator from 3.12 to [3.14.0](https://github.com/liblouis/liblouis/releases/tag/v3.14.0). (#10832, #11221)
* The reporting of superscripts and subscripts is now controlled separately to the reporting of font attributes. (#10919)
* Due to changes made in VS Code, NVDA no longer disables browse mode in Code by default. (#10888)
* NVDA no longer reports "top" and "bottom" messages when moving the review cursor directly to the first or last line of the current navigator object with the move to top and move to bottom review cursor scripts respectively. (#9551)
* NVDA no longer reports  "left" and "right" messages when directly moving the review cursor to the first or last character of the line for the current navigator object with the move to beginning of line and move to end of line review cursor scripts respectively. (#9551)

### Bug Fixes

* NVDA now starts correctly when the log file cannot be created. (#6330)
* In recent releases of Microsoft Word 365, NVDA will no longer announce "delete back word" when Control+Backspace is pressed while editing a document. (#10851)
* In Winamp, NVDA will once again announce toggle status of shuffle and repeat. (#10945)
* NVDA is no longer extremely sluggish when moving within the list of items in 1Password. (#10508)
* The Windows OneCore speech synthesizer no longer lags between utterances. (#10721)
* NVDA no longer freezes when you open the context menu for 1Password in the system notification area. (#11017)
* In Office 2013 and older:
  * Ribbons are announced when focus moves to them for the first time. (#4207)
  * Context menu items  are once again reported properly. (#9252)
  * Ribbon sections are consistently announced when navigating with Control+arrows. (#7067)
* In browse mode in Mozilla Firefox and Google Chrome, text no longer incorrectly appears on a separate line when web content uses CSS display: inline-flex. (#11075)
* In browse mode with Automatically set system focus to focusable elements disabled, it is now possible to activate elements that aren't focusable.
* In browse mode with Automatically set system focus to focusable elements disabled, it is now possible to activate elements reached by pressing the tab key. (#8528)
* In browse mode with Automatically set system focus to focusable elements disabled, activating certain elements no longer clicks in an incorrect location. (#9886)
* NVDA error sounds are no longer heard when accessing DevExpress text controls. (#10918)
* The tool-tips of the icons in the system tray are no longer reported upon keyboard navigation if their text is equal to the name of the icons, to avoid double announcing. (#6656)
* In browse mode with 'Automatically set system focus to focusable elements' disabled, switching to focus mode with NVDA+space now focuses the element under the caret. (#11206)
* It is once again possible to check for NVDA updates on certain systems; e.g. clean Windows installs. (#11253)
* Focus is not moved in Java application when the selection is changed in an unfocused tree, table or list. (#5989)

### Changes For Developers

* execElevated and hasUiAccess have moved from config module to systemUtils module. Usage via config module is deprecated. (#10493)
* Updated configobj to 5.1.0dev commit f9a265c4. (#10939)
* Automated testing of NVDA with Chrome and a HTML sample is now possible. (#10553)
* IAccessibleHandler has been converted into a package, OrderedWinEventLimiter has been extracted to a module and unit tests added (#10934)
* Updated BrlApi to version 0.8 (BRLTTY 6.1). (#11065)
* Status bar retrieval may now be customized by an AppModule. (#2125, #4640)
* NVDA no longer listens for IAccessible EVENT_OBJECT_REORDER. (#11076)
* A broken ScriptableObject (such as a GlobalPlugin missing a call to its base class' init method) no longer breaks NVDA's script handling. (#5446)

## 2020.1

Highlights of this release include support for several new braille displays from HumanWare and APH, plus many other important bug fixes such as the ability to again read math in Microsoft Word using MathPlayer / MathType.

### New Features

* The currently selected item in listboxes is again presented in browse mode in Chrome, similar to NVDA 2019.1. (#10713)
* You can now perform right mouse clicks on touch devices by doing a one finger tap and hold. (#3886)
* Support for New braille displays: APH Chameleon 20, APH Mantis Q40, HumanWare BrailleOne, BrailleNote Touch v2, and NLS eReader. (#10830)

### Changes

* NVDA will prevent the system from locking or going to sleep when in say all. (#10643)
* Support for out-of-process iframes in Mozilla Firefox. (#10707)
* Updated liblouis braille translator to version 3.12. (#10161)

### Bug Fixes

* Fixed NVDA not announcing Unicode minus symbol (U+2212). (#10633)
* When installing add-on from add-ons manager, names of files and folders in the browse window are no longer reported twice. (#10620, #2395)
* In Firefox, when loading Mastodon with the advanced web interface enabled, all timelines now render correctly in browse mode. (#10776)
* In browse mode, NVDA now reports "not checked" for unchecked check boxes where it sometimes didn't previously. (#10781)
* ARIA switch controls no longer report confusing information such as "not pressed checked" or "pressed checked". (#9187)
* SAPI4 voices should no longer refuse to speak certain text. (#10792)
* NVDA can again read and interact with math equations in Microsoft Word. (#10803)
* NVDA will again announce text being unselected in browse mode if pressing an arrow key while text is selected. (#10731).
* NVDA no longer exits if there is an error initializing eSpeak. (#10607)
* Errors caused by unicode in translations for shortcuts no longer stop the installer, mitigated by falling back to the English text. (#5166, #6326)
* Arrowing out and away from lists and tables in sayAll with skim reading enabled no longer continuously announces exiting the list or table. (#10706)
* Fix mouse tracking for some MSHTML elements in Internet Explorer. (#10736)

### Changes for Developers

* Developer documentation is now build using sphinx. (#9840)
* Several speech functions have been split into two. (#10593)
  The speakX version remains, but now depends on a getXSpeech function which returns a speech sequence.
  * speakObjectProperties now relies on getObjectPropertiesSpeech
  * speakObject now relies on getObjectSpeech
  * speakTextInfo now relies on getTextInfoSpeech
  * speakWithoutPauses has been converted into a class, and refactored, but should not break compatibility.
  * getSpeechForSpelling is deprecated (though still available) use getSpellingSpeech instead.
  Private changes that should not affect addon developers:
  * _speakPlaceholderIfEmpty is now _getPlaceholderSpeechIfTextEmpty
  * _speakTextInfo_addMath is now _extendSpeechSequence_addMathForTextInfo
* Speech 'reason' has been converted to an Enum, see controlTypes.OutputReason class. (#10703)
  * Module level 'REASON_*' constants are deprecated.
* Compiling NVDA dependencies now requires Visual Studio 2019 (16.2 or newer). (#10169)
* Updated SCons to version 3.1.1. (#10169)
* Again allow behaviors._FakeTableCell to have no location defined (#10864)

## 2019.3

NVDA 2019.3 is a very significant release containing many under-the-hood changes including the upgrade of Python 2 to Python 3, and a major re-write of NVDA's speech subsystem.
Although these changes do break compatibility with older NVDA add-ons, the upgrade to Python 3 is necessary for security, and the changes to speech allow for  some exciting innovations in the near future.
 Other highlights in this release include 64 bit support for Java VMs, Screen Curtain and Focus Highlight functionality, support for more braille displays and a new Braille viewer, and many many other bug fixes.

### New Features

* The accuracy of the move mouse to navigator object command has been improved in text fields in Java applications. (#10157)
* Added support for  the following Handy Tech Braille displays (#8955):
 * Basic Braille Plus 40
 * Basic Braille Plus 32
 * Connect Braille
* All user-defined gestures can now be removed via a new "Reset to factory defaults" button in the Input Gestures dialog. (#10293)
* Font reporting in Microsoft Word now includes if text is marked as hidden. (#8713)
* Added a command to move the review cursor to the position previously set as start marker for selection or copy: NVDA+shift+F9. (#1969)
* In Internet Explorer, Microsoft Edge and recent versions of Firefox and Chrome, landmarks are now reported in focus mode and object navigation. (#10101)
* In Internet Explorer, Google Chrome and Mozilla Firefox, You can now navigate by article and grouping using quick navigation scripts. These scripts are unbound by default and can be assigned in the Input Gestures dialog when the dialog is opened from a browse mode document. (#9485, #9227)
 * Figures are also reported. They are considered objects and therefore navigable with the o quick navigation key.
* In Internet Explorer, Google Chrome and Mozilla Firefox, article elements are now reported with object navigation, and optionally in browse mode if turned on in Document Formatting settings. (#10424)
* Added screen curtain, which when enabled, makes the whole screen black on Windows 8 and later. (#7857)
 * Added a script to enable screen curtain (until next restart with one press, or always while NVDA is running with two presses), no default gesture is assigned.
 * Can be enabled and configured via the 'vision' category in NVDA's settings dialog.
* Added screen highlight functionality to NVDA. (#971, #9064)
 * Highlighting of the focus, navigator object, and browse mode caret position can be enabled and configured via the 'vision' category in NVDA's settings dialog.
 * Note: This feature is incompatible with the focus highlight add-on, however, the add-on can still be used while the built-in highlighter is disabled.
* Added Braille Viewer tool, allows viewing braille output via an on-screen window. (#7788)

### Changes

* The user guide now describes how to use NVDA in the Windows Console. (#9957)
* Running nvda.exe now defaults to replacing an already running copy of NVDA. The -r|--replace command line parameter is still accepted, but ignored. (#8320)
* On Windows 8 and later, NVDA will now report product name and version information for hosted apps such as apps downloaded from Microsoft Store using information provided by the app. (#4259, #10108)
* When toggling track changes on and off with the keyboard in Microsoft Word, NVDA will announce the state of the setting. (#942)
* The NVDA version number is now logged as the first message in the log. This occurs even if logging has been disabled from the GUI. (#9803)
* The settings dialog no longer allows for changing the configured log level if it has been overridden from the command line. (#10209)
* In Microsoft Word, NVDA now announces the display state of non printable characters when pressing the toggle shortcut Ctrl+Shift+8 . (#10241)
* Updated Liblouis braille translator to commit 58d67e63. (#10094)
* When CLDR characters (including emojis) reporting is enabled, they are announced at all punctuation levels. (#8826)
* Third party python packages included in NVDA, such as comtypes, now log their warnings and errors to the NVDA log. (#10393)
* Updated Unicode Common Locale Data Repository emoji annotations to version 36.0. (#10426)
* When focussing a grouping in browse mode, the description is now also read. (#10095)
* The Java Access Bridge is now included with NVDA to enable access to Java applications, including for 64 bit Java VMs. (#7724)
* If the Java Access Bridge is not enabled for the user, NVDA automatically enables it at NVDA startup. (#7952)
* Updated eSpeak-NG to 1.51-dev, commit ca65812ac6019926f2fbd7f12c92d7edd3701e0c. (#10581)

### Bug Fixes

* Emoji and other 32 bit unicode characters now take less space on a braille display when they are shown as hexadecimal values. (#6695)
* In Windows 10, NVDA will announce tooltips from universal apps if NVDA is configured to report tooltips in object presentation dialog. (#8118)
* On Windows 10 Anniversary Update and later, typed text is now reported in Mintty. (#1348)
* On Windows 10 Anniversary Update and later, output in the Windows Console that appears close to the caret is no longer spelled out. (#513)
* Controls in Audacitys compressor dialog are now announced when navigating the dialog. (#10103)
* NVDA no longer treats spaces as words in object review in Scintilla based editors such as Notepad++. (#8295)
* NVDA will prevent the  system from entering sleep mode when scrolling through text with braille display gestures. (#9175)
* On Windows 10, braille will now follow when editing cell contents in Microsoft Excel and in other UIA text controls where it was lagging behind. (#9749)
* NVDA will once again report suggestions in the Microsoft Edge address bar. (#7554)
* NVDA is no longer silent when focusing an HTML tab control header in Internet Explorer. (#8898)
* In Microsoft Edge based on EdgeHTML, NVDA will no longer play search suggestion sound when the window becomes maximized. (#9110, #10002)
* ARIA 1.1 combo boxes are now supported in Mozilla Firefox and Google Chrome. (#9616)
* NVDA will no longer report content of visually hidden columns for list items in SysListView32 controls. (#8268)
* The settings dialog no longer shows "info" as the current log level when in secure mode. (#10209)
* In Start menu for Windows 10 Anniversary Update and later, NVDA will announce details of search results. (#10340)
* In browse mode, if moving the cursor or using quick navigation causes the document to change, NVDA no longer speaks incorrect content in some cases. (#8831, #10343)
* Some bullet names in Microsoft Word have been corrected. (#10399)
* In Windows 10 May 2019 Update and later, NVDA will once again announce first selected emoji or clipboard item when emoji panel and clipboard history opens, respectively. (#9204)
* In Poedit, it is once again possible to view some translations for right to left languages. (#9931)
* In the Settings app in Windows 10 April 2018 Update and later, NVDA will no longer announce progress bar information for volume meters found in the System/Sound page. (#10412)
* Invalid regular expressions in speech dictionaries no longer completely break speech in NVDA. (#10334)
* When reading bulleted items in Microsoft Word with UIA enabled, the bullet from the next list item is no longer inappropriately announced. (#9613)
* Some rare braille translation issues and errors with liblouis have been resolved. (#9982)
* Java applications started before NVDA are now accessible without the need to restart the Java app. (#10296)
* In Mozilla Firefox, when the focused element becomes marked as current (aria-current), this change is no longer spoken multiple times. (#8960)
* NVDA will now treat certain composit unicode characters such as e-acute as one single character when moving through text. (#10550)
* Spring Tool Suite Version 4 is now supported. (#10001)
* Don't double speak name when aria-labelledby relation target is an inner element. (#10552)
* On Windows 10 version 1607 and later, typed characters from Braille keyboards are spoken in more situations. (#10569)
* When changing the audio output device, tones played by NVDA will now play through the newly selected device. (#2167)
* In Mozilla Firefox, moving focus in browse mode is faster. This makes moving the cursor in browse mode more responsive in many cases. (#10584)

### Changes for Developers

* Updated Python to 3.7. (#7105)
* Updated pySerial to version 3.4. (#8815)
* Updated wxPython to 4.0.3 to support Python 3.5 and later. (#9630)
* Updated six to version 1.12.0. (#9630)
* Updated py2exe to version 0.9.3.2 (in development, commit b372a8e from albertosottile/py2exe#13). (#9856)
* Updated UIAutomationCore.dll comtypes module to version 10.0.18362. (#9829)
* The tab-completion in the Python console only suggests attributes starting with an underscore if the underscore is first typed. (#9918)
* Flake8 linting tool has been integrated with SCons reflecting code requirements for Pull Requests. (#5918)
* As NVDA no longer depends on pyWin32, modules such as win32api and win32con are no longer available to add-ons. (#9639)
 * win32api calls can be replaced with direct calls to win32 dll functions via ctypes.
 * win32con constants should be defined in your files.
* The "async" argument in nvwave.playWaveFile has been renamed to "asynchronous". (#8607)
* speakText and speakCharacter methods on synthDriver objects are no longer supported.
 * This functionality is handled by SynthDriver.speak.
* SynthSetting classes in synthDriverHandler have been removed. Now use driverHandler.DriverSetting classes instead.
* SynthDriver classes should no longer expose index via the lastIndex property.
 * Instead, they should notify the synthDriverHandler.synthIndexReached action with the index, once all previous audio has finished playing before that index.
* SynthDriver classes must now notify the synthDriverHandler.synthDoneSpeaking action, once all audio from a SynthDriver.speak call has completed playing.
* SynthDriver classes must support the speech.PitchCommand in their speak method, as changes in pitch for speak spelling now depends on this functionality.
* The speech function getSpeechTextForProperties has been renamed to getPropertiesSpeech. (#10098)
* The braille function getBrailleTextForProperties has been renamed to getPropertiesBraille. (#10469)
* Several speech functions have been changed to return speech sequences. (#10098)
 * getControlFieldSpeech
 * getFormatFieldSpeech
 * getSpeechTextForProperties now called getPropertiesSpeech
 * getIndentationSpeech
 * getTableInfoSpeech
* Added a textUtils module to simplify string differences between Python 3 strings and Windows unicode strings. (#9545)
 * See the module documentation and textInfos.offsets module for example implementations.
* Deprecated functionality now removed. (#9548)
 * AppModules removed:
  * Windows XP sound recorder.
  * Klango Player, which is abandoned software.
 * configobj.validate wrapper removed.
  * New code should use from configobj import validate instead of import validate
 * textInfos.Point and textInfos.Rect replaced by locationHelper.Point and locationHelper.RectLTRB respectively.
 * braille.BrailleHandler._get_tether and braille.BrailleHandler.set_tether have been removed.
 * config.getConfigDirs has been removed.
 * config.ConfigManager.getConfigValidationParameter has been replaced by getConfigValidation
 * inputCore.InputGesture.logIdentifier property has been removed.
   * Use _get_identifiers in inputCore.InputGesture instead.
 * synthDriverHandler.SynthDriver.speakText/speakCharacter have been removed.
 * Removed several synthDriverHandler.SynthSetting classes.
   * Previously kept for backwards compatibility (#8214), now considered obsolete.
   * Drivers that used the SynthSetting classes should be updated to use the DriverSetting classes.
 * Some legacy code has been removed, particularly:
  * Support for the Outlook pre 2003 message list.
  * An overlay class for the classic start menu, only found in Windows Vista and earlier.
  * Dropped support for Skype 7, as it is definitely not working any more.
* Added a framework to create vision enhancement providers; modules that can change screen contents, optionally based on input from NVDA about object locations. (#9064)
 * Add-ons can bundle their own providers in a visionEnhancementProviders folder.
 * See the vision and visionEnhancementProviders modules for the implementation of the framework and examples, respectively.
 * Vision enhancement providers are enabled and configured via the 'vision' category in NVDA's settings dialog.
* Abstract class properties are now supported on objects that inherit from baseObject.AutoPropertyObject (e.g. NVDAObjects and TextInfos). (#10102)
* Introduced displayModel.UNIT_DISPLAYCHUNK as a textInfos unit constant specific to DisplayModelTextInfo. (#10165)
 * This new constant allows walking over the text in a DisplayModelTextInfo in a way that more closely resembles how the text chunks are saved in the underlying model.
* displayModel.getCaretRect now returns an instance of locationHelper.RectLTRB. (#10233)
* The UNIT_CONTROLFIELD and UNIT_FORMATFIELD constants have been moved from virtualBuffers.VirtualBufferTextInfo to the textInfos package. (#10396)
* For every entry in the NVDA log, information about the originating thread is now included. (#10259)
* UIA TextInfo objects can now be moved/expanded by the page, story and formatField text units. (#10396)
* External modules (appModules and globalPlugins) are now less likely to be able to break the creation of NVDAObjects.
 * Exceptions caused by the "chooseNVDAObjectOverlayClasses" and "event_NVDAObject_init" methods are now properly caught and logged.
* The aria.htmlNodeNameToAriaLandmarkRoles dictionary has been renamed to aria.htmlNodeNameToAriaRoles. It now also contains roles that aren't landmarks.
* scriptHandler.isCurrentScript has been removed due to lack of use. There is no replacement. (#8677)

## 2019.2.1

This is a minor release to fix several crashes present in 2019.2. Fixes include:

* Addressed several crashes in Gmail seen in both Firefox and Chrome when interacting with particular popup menus such as when creating filters or changing certain Gmail settings. (#10175, #9402, #8924)
* In Windows 7, NVDA no longer causes Windows Explorer to crash when the mouse is used in the start menu. (#9435)
* Windows Explorer on Windows 7 no longer crashes when accessing metadata edit fields. (#5337)
* NVDA no longer freezes when interacting with images with a base64 URI in Mozilla Firefox or Google Chrome. (#10227)

## 2019.2

Highlights of this release include auto detection of Freedom Scientific braille displays, an experimental setting in the Advanced panel to stop browse mode from automatically moving focus (which may provide performance improvements), a rate boost option for the Windows OneCore synthesizer to achieve very fast rates, and many other bug fixes.

### New Features

* NVDA's Miranda NG support  works with newer versions of the client. (#9053)
* You can now disable browse mode by default by disabling the new "Enable browse mode on page load" option in NVDA's browse mode settings. (#8716)
 * Note that when this option is disabled, you can still enable browse mode manually by pressing NVDA+space.
* You can now filter symbols in the punctuation/symbol pronunciation dialog, similar to how filtering works in the elements list and input gestures dialog. (#5761)
* A command has been added to change the mouse text unit resolution (how much text will be spoken when the mouse moves), it has not been assigned a default gesture. (#9056)
* The windows OneCore synthesizer now has a rate boost option, which allows for significantly faster speech. (#7498)
* The Rate Boost option is now configurable from the Synth Settings Ring for supported speech synthesizers. (Currently eSpeak-NG and Windows OneCore). (#8934)
* Configuration profiles can now be manually activated with gestures. (#4209)
 * The gesture must be configured in the "Input gestures" dialog.
* In Eclipse, added support for autocompletion in code editor. (#5667)
 * Additionally, Javadoc information can be read from the editor when it is present by using NVDA+d.
* Added an experimental option to the Advanced Settings panel that allows you to stop the system focus from following the browse mode cursor (Automatically set system focus to focusable elements). (#2039) Although this may not be suitable to turn off for all websites, this may fix:
 * Rubber band effect: NVDA sporadically undoes the last browse mode keystroke by jumping to the previous location.
 * Edit boxes steal system focus when arrowing down through them on some websites.
 * Browse mode keystrokes are slow to respond.
* For braille display drivers that support it, driver settings can now be changed from the braille settings category in NVDA's settings dialog. (#7452)
* Freedom Scientific braille displays are now supported by braille display auto detection. (#7727)
* Added a command to show the replacement for the symbol under the review cursor. (#9286)
* Added an experimental option to the Advanced Settings panel that allows you to try out a new, work-in-progress rewrite of NVDA's Windows Console support using the Microsoft UI Automation API. (#9614)
* In the Python Console, the input field now supports pasting multiple lines from the clipboard. (#9776)

### Changes

* Synthesizer volume is now increased and decreased by 5 instead of 10 when using the settings ring. (#6754)
* Clarified the text in the add-on manager when NVDA is launched with the --disable-addons flag. (#9473)
* Updated Unicode Common Locale Data Repository emoji annotations to version 35.0. (#9445)
* The hotkey for the filter field in the elements list in browse mode has changed to alt+y. (#8728)
* When an auto detected braille display is connected via Bluetooth, NVDA will keep searching for USB displays supported by the same driver and switch to a USB connection if it becomes available. (#8853)
* Updated eSpeak-NG to commit 67324cc.
* Updated liblouis braille translator to version 3.10.0. (#9439, #9678)
* NVDA will now report the word 'selected' after reporting the text a user has just selected.(#9028, #9909)
* In Microsoft Visual Studio Code, NVDA is in focus mode by default. (#9828)

### Bug Fixes

* NVDA no longer crashes when an add-on directory is empty. (#7686)
* LTR and RTL marks are no longer reported in Braille or per-character speech when accessing the properties window. (#8361)
* When jumping to form fields with Browse Mode quick navigation, the entire form field is now announced rather than just the first line. (#9388)
* NVDA will no longer become silent after exiting the Windows 10 Mail app. (#9341)
* NVDA no longer fails to start when the users regional settings are set to a locale unknown to NVDA, such as English (Netherlands). (#8726)
* When browse mode is enabled in Microsoft Excel and you switch to a browser in focus mode or vice versa, browse mode state is now reported appropriately. (#8846)
* NVDA now properly reports the line at the mouse cursor in Notepad++ and other Scintilla based editors. (#5450)
* In Google Docs (and other web-based editors), braille no longer sometimes incorrectly shows "lst end" before the cursor in the middle of a list item. (#9477)
* In the Windows 10 May 2019 Update, NVDA no longer speaks many volume notifications if changing the volume with hardware buttons when File Explorer has focus. (#9466)
* Loading the punctuation/symbol pronunciation dialog is now much faster when using symbol dictionaries containing over 1000 entries. (#8790)
* In Scintilla controls such as Notepad++, NVDA can read the correct line when wordwrap is enabled. (#9424)
* In Microsoft Excel, the cell location is announced after it changes due to the shift+enter or shift+numpadEnter gestures. (#9499)
* In Visual Studio 2017 and up, in the Objects Explorer window, the selected item in objects tree or members tree with categories is now reported correctly. (#9311)
* Add-ons with names that only differ in capitalization are no longer treated as separate add-ons. (#9334)
* For Windows OneCore voices, the rate set in NVDA is no longer affected by the rate set in Windows 10 Speech Settings. (#7498)
* The log can now be opened with NVDA+F1 when there is no developer info for the current navigator object. (#8613)
* It is again possible to use NVDA's table navigation commands in Google Docs, in Firefox and Chrome. (#9494)
* The bumper keys now work correctly on Freedom Scientific braille displays. (#8849)
* When reading the first character of a document in Notepad++ 7.7 X64, NVDA no longer freezes for up to ten seconds. (#9609)
* HTCom can now be used with a Handy Tech Braille display in combination with NVDA. (#9691)
* In Mozilla Firefox, updates to a live region are no longer reported if the live region is in a background tab. (#1318)
* NVDA's browse mode Find dialog no longer fails to function if NVDA's About dialog is currently open in the background. (#8566)

### Changes for Developers

* You can now set the "disableBrowseModeByDefault" property on app modules to leave browse mode off by default. (#8846)
* The extended window style of a window is now exposed using the `extendedWindowStyle` property on Window objects and their derivatives. (#9136)
* Updated comtypes package to 1.1.7. (#9440, #8522)
* When using the report module info command, the order of information has changed to present the module first. (#7338)
* Added an example to demonstrate using nvdaControllerClient.dll from C#. (#9600)
* Added a new isWin10 function to the winVersion module which returns whether or not this copy of NVDA is running on (at least) the supplied release version of Windows 10 (such as 1903). (#9761)
* The NVDA Python console now  contains more useful modules in its namespace (such as appModules, globalPlugins, config and textInfos). (#9789)
* The result of the last executed command in the NVDA Python console is now accessible from the _ (line) variable. (#9782)
 * Note that this shadows the gettext translation function also called "_". To access the translation function: del _

## 2019.1.1

This point release fixes the following bugs:

* NVDA no longer causes Excel 2007 to crash or refuses to report if a cell has a formula. (#9431)
* Google Chrome no longer crashes when interacting with certain listboxes. (#9364)
* An issue has been fixed which prevented copying a users configuration to the system configuration profile. (#9448)
* In Microsoft Excel, NVDA again uses the localized message when reporting the location of merged cells. (#9471)

## 2019.1

Highlights of this release include performance improvements when accessing both Microsoft word and Excel, stability and security improvements such as support for add-ons with version compatibility information, and many other bug fixes.

Please note that starting from this release of NVDA, custom appModules, globalPlugins, braille display drivers and synth drivers will no longer be automatically loaded from your NVDA user configuration directory.
Rather these  should be installed as part of an NVDA add-on. For those developing code for an add-on, code for testing can be placed in a new developer scratchpad directory in the NVDA user configuration directory,  if the Developer scratchpad option  is turned on in NVDA's new Advanced settings panel.
These changes are necessary to better ensure compatibility of custom code, so that NVDA does not break when this code becomes incompatible with newer releases.
Please refer to the list of changes further down for more details on this and how add-ons are now better versioned.

### New Features

* New braille tables: Afrikaans, Arabic 8 dot computer braille, Arabic grade 2, Spanish grade 2. (#4435, #9186)
* Added an option to NVDA's mouse settings to make NVDA handle situations where the mouse is controlled by another application. (#8452)
 * This will allow NVDA to track the mouse when a system is controlled remotely using TeamViewer or other remote control software.
* Added the `--enable-start-on-logon` command line parameter to allow configuring whether silent installations of NVDA set NVDA to start at Windows logon or not. Specify true to start at logon or false to not start at logon. If the --enable-start-on-logon argument is not specified at all then NVDA will default to starting at logon, unless it was  already configured not to by a previous installation. (#8574)
* It is possible to turn NVDA's logging features off by setting logging level to "disabled" from General settings panel. (#8516)
* The presence of formulae in LibreOffice and Apache OpenOffice spreadsheets is now reported. (#860)
* In Mozilla Firefox and Google Chrome, browse mode now reports the selected item in list boxes and trees.
 * This works in Firefox 66 and later.
 * This does not work for certain list boxes (HTML select controls) in Chrome.
* Early support for apps such as Mozilla Firefox on computers with ARM64 (e.g. Qualcomm Snapdragon) processors. (#9216)
* A new Advanced Settings category has been added to NVDA's Settings dialog, including an option to try out NVDA's new support for Microsoft Word via the Microsoft UI Automation API. (#9200)
* Added support for the graphical view in Windows Disk Management. (#1486)
* Added support for Handy Tech Connect Braille and Basic Braille 84. (#9249)

### Changes

* Updated liblouis braille translator to version 3.8.0. (#9013)
* Add-on authors now can enforce a minimum required NVDA version for their add-ons. NVDA will refuse to install or load an add-on whose minimum required NVDA version is higher than the current NVDA version. (#6275)
* Add-on authors can now specify the last version of NVDA the add-on has been tested against. If an add-on has been only tested against a  version of NVDA lower than the current version, then NVDA will refuse to install or load the add-on. (#6275)
* This version of NVDA will allow installing and loading of add-ons  that do not yet contain Minimum and Last Tested NVDA version information, but upgrading to future versions of NVDA (E.g. 2019.2) may automatically cause these older add-ons to be disabled.
* The move mouse to navigator object command is now available in Microsoft Word as well as for UIA controls, particularly Microsoft Edge. (#7916, #8371)
* Reporting of text under the mouse has been improved within Microsoft Edge and other UIA applications. (#8370)
* When NVDA is started with the `--portable-path` command line parameter, the provided path is automatically filled in when trying to create a portable copy of NVDA using the NVDA menu. (#8623)
* Updated the path to the Norwegian braille table to reflect the standard from the year 2015. (#9170)
* When navigating by paragraph (control+up or down arrows) or navigating by table cell (control+alt+arrows), the existence of spelling errors will no longer be announced, even if NVDA is configured to announce these automatically. This is because paragraphs and table cells can be quite large, and detecting spelling errors in some applications can be very costly. (#9217)
* NVDA no longer automatically loads custom appModules, globalPlugins and braille and synth drivers from the NVDA user configuration directory. This code should be instead packaged as an add-on with correct version information, ensuring that incompatible code is not run with current versions of NVDA. (#9238)
 * For developers who need to test code as it is being developed,  enable NVDA's developer scratchpad directory in the Advanced category of NVDA settings, and place your code in the 'scratchpad' directory found in the NVDA user configuration directory when this option is enabled.

### Bug Fixes

* When using OneCore speech synthesizer on Windows 10 April 2018 Update and later, large chunks of silence are no longer inserted between speech utterances. (#8985)
* When moving by character in plain text controls (such as Notepad) or browse mode, 32 bit emoji characters consisting of two UTF-16 code points (such as 🤦) will now read properly. (#8782)
* Improved restart confirmation dialog after changing NVDA's interface language. The text and the button labels are now more concise and less confusing. (#6416)
* If a 3rd party speech synthesizer fails to load, NVDA will fall back to Windows OneCore speech synthesizer on Windows 10, rather than espeak. (#9025)
* Removed the "Welcome Dialog" entry in the NVDA menu while on secure screens. (#8520)
* When tabbing or using quick navigation in browse mode, legends on tab panels are now reported more consistently. (#709)
* NVDA will now announce selection changes for certain time pickers such as in the Alarms and Clock app in Windows 10. (#5231)
* In Windows 10's Action Center, NVDA will announce status messages when toggling quick actions such as brightness and focus assist. (#8954)
* In action Center in Windows 10 October 2018 Update and earlier, NVDA will recognize brightness quick action control as a button instead of a toggle button. (#8845)
* NVDA will again track cursor and announce deleted characters in the Microsoft Excel  go to and find edit fields. (#9042)
* Fixed a rare browse mode crash in Firefox. (#9152)
* NVDA no longer fails to report the focus for some controls in the Microsoft Office 2016 ribbon when collapsed.
* NVDA no longer fails to report the suggested contact when entering addresses in new messages in Outlook 2016. (#8502)
* The last few cursor routing keys on 80 cell eurobraille displays no longer route the cursor to a position at or just after the start of the braille line. (#9160)
* Fixed table navigation in threaded view in Mozilla Thunderbird. (#8396)
* In Mozilla Firefox and Google Chrome, switching to focus mode now works correctly for certain list boxes and trees (where the list box/tree is not itself focusable but its items are) . (#3573, #9157)
* Browse mode is now correctly turned on by default when reading messages in Outlook 2016/365 if using NVDA's experimental UI Automation support for Word Documents. (#9188)
* NVDA is now less likely to freeze in such a way that the only way to escape is signing out from your current windows session. (#6291)
* In Windows 10 October 2018 Update and later, when opening cloud clipboard history with clipboard empty, NVDA will announce clipboard status. (#9103)
* In Windows 10 October 2018 Update and later, when searching for emojis in emoji panel, NVDA will announce top search result. (#9105)
* NVDA no longer freezes in the main window of Oracle VirtualBox 5.2 and above. (#9202)
* Responsiveness in Microsoft Word when navigating by line, paragraph or table cell may be significantly improved in some documents. A reminder that for best performance, set Microsoft Word to Draft view with alt+w,e after opening a document. (#9217)
* In Mozilla Firefox and Google Chrome, empty alerts are no longer reported. (#5657)
* Significant performance improvements when navigating cells in Microsoft Excel, particularly when the spreadsheet contains comments and or validation dropdown lists. (#7348)
* It should be no longer necessary to turn off in-cell editing in Microsoft Excel's options to access the cell edit control with NVDA in Excel 2016/365. (#8146).
* Fixed a freeze in Firefox sometimes seen when quick navigating by landmarks, if the Enhanced Aria add-on is in use. (#8980)

### Changes for Developers

* NVDA can now  be built with all editions of Microsoft Visual Studio 2017 (not just the Community edition). (#8939)
* You can now include log output from liblouis into the NVDA log by setting the louis boolean flag in the debugLogging section of the NVDA configuration. (#4554)
* Add-on authors are now able to provide NVDA version compatibility information in add-on manifests. (#6275, #9055)
 * minimumNVDAVersion: The minimum required version of NVDA for an add-on to work properly.
 * lastTestedNVDAVersion: The last version of NVDA an add-on has been tested with.
* OffsetsTextInfo objects can now implement the _getBoundingRectFromOffset method to allow retrieval of bounding rectangles per characters instead of points. (#8572)
* Added a boundingRect property to TextInfo objects to retrieve the bounding rectangle of a range of text. (#8371)
* Properties and methods within classes can now be marked as abstract in NVDA. These classes will raise an error if instantiated. (#8294, #8652, #8658)
* NVDA can log the time since input when text is spoken, which helps in measuring perceived responsiveness. This can be enabled by setting the timeSinceInput setting to True in the debugLog section of the NVDA configuration. (#9167)

## 2018.4.1

This release fixes a crash at start up if NVDA's user interface language is set to Aragonese. (#9089)

## 2018.4

Highlights of this release include performance improvements in recent Mozilla Firefox versions, announcement of emojis with all synthesizers, reporting of replied/forwarded status in Outlook, reporting the distance of the cursor to the edge of a Microsoft Word page, and many bug fixes.

### New Features

* New braille tables: Chinese (China, Mandarin) grade 1 and grade 2. (#5553)
* Replied / Forwarded status is now reported on mail items in the Microsoft Outlook message list. (#6911)
* NVDA is now able to read descriptions for emoji as well as other characters that are part of the Unicode Common Locale Data Repository. (#6523)
* In Microsoft Word, the cursor's distance from the top and left edges of the page can be reported by pressing NVDA+numpadDelete. (#1939)
* In Google Sheets with braille mode enabled, NVDA no longer announces 'selected' on every cell when moving focus between cells. (#8879)
* Added support for Foxit Reader and Foxit Phantom PDF. (#8944)
* Added support for the DBeaver database tool. (#8905)

### Changes

* "Report help balloons" in the Object Presentations dialog has been renamed to "Report notifications" to include reporting of toast notifications in Windows 8 and later. (#5789)
* In NVDA's keyboard settings, the checkboxes to enable or disable NVDA modifier keys are now displayed in a list rather than as separate checkboxes.
* NVDA will no longer present redundant information when reading clock system tray on some versions of Windows. (#4364)
* Updated liblouis braille translator to version 3.7.0. (#8697)
* Updated eSpeak-NG to commit 919f3240cbb.

### Bug Fixes

* In Outlook 2016/365, the category and flag status are reported for messages. (#8603)
* When NVDA is set to languages such as Kirgyz, Mongolian or Macedonian, it no longer shows a dialog on start-up warning that the language is not supported by the Operating System. (#8064)
* Moving the mouse to the navigator object will now much more accurately move the mouse to the browse mode position in Mozilla Firefox, Google Chrome and Acrobat Reader DC. (#6460)
* Interacting with combo boxes on the web in Firefox, Chrome and Internet Explorer has been improved. (#8664)
* If running on the Japanese version of Windows XP or Vista, NVDA now displays OS version requirements message as expected. (#8771)
* Performance improvements when navigating large pages with lots of dynamic changes in Mozilla Firefox. (#8678)
* Braille no longer shows font attributes  if they have been disabled in  Document Formatting settings. (#7615)
* NVDA no longer fails to track focus in File Explorer and other applications using UI Automation when another app is busy (such as batch processing audio). (#7345)
* In ARIA menus on the web, the Escape key will now be passed through to the menu and no longer turn off focus mode unconditionally. (#3215)
* In the new Gmail web interface, when using quick navigation inside messages while reading them, the entire body of the message is no longer reported after the element to which you just navigated. (#8887)
* After updating NVDA, Browsers such as Firefox and google Chrome should no longer crash, and browse mode should continue to correctly reflect updates to any currently loaded documents. (#7641)
* NVDA no longer reports clickable multiple times in a row when navigating clickable content in Browse Mode. (#7430)
* Gestures performed on baum Vario 40 braille displays will no longer fail to execute. (#8894)
* In Google Slides with Mozilla Firefox, NVDA no longer reports selected text on every control with focus. (#8964)

### Changes for Developers

* gui.nvdaControls now contains two classes to create accessible lists with check boxes. (#7325)
 * CustomCheckListBox is an accessible subclass of wx.CheckListBox.
 * AutoWidthColumnCheckListCtrl adds accessible check boxes to an AutoWidthColumnListCtrl, which itself is based on wx.ListCtrl.
* If you need to make a wx widget accessible which isn't already, it is possible to do so by using an instance of gui.accPropServer.IAccPropServer_impl. (#7491)
 * See the implementation of gui.nvdaControls.ListCtrlAccPropServer for more info.
* Updated configobj to 5.1.0dev commit 5b5de48a. (#4470)
* The config.post_configProfileSwitch action now takes the optional prevConf keyword argument, allowing handlers to take action based on differences between configuration before and after the profile switch. (#8758)

## 2018.3.2

This is a minor release to work around a crash in Google Chrome when navigating tweetts on [www.twitter.com](http://www.twitter.com). (#8777)

## 2018.3.1

This is a minor release to fix a critical bug in NVDA which caused 32 bit versions of Mozilla Firefox to crash. (#8759)

## 2018.3

Highlights of this release include automatic detection of many Braille displays, support for new Windows 10 features including the Windows 10 Emoji input panel, and many other bug fixes.

### New Features

* NVDA will report grammar errors when appropriately exposed by web pages in Mozilla Firefox and Google Chrome. (#8280)
* Content marked as being either inserted or deleted in web pages is now reported in Google Chrome. (#8558)
* Added support for BrailleNote QT and Apex BT's scroll wheel when BrailleNote is used as a braille display with NVDA. (#5992, #5993)
* Added scripts for reporting elapsed and total time of current track in Foobar2000. (#6596)
* The Mac command key symbol (⌘) is now announced when reading text with any synthesizer. (#8366)
* Custom roles via the aria-roledescription attribute are now supported in all web browsers. (#8448)
* New braille tables: Czech 8 dot, Central Kurdish, Esperanto, Hungarian, Swedish 8 dot computer braille. (#8226, #8437)
* Support has been added to automatically detect braille displays in the background. (#1271)
 * ALVA, Baum/HumanWare/APH/Orbit, Eurobraille, Handy Tech, Hims, SuperBraille and HumanWare BrailleNote and Brailliant BI/B displays are currently supported.
 * You can enable this feature by selecting the automatic option from the list of braille displays in NVDA's braille display selection dialog.
 * Please consult the documentation for additional details.
* Added support for various modern input features introduced in recent Windows 10 releases. These include emoji panel (Fall Creators Update), dictation (Fall Creators Update), hardware keyboard input suggestions (April 2018 Update), and cloud clipboard paste (October 2018 Update). (#7273)
* Content marked as a block quote using ARIA (role blockquote) is now supported in Mozilla Firefox 63. (#8577)

### Changes

* The list of available languages in NVDA's General Settings is now sorted based on language names instead of ISO 639 codes. (#7284)
* Added default gestures for Alt+Shift+Tab and Windows+Tab with all supported Freedom Scientific braille displays. (#7387)
* For ALVA BC680 and protocol converter displays, it is now possible to assign different functions to the left and right smart pad, thumb and etouch keys. (#8230)
* For ALVA BC6 displays, the key combination sp2+sp3 will now announce the current date and time, whereas sp1+sp2 emulates the Windows key. (#8230)
* The user is asked once when NVDA starts if they are happy sending usage statistics to NV Access when checking for NVDA updates. (#8217)
* When checking for updates, if the user has agreed to allow sending usage statistics to NV Access, NVDA will now send the name of the current synth driver and braille display in use, to aide in better prioritization for future work on these drivers. (#8217)
* Updated liblouis braille translator to version 3.6.0. (#8365)
* Updated the path to the correct Russian eight-dots Braille table. (#8446)
* Updated eSpeak-ng to 1.49.3dev commit 910f4c2. (#8561)

### Bug Fixes

* Accessible labels for controls in Google Chrome are now more readily reported in browse mode when the label does not appear as content itself. (#4773)
* Notifications are now supported in Zoom. For example, this includes mute/unmute status, and incoming messages. (#7754)
* Switching braille context presentation when in browse mode no longer causes braille output to stop following browse mode cursor. (#7741)
* ALVA BC680 braille displays no longer intermittently fail to initialize. (#8106)
* By default, ALVA BC6 displays will no longer execute emulated system keyboard keys when pressing key combinations involving sp2+sp3 to trigger internal functionality. (#8230)
* Pressing sp2 on an ALVA BC6 display to emulate the alt key now works as advertised. (#8360)
* NVDA no longer announces redundant keyboard layout changes. (#7383, #8419)
* Mouse tracking is now much more accurate in Notepad and other plain text edit controls when in a document with more than 65535 characters. (#8397)
* NVDA will recognize more dialogs in Windows 10 and other modern applications. (#8405)
* On Windows 10 October 2018 Update and Server 2019 and above, NVDA no longer fails to track the system focus when an application freezes or floods the system with events. (#7345, #8535)
* Users are now informed when attempting to read or copy an empty status bar. (#7789)
* Fixed an issue where the "not checked" state on controls is not reported in speech if the control has previously been half checked. (#6946)
* In the list of languages in NVDA's General Settings, language name for Burmese is displayed correctly on Windows 7. (#8544)
* In Microsoft Edge, NVDA will announce notifications such as reading view availability and page load progress. (#8423)
* When navigating into a list on the web, NVDA will now report its label if the web author has provided one. (#7652)
* When manually assigning functions to gestures for a particular braille display, these gestures now always show up as being assigned to that display. Previously, they showed up as if they were assigned to the currently active display. (#8108)
* The 64-bit version of Media Player Classic is now supported. (#6066)
* Several improvements to braille support in Microsoft Word with UI Automation enabled:
 * Similar to other multiline text fields, When positioned at the start of a document in Braille, the display is now panned such that the first character of the document is at the start of the display. (#8406)
 * Reduced overly verbose focus presentation in both speech and braille when focusing a Word document. (#8407)
 * Cursor routing in braille now works correctly when in a list in a Word document. (#7971)
 * Newly inserted bullets/numbers in a Word document are correctly reported in both speech and braille. (#7970)
* In Windows 10 1803 and later, it is now possible to install add-ons if the "Use Unicode UTF-8 for worldwide language support" feature is enabled. (#8599)
* NVDA will no longer make iTunes 12.9 and newer completely unusable to interact with. (#8744)

### Changes for Developers

* Added scriptHandler.script, which can function as a decorator for scripts on scriptable objects. (#6266)
* A system test framework has been introduced for NVDA. (#708)
* Some changes have been made to the hwPortUtils module: (#1271)
 * listUsbDevices now yields dictionaries with device information including hardwareID and devicePath.
 * Dictionaries yielded by listComPorts now also contain a usbID entry for COM ports with USB VID/PID information in their hardware ID.
* Updated wxPython to 4.0.3. (#7077)
* As NVDA now only supports Windows 7 SP1 and later, the key "minWindowsVersion" used to check if UIA should be enabled for a particular release of Windows has been removed. (#8422)
* You can now register to be notified about configuration saves/reset actions via new config.pre_configSave, config.post_configSave, config.pre_configReset, and config.post_configReset actions. (#7598)
 * config.pre_configSave is used to be notified when NVDA's configuration is about to be saved, and config.post_configSave is called after configuration has been saved.
 * config.pre_configReset and config.post_configReset includes a factory defaults flag to specify if settings are reloaded from disk (false) or reset to defaults (true).
* config.configProfileSwitch has been renamed to config.post_configProfileSwitch to reflect the fact that this action is called after profile switch takes place. (#7598)
* UI Automation interfaces updated to Windows 10 October 2018 Update and Server 2019 (IUIAutomation6 / IUIAutomationElement9). (#8473)

## 2018.2.1

This release includes translation updates due to last-minute removal of a feature which caused problems.

## 2018.2

Highlights of this release include Support for tables in Kindle for PC, support for HumanWare BrailleNote Touch and BI14 Braille displays, Improvements to both Onecore and Sapi5 speech synthesizers, improvements in Microsoft Outlook and much more.

### New Features

* row and column span for table cells is now reported in speech and braille. (#2642)
* NVDA table navigation commands are now supported in Google Docs (with Braille mode enabled). (#7946)
* Added ability to read and navigate tables in Kindle for PC. (#7977)
* Support for HumanWare BrailleNote touch and Brailliant BI 14 braille displays via both USB and bluetooth. (#6524)
* In Windows 10 Fall Creators Update and later, NVDA can announce notifications from apps such as Calculator and Windows Store. (#7984)
* New braille translation tables: Lithuanian 8 dot, Ukrainian, Mongolian grade 2. (#7839)
* Added a script to report formatting information for the text under a specific braille cell. (#7106)
* When updating NVDA, it is now possible to postpone the installation of the update to a later moment. (#4263)
* New languages: Mongolian, Swiss German.
* You can now toggle control, shift, alt, windows and NVDA from your braille keyboard and combine these modifiers with braille input (e.g. press control+s). (#7306)
 * You can assign these new modifier toggles using the commands found under Emulated system keyboard keys in the Input gestures dialog.
* Restored support for Handy Tech Braillino and Modular (with old firmware) displays. (#8016)
* Date and time for supported Handy Tech devices (such as Active Braille and Active Star) will now automatically be synchronized by NVDA when out of sync more than five seconds. (#8016)
* An input gesture can be assigned to temporarily disable all configuration profile triggers. (#4935)

### Changes

* The status column in the addons manager has been changed to indicate if the addon is enabled or disabled rather than running or suspended. (#7929)
* Updated liblouis braille translator to 3.5.0. (#7839)
* The Lithuanian braille table has been renamed to Lithuanian 6 dot to avoid confusion with the new 8 dot table. (#7839)
* The French (Canada) grade 1 and grade 2 tables have been removed. Instead, the French (unified) 6 dot computer braille and Grade 2 tables will be used respectively. (#7839)
* The secondary routing buttons on Alva BC6, EuroBraille and Papenmeier braille displays now report formatting information for the text under the braille cell of that button. (#7106)
* Contracted braille input tables will automatically fall back to uncontracted mode in non-editable cases (i.e. controls where there is no cursor or in browse mode). (#7306)
* NVDA is now less verbose when an appointment or time slot in the Outlook calendar covers an entire day. (#7949)
* All of NVDA's Preferences can now be found in one settings dialog under NVDA Menu -> Preferences -> Settings, rather than scattered throughout many dialogs. (#577)
* The default speech synthesizer when running on Windows 10 is now oneCore speech rather than eSpeak. (#8176)

### Bug Fixes

* NVDA no longer fails to read focused controls in the Microsoft Account sign-in screen in Settings after entering an email address. (#7997)
* NVDA no longer fails to read the page when going back to a previous page in Microsoft Edge. (#7997)
* NVDA will no longer incorrectly announce the final character of a windows 10 sign-in PIN as the machine unlocks. (#7908)
* Labels of checkboxes and radio buttons in Chrome and Firefox are no longer reported twice when tabbing or using quick navigation in Browse mode. (#7960)
* aria-current with a value of false will be announced as "false" instead of "true". (#7892).
* Windows OneCore Voices no longer fails to load if the configured voice has been uninstalled. (#7553)
* Changing voices in the Windows OneCore Voices is now a lot faster. (#7999)
* Fixed malformed braille output for several braille tables, including capital signs in 8 dot contracted Danish braille. (#7526, #7693)
* NVDA can now report more bullet types in Microsoft Word. (#6778)
* Pressing the report formatting script no longer incorrectly moves the reviewPosition and therefore pressing it multiple times no longer gives different results. (#7869)
* Braille input no longer allows you to use contracted braille in cases where it is not supported (i.e. whole words will no longer be sent to the system outside text content and in browse mode). (#7306)
* Fixed connection stability issues for Handy Tech Easy Braille and Braille Wave displays. (#8016)
* On Windows 8 and later, NVDA will no longer announce "unknown" when opening quick link menu )Windows+X) and selecting items from this menu. (#8137)
* Model specific gestures to buttons on Hims displays are now working as advertised in the user guide. (#8096)
* NVDA will now try to correct system COM registration issues causing programs such as Firefox and Internet Explorer to become inaccessible and report "Unknown" by NVDA. (#2807)
* Worked around a bug in Task Manager causing NVDA to not allow users to access the contents of specific details about processes. (#8147)
* Newer Microsoft SAPI5 voices no longer lag at the end of speech, making it much more efficient to navigate with these voices. (#8174)
* NVDA no longer reports (LTR and RTL marks) in Braille or per-character speech when accessing the clock in recent versions of Windows. (#5729)
* Detection of scroll keys on Hims Smart Beetle displays is once more no longer unreliable. (#6086)
* In some text controls, particularly in Delphi applications, the information provided about editing and navigating is now much more reliable. (#636, #8102)
* In Windows 10 RS5, NVDA no longer reports extra redundant information when switching tasks with alt+tab. (#8258)

### Changes for developers

* The developer info for UIA objects now contains a list of the UIA patterns available. (#5712)
* App modules can now force certain windows to always use UIA by implementing the isGoodUIAWindow method. (#7961)
* The hidden boolean flag "outputPass1Only" in the braille section of the configuration has again been removed. Liblouis no longer supports pass 1 only output. (#7839)

## 2018.1.1

This is a special release of NVDA which addresses   a bug in the Onecore Windows Speech synthesizer driver, which was causing it to speak with a higher pitch and speed in Windows 10 Redstone 4 (1803). (#8082)

## 2018.1

Highlights of this release include  support for charts in Microsoft word and PowerPoint, support for new braille displays including Eurobraille and the Optelec protocol converter, improved support for Hims and Optelec braille displays, performance improvements for Mozilla Firefox 58 and higher, and much more.

### New Features

* It is now possible to interact with charts in Microsoft Word and Microsoft PowerPoint, similar to the existing support for charts in Microsoft Excel. (#7046)
 * In Microsoft Word:  When in browse mode, cursor to an embedded chart and press enter to interact with it.
 * In Microsoft PowerPoint when editing a slide: tab to a chart object, and press enter or space to interact with the chart.
 * To stop interacting with a chart, press escape.
* New language: Kyrgyz.
* Added support for VitalSource Bookshelf. (#7155)
* Added support for the Optelec protocol converter, a device that allows one to use Braille Voyager and Satellite displays using the ALVA BC6 communication protocol. (#6731)
* It is now possible to use braille input with an ALVA 640 Comfort braille display. (#7733)
 * NVDA's braille input functionality can be used with these as well as other BC6 displays with firmware 3.0.0 and above.
* Early support for Google Sheets with Braille mode enabled. (#7935)
* Support for Eurobraille Esys, Esytime and Iris braille displays. (#7488)

### Changes

* The HIMS Braille Sense/Braille EDGE/Smart Beetle and Hims Sync Braille display drivers have been replaced by one driver. The new driver will automatically be activated for former syncBraille driver users. (#7459)
 * Some keys , notably scroll keys, have been reassigned to follow the conventions used by Hims products. Consult the user guide for more details.
* When typing with the on-screen keyboard via touch interaction, by default you now need to double tap each key the same way you would activate any other control. (#7309)
 * To use the existing "touch typing" mode where simply lifting your finger off the key is enough to activate it, Enable this option in the new Touch Interaction settings dialog found in the Preferences menu.
* It is no longer necessary to explicitly tether braille to focus or review, as this will happen automatically by default. (#2385)
 * Note that automatic tethering to review will only occur when using a review cursor or object navigation command. Scrolling will not activate this new behavior.

### Bug Fixes

* Browseable messages such as showing current formatting when pressing NVDA+f twice quickly no longer fails when NVDA is installed on a path with non-ASCII characters. (#7474)
* Focus is now once again restored correctly when returning to Spotify from another application. (#7689)
* In Windows 10 Fall Creaters Update, NVDA no longer fails to update when Controlled Folder Access is enabled from Windows Defender Security Center. (#7696)
* Detection of scroll keys on Hims Smart Beetle displays is no longer unreliable. (#6086)
* A slight performance improvement when rendering large amounts of content in Mozilla Firefox 58 and later. (#7719)
* In Microsoft Outlook, reading emails containing tables no longer causes errors. (#6827)
* Braille display gestures that emulate system keyboard key modifiers can now also be combined with other emulated system keyboard keys if one or more of the involved gestures are model specific. (#7783)
* In Mozilla Firefox, browse mode now works correctly in pop-ups created by extensions such as LastPass and bitwarden. (#7809)
* NVDA no longer sometimes freezes on every focus change if Firefox or Chrome have stopped responding such as due to a freeze or crash. (#7818)
* In twitter clients such as Chicken Nugget, NVDA will no longer ignore the last 20 characters of 280 character tweets when reading them. (#7828)
* NVDA now uses the correct language when announcing symbols when text is selected. (#7687)
* In recent versions of Office 365, it is again possible to navigate Excel charts using the arrow keys. (#7046)
* In speech and braille output, control states will now always be reported in the same order, regardless whether they are positive or negative. (#7076)
* In apps such as Windows 10 Mail, NVDA will no longer fail to announce deleted characters when pressing backspace. (#7456)
* All keys on the Hims Braille Sense Polaris displays are now working as expected. (#7865)
* NVDA no longer fails to start on Windows 7 complaining about an internal api-ms dll, when a particular version of the Visual Studio 2017 redistributables have been installed by another application. (#7975)

### Changes for developers

* Added a hidden boolean flag to the braille section in the configuration: "outputPass1Only". (#7301, #7693, #7702)
 * This flag defaults to true. If false, liblouis multi pass rules will be used for braille output.
* A new dictionary (braille.RENAMED_DRIVERS) has been added to allow for smooth transition for users using drivers that have been superseded by others. (#7459)
* Updated comtypes package to 1.1.3. (#7831)
* Implemented a generic system in braille.BrailleDisplayDriver to deal with displays which send confirmation/acknowledgement packets. See the handyTech braille display driver as an example. (#7590, #7721)
* A new "isAppX" variable in the config module can be used to detect if NVDA is running as a Windows Desktop Bridge Store app. (#7851)
* For document implementations such as NVDAObjects or browseMode that have a textInfo, there is now a new documentBase.documentWithTableNavigation class that can be inherited from to gain standard table navigation scripts. Please refer to this class to see which helper methods must be provided by your implementation for table navigation to work. (#7849)
* The scons batch file now better handles when  Python 3 is also installed, making use of the launcher to specifically launch python 2.7 32 bit. (#7541)
* hwIo.Hid now takes an additional parameter exclusive, which defaults to True. If set to False, other applications are allowed to communicate with a device while it is connected to NVDA. (#7859)

## 2017.4

Highlights of this release include many  fixes and enhancements to web support including browse mode for web dialogs by default, better reporting of field group labels in browse mode, support for new Windows 10 technologies such as Windows Defender Application Guard and Windows 10 on ARM64, and automatic reporting of screen orientation and battery status.
Please note that this version of NVDA no longer supports Windows XP or Windows Vista. The minimum requirement for NVDA is now windows 7 with Service Pack 1.

### New Features

* In browse mode, it is now possible to skip past/to the start of landmarks using the skip to end/beginning of container commands (comma/shift+comma). (#5482)
* In Firefox, Chrome and Internet Explorer, quick navigation to edit fields and form fields now includes editable rich text content (I.e. contentEditable). (#5534)
* In web browsers, the Elements List can now list form fields and buttons. (#588)
* Initial support for Windows 10 on ARM64. (#7508)
* Early support for reading and interactive navigation of mathematical content for Kindle books with accessible math. (#7536)
* Added support for Azardi e-book reader. (#5848)
* Version information for add-ons is now reported when being updated. (#5324)
* Added new command line parameters to create a portable copy of NVDA. (#6329)
* Support for Microsoft Edge running within Windows Defender Application Guard in Windows 10 Fall Creators Update. (#7600)
* If running on a laptop or tablet, NVDA will now report when a charger is connected/disconnected, and when the screen orientation changes. (#4574, #4612)
* New language: Macedonian.
* New braille translation tables: Croatian grade 1, Vietnamese grade 1. (#7518, #7565)
* Support for the Actilino braille display from Handy Tech has been added. (#7590)
* Braille input for Handy Tech braille displays is now supported. (#7590)

### Changes

* The minimum supported Operating System for NVDA is now Windows 7 Service Pack 1, or Windows Server 2008 R2 Service Pack 1. (#7546)
* Web dialogs in Firefox and Chrome web browsers now automatically use browse Mode, unless inside of a web application. (#4493)
* In browse mode, tabbing and moving with quick navigation commands no longer announces jumping out of containers such as lists and tables, which makes navigating more efficient. (#2591)
* In Browse mode for Firefox and Chrome, the name of form field groups are now announced when moving into them with quick navigation or when tabbing. (#3321)
* In browse mode, the quick navigation command for embedded objects (o and shift+o) now includes audio and video elements as well as elements with the aria roles application and dialog. (#7239)
* Espeak-ng has been updated to 1.49.2, resolving some issues with producing release builds. (#7385, #7583)
* On the third activation of the 'read status bar' command, its contents is copied to the clipboard. (#1785)
* When assigning gestures to keys on a Baum display, you can limit them to the model of the braille display in use (e.g. VarioUltra or Pronto). (#7517)
* The hotkey for the filter field in the elements list in browse mode has changed from alt+f to alt+e. (#7569)
* An unbound command has been added for browse mode to toggle the inclusion of layout tables on the fly. You can find this command in the Browse mode category of the Input Gestures dialog. (#7634)
* Upgraded liblouis braille translator to 3.3.0. (#7565)
* The hotkey for the regular expression radio button in the dictionary dialog has changed from alt+r to alt+e. (#6782)
* Voice dictionary files are now versioned and have been moved to the 'speechDicts/voiceDicts.v1' directory. (#7592)
* Versioned files (user configuration, voice dictionaries) modifications are no longer saved when NVDA is run from the launcher. (#7688)
* The Braillino, Bookworm and Modular (with old firmware) braille displays from Handy Tech are no longer supported out of the box. Install the Handy Tech Universal Driver and NVDA add-on to use these displays. (#7590)

### Bug Fixes

* Links are now indicated in braille in applications such as Microsoft Word. (#6780)
* NVDA no longer becomes noticeably slower when many tabs are open in either Firefox or Chrome web browsers. (#3138)
* Cursor routing for the MDV Lilli Braille display no longer incorrectly moves one braille cell ahead of where it should be. (#7469)
* In Internet Explorer and other MSHTML documents, the HTML5 required attribute is now supported to indicate the required state of a form field. (#7321)
* Braille displays are now updated when typing Arabic characters in a left-aligned WordPad document. (#511)
* Accessible labels for controls in Mozilla Firefox are now more readily reported in browse mode when the label does not appear as content itself. (#4773)
* On windows 10 Creaters Update, NVDA can again access Firefox after a restart of NVDA. (#7269)
* When restarting NVDA with Mozilla Firefox in focus, browse mode will again be available, though you may need to alt+tab away and back again. (#5758)
* It is now possible to access math content in Google Chrome on a system with out Mozilla Firefox installed. (#7308)
* The Operating System and other applications should be more stable directly after installing NVDA before rebooting, as compaired with installs of previous NVDA versions. (#7563)
* When using a content recognition command (e.g. NVDA+r), NVDA now reports an error message instead of nothing if the navigator object has disappeared. (#7567)
* Backward scrolling functionality has been fixed for Freedom Scientific braille displays containing a left bumper bar. (#7713)

### Changes for Developers

* "scons tests" now checks that translatable strings have translator comments. You can also run this alone with "scons checkPot". (#7492)
* There is now a new extensionPoints module which provides a generic framework to enable code extensibility at specific points in the code. This allows interested parties to register to be notified when some action occurs (extensionPoints.Action), to modify a specific kind of data (extensionPoints.Filter) or to participate in deciding whether something will be done (extensionPoints.Decider). (#3393)
* You can now register to be notified about configuration profile switches via the config.configProfileSwitched Action. (#3393)
* Braille display gestures that emulate system keyboard key modifiers (such as control and alt) can now be combined with other emulated system keyboard keys without explicit definition. (#6213)
 * For example, if you have a key on your display bound to the alt key and another display key to downArrow, combining these keys will result in the emulation of alt+downArrow.
* The braille.BrailleDisplayGesture class now has an extra model property. If provided, pressing a key will generate an additional, model specific gesture identifier. This allows a user to bind gestures limited to a specific braille display model.
 * See the baum driver as an example for this new functionality.
* NVDA is now compiled with Visual Studio 2017 and the Windows 10 SDK. (#7568)

## 2017.3

Highlights of this release include input of contracted braille, support for new Windows OneCore voices available on Windows 10, in-built support for Windows 10 OCR, and many significant improvements regarding Braille and the web.

### New Features

* A Braille setting has been added to "show messages indefinitely". (#6669)
* In Microsoft Outlook message lists, NVDA now reports if a message is flagged. (#6374)
* In Microsoft PowerPoint, the exact type of a shape is now reported when editing a slide (such as triangle, circle, video or arrow), rather than just "shape". (#7111)
* Mathematical content (provided as MathML) is now supported in Google Chrome. (#7184)
* NVDA can now speak using the new Windows OneCore voices (also known as Microsoft Mobile voices) included in Windows 10. You access these by selecting Windows OneCore voices in NVDA's Synthesizer dialog. (#6159)
* NVDA user configuration files can now be stored in the user's local application data folder. This is enabled via a setting in the registry. See "System Wide Parameters" in the User Guide for more details. (#6812)
* In web browsers, NVDA now reports placeholder values for fields (specifically, aria-placeholder is now supported). (#7004)
* In Browse mode for Microsoft Word, it is now possible to navigate to spelling  errors using quick navigation (w and shift+w). (#6942)
* Added support for the Date picker control found in Microsoft Outlook Appointment dialogs. (#7217)
* The currently selected suggestion is now reported in Windows 10 Mail to/cc fields and the Windows 10 Settings search field. (#6241)
* A sound is now playd to indicate the  appearance of suggestions in certain search fields in Windows 10 (E.g. start screen, settings search, Windows 10 mail to/cc fields). (#6241)
* NVDA now automatically reports notifications in Skype for Business Desktop, such as when someone starts a conversation with you. (#7281)
* NVDA now automatically reports incoming chat messages while in a Skype for Business conversation. (#7286)
* NVDA now automatically reports notifications in Microsoft Edge, such as when a download starts. (#7281)
* You can now type in both contracted and uncontracted braille on a braille display with a braille keyboard. See the Braille Input section of the User Guide for details. (#2439)
* You can now enter Unicode braille characters from the braille keyboard on a braille display by selecting Unicode braille as the input table in Braille Settings. (#6449)
* Added support for the SuperBraille braille display used in Taiwan. (#7352)
* New braille translation tables: Danish 8 dot computer braille, Lithuanian, Persian 8 dot computer braille, Persian grade 1, Slovenian 8 dot computer braille. (#6188, #6550, #6773, #7367)
* Improved English (U.S.) 8 dot computer braille table, including support for bullets, the euro sign and accented letters. (#6836)
* NVDA can now use the OCR functionality included in Windows 10 to recognize the text of images or inaccessible applications. (#7361)
 * The language can be set from the new Windows 10 OCR dialog in NVDA Preferences.
 * To recognize the content of the current navigator object, press NVDA+r.
 * See the Content Recognition section of the User Guide for further details.
* You can now choose what context information is shown on a braille display when an object gets focus using the new "Focus context presentation" setting in the Braille Settings dialog. (#217)
 * For example, the "Fill display for context changes" and "Only when scrolling back" options can make working with lists and menus more efficient, since the items won't continually change their position on the display.
 * See the section on the "Focus context presentation" setting in the User Guide for further details and examples.
* In Firefox and Chrome, NVDA now supports complex dynamic grids such as spreadsheets where only some of the content might be loaded or displayed (specifically, the aria-rowcount, aria-colcount, aria-rowindex and aria-colindex attributes introduced in ARIA 1.1). (#7410)

### Changes

* An unbound command has been added to restart NVDA on demand. You can find it in the Miscelaneous category of the Input Gestures dialog. (#6396)
* The keyboard layout can now be set from the NVDA Welcome dialog. (#6863)
* Many more control types and states have been abbreviated for braille. Landmarks have also been abbreviated. Please see "Control Type, State and Landmark Abbreviations" under Braille in the User Guide for a complete list. (#7188, #3975)
* Updated eSpeak NG to 1.49.1. (#7280)
* The output and input table lists in the Braille Settings dialog are now sorted alphabetically. (#6113)
* Updated liblouis braille translator to 3.2.0. (#6935)
* The default braille table is now Unified English Braille Code grade 1. (#6952)
* By default, NVDA now only shows the parts of the context information that have changed on a braille display when an object gets focus. (#217)
 * Previously, it always showed as much context information as possible, regardless of whether you have seen the same context information before.
 * You can revert to the old behaviour by changing the new "Focus context presentation" setting in the Braille Settings dialog to "Always fill display".
* When using Braille, the cursor can be configured to be a different shape when tethered to focus or review. (#7122)
* The NVDA logo has been updated. The updated NVDA logo is a stylised blend of the letters NVDA in white, on a solid purple background. This ensures it will be visible on any colour background, and uses the purple from the NV Access logo. (#7446)

### Bug Fixes

* Editable div elements in Chrome no longer have their label reported as their value while in browse mode. (#7153)
* Pressing end while in browse mode for an empty Microsoft Word document no longer causes a runtime error. (#7009)
* Browse mode is now correctly   supported in Microsoft Edge where a document has been given a specific ARIA role of document. (#6998)
* In browse mode, you can now select or unselect to the end of the line using shift+end even when the caret is on the last character of the line. (#7157)
* If a dialog contains a progress bar, the dialog text is now updated in braille when the progress bar changes. This means, for example, that the remaining time can now be read in NVDA's "Downloading Update" dialog. (#6862)
* NVDA will now announce selection changes for certain Windows 10 combo boxes such as AutoPlay in Settings. (#6337).
* Pointless information is no longer announced when entering Meeting / Appointment creation dialogs in Microsoft Outlook. (#7216)
* Beeps for indeterminate progress bar dialogs such as the update checker only when progress bar output is configured to include beeps. (#6759)
* In Microsoft Excel 2003 and 2007, cells are again reported when arrowing around a worksheet. (#7243)
* In Windows 10 Creators Update and later, browse mode is again automatically enabled when reading emails in Windows 10 Mail. (#7289)
* On most braille displays with a braille keyboard, dot 7 now erases the last entered braille cell or character, and dot 8 presses the enter key. (#6054)
* In editable text, when moving the caret (e.g. with the cursor keys or backspace), NVDA's spoken feedback is now more accurate in many cases, particularly in Chrome and terminal applications. (#6424)
* The content of the Signature Editor in Microsoft Outlook 2016 can now be read. (#7253)
* In Java Swing applications, NVDA no longer sometimes causes the application to crash when navigating tables. (#6992)
* In Windows 10 Creators Update, NVDA will no longer announce toast notifications multiple times. (#7128)
* In The start menu in Windows 10, pressing Enter to close the start menu after a search no longer causes NVDA to announce search text. (#7370)
* Performing quick navigation to headings in Microsoft Edge is now significantly faster. (#7343)
* In Microsoft Edge, navigating in browse mode no longer skips large parts of certain web pages such as the Wordpress 2015 theme. (#7143)
* In Microsoft Edge, landmarks are correctly localized in languages other than English. (#7328)
* Braille now correctly follows the selection when selecting text beyond the width of the display. For example, if you select multiple lines with shift+downArrow, braille now shows the last line you selected. (#5770)
* In Firefox, NVDA no longer spuriously reports "section" several times when opening details for a tweet on twitter.com. (#5741)
* Table navigation commands are no longer available for layout tables in Browse Mode unless reporting of layout tables is enabled. (#7382)
* In Firefox and Chrome, Browse Mode table navigation commands now skip over hidden table cells. (#6652, #5655)

### Changes for Developers

* Timestamps in the log now include milliseconds. (#7163)
* NVDA must now be built with Visual Studio Community 2015. Visual Studio Express is no longer supported. (#7110)
 * The Windows 10 Tools and SDK are now also required, which can be enabled when installing Visual Studio.
 * See the Installed Dependencies section of the readme for additional details.
* Support for content recognizers such as OCR and image description tools can be easily implemented using the new contentRecog package. (#7361)
* The Python json package is now included in NVDA binary builds. (#3050)

## 2017.2

Highlights of this release include full support for audio ducking in the Windows 10 Creators Update; fixes for several selection issues in browse mode, including problems with select all; significant improvements in Microsoft Edge support; and improvements on the web such as indication of elements marked as current (using aria-current).

### New Features

* Cell border information can now be reported in Microsoft Excel by using NVDA+f. (#3044)
* In web browsers, NVDA now indicates when an element has been marked as current (specifically, using the aria-current attribute). (#6358)
* Automatic language switching is now supported in Microsoft Edge. (#6852)
* Added support for Windows Calculator on Windows 10 Enterprise LTSB (Long-Term Servicing Branch) and Server. (#6914)
* Performing the read current line command three times quickly spells the line with character descriptions. (#6893)
* New language: Burmese.
* Unicode up and down arrows and fraction symbols are now spoken appropriately. (#3805)

### Changes

* When navigating with simple review  in applications using UI Automation, more extraneous objects are now ignored, making navigation easier. (#6948, #6950)

### Bug Fixes

* Web page menu items can now be activated while in browse mode. (#6735)
* Pressing escape while the configuration profile "Confirm Deletion" dialog is active now dismisses the dialog. (#6851)
* Fixed some crashes in Mozilla Firefox and other Gecko applications where the multi-process feature is enabled. (#6885)
* Reporting of background color in screen review is now more accurate when  text was drawn with a transparent background. (#6467)
* Improved support for control descriptions provided on web pages in Internet Explorer 11 (specifically, support for aria-describedby within iframes and when multiple IDs are provided). (#5784)
* In the Windows 10 Creators Update, NVDA's audio ducking again works as in previous Windows releases; i.e. Duck with speech and sounds, always duck and no ducking are all available. (#6933)
* NVDA will no longer fail to navigate to or report certain (UIA) controls where a keyboard shortcut is not defined. (#6779)
* Two empty spaces are no longer added in keyboard shortcut information for certain (UIA) controls. (#6790)
* Certain combinations of keys on HIMS displays (e.g. space+dot4) no longer fail intermittently. (#3157)
* Fixed an issue when opening a serial port on systems using certain languages other than English which caused connecting to braille displays to fail in some cases. (#6845)
* Reduced the chance of the configuration file being corrupted when Windows shuts down. Configuration files are now written to a temporary file before replacing the actual configuration file. (#3165)
* When performing the read current line command twice quickly to spell the line, the appropriate language is now used for the spelled characters. (#6726)
* Navigating by line in Microsoft Edge is now up to three times faster in the Windows 10 Creators Update. (#6994)
* NVDA no longer announces "Web Runtime grouping" when focusing Microsoft Edge documents in the Windows 10 Creators Update. (#6948)
* All existing versions of SecureCRT are now supported. (#6302)
* Adobe Acrobat Reader no longer crashes in certain PDF documents (specifically, those containing empty ActualText attributes). (#7021, #7034)
* In browse mode in Microsoft Edge, interactive tables (ARIA grids) are no longer skipped when navigating to tables with t and shift+t. (#6977)
* In browse mode, pressing shift+home after selecting forward now unselects to the beginning of the line as expected. (#5746)
* In browse mode, select all (control+a) no longer fails to select all text if the caret is not at the start of the text. (#6909)
* Fixed some other rare selection problems in browse mode. (#7131)

### Changes for Developers

* Commandline arguments are now processed with Python's argparse module, rather than optparse. This allows certain options such as -r and -q to be handled exclusively. (#6865)
* core.callLater now queues the callback to NVDA's main queue after the given delay, rather than waking the core and executing it directly. This stops possible freezes due to the  core accidentally going to sleep after processing a callback, in the midle of  a modal call such as the desplaying of a message box. (#6797)
* The InputGesture.identifiers property has been changed so that it is no longer normalized. (#6945)
 * Subclasses no longer need to normalize identifiers before returning them from this property.
 * If you want normalized identifiers, there is now an InputGesture.normalizedIdentifiers property which normalizes the identifiers returned by the identifiers property .
* The InputGesture.logIdentifier property is now deprecated. Callers should use InputGesture.identifiers[0] instead. (#6945)
* Removed some deprecated code:
 * `speech.REASON_*` constants: `controlTypes.REASON_*` should be used instead. (#6846)
 * `i18nName` for synth settings: `displayName` and `displayNameWithAccelerator` should be used instead. (#6846, #5185)
 * `config.validateConfig`. (#6846, #667)
 * `config.save`: `config.conf.save` should be used instead. (#6846, #667)
* The list of completions in the autocomplete context menu of the Python Console no longer shows  any object path leading up to the final symbol being completed. (#7023)
* There is now a unit testing framework for NVDA. (#7026)
 * Unit tests and infrastructure are located in the tests/unit directory. See the docstring in the tests\unit\init.py file for details.
 * You can run tests using "scons tests". See the "Running Tests" section of readme.md for details.
 * If you are submitting a pull request for NVDA, you should first run the tests and ensure they pass.

## 2017.1

Highlights of this release include reporting of sections and text columns in Microsoft Word; Support for reading, navigating and annotating books in Kindle for PC; and improved support for Microsoft Edge.

### New Features

* In Microsoft Word, the types of section breaks and section numbers can now be reported. This is enabled with the "Report page numbers" option in the Document Formatting dialog. (#5946)
* In Microsoft Word, text columns can now be reported. This is enabled with the "Report page numbers" option in the document formatting dialog. (#5946)
* Automatic language switching is now supported in WordPad. (#6555)
* The NVDA find command (NVDA+control+f) is now supported in browse mode in Microsoft Edge. (#6580)
* Quick navigation for buttons in browse mode (b and shift+b) is now supported in Microsoft Edge. (#6577)
* When copying a sheet in Microsoft Excel, column and row headers are remembered. (#6628)
* Support for reading and navigating books in Kindle for PC version 1.19, including access to links, footnotes, graphics, highlighted text and user notes. Please see the Kindle for PC section of the NVDA User Guide for further information. (#6247, #6638)
* Browse mode table navigation is now supported in Microsoft Edge. (#6594)
* In Microsoft Excel, the report review cursor location command (desktop: NVDA+numpadDelete, laptop: NVDA+delete) now reports the name of the worksheet and the cell location. (#6613)
* Added an option to the exit dialog to restart with debug level logging. (#6689)

### Changes

* The minimum braille cursor blink rate is now 200 ms. If this was previously set lower, it will be increased to 200 ms. (#6470)
* A check box has been added to the braille settings dialog to allow enabling/disabling braille cursor blinking. Previously a value of zero was used to achieve this. (#6470)
* Updated eSpeak NG (commit e095f008, 10 January 2017). (#6717)
* Due to changes In the Windows 10 Creators Update, the "Always duck" mode is no longer available in NVDA's Audio ducking settings. It is still available on older windows 10 releases. (#6684)
* Due to changes in the  Windows 10 Creators Update, the "Duck when outputting speech and sounds" mode can no longer ensure audio has ducked fully before starting to speak, nor will it keep audio ducked long enough after speaking to stop rappid bouncing in volume. These changes do not   affect older windows 10 releases. (#6684)

### Bug Fixes

* Fixed freeze in Microsoft Word when moving by paragraph through a large document while in browse mode. (#6368)
* Tables in Microsoft Word that have been copied from Microsoft Excel are no longer treeted as layout tables and therefore are no longer ignored. (#5927)
* When trying to type in Microsoft Excel while in protected view, NVDA now makes a sound rather than speaking characters that were not actually typed. (#6570)
* Pressing escape in Microsoft Excel no longer incorrectly switches to browse mode, unless the user has previously switched to browse mode explicitly with NVDA+space and then entered focus mode by pressing enter on a form field. (#6569)
* NVDA no longer freezes in Microsoft Excel spreadsheets where an entire row or column is merged. (#6216)
* Reporting of cropped/overflowed text in Microsoft Excel cells should now be more accurate. (#6472)
* NVDA now reports when a check box is read-only. (#6563)
* The NVDA launcher will no longer show a warning dialog when it can't play the logo sound due to no audio device being available. (#6289)
* Controls in the Microsoft Excel Ribbon that are unavailable are now reported as such. (#6430)
* NVDA will no longer announce "pane" when minimizing windows. (#6671)
* Typed characters are now spoken in Universal Windows Platform (UWP) apps (including Microsoft Edge) in the Windows 10 Creators Update. (#6017)
* Mouse tracking now works across all screens on computers with multiple monitors. (#6598)
* NVDA no longer becomes unusable after exiting Windows Media Player while focused on a slider control. (#5467)

### Changes for Developers

* Profiles and configuration files are now automatically upgraded to meet the requirements of schema modifications. If there is an error during upgrade, a notification is shown, the configuration is reset and the old configuration file is available in the NVDA log at 'Info' level. (#6470)

## 2016.4

Highlights of this release include improved support for Microsoft Edge; browse mode in the Windows 10 Mail app; and significant improvements to NVDA's dialogs.

### New Features

* NVDA can now indicate line indentation using tones. This can be configured using the "Line indentation reporting" combo box in NVDA's Document Formatting preferences dialog. (#5906)
* Support for the Orbit Reader 20 braille display. (#6007)
* An option to open the speech viewer window on startup has been added. This can be enabled via a check box in the speech viewer window. (#5050)
* When re-opening the speech viewer window, the location and dimensions will now be restored. (#5050)
* Cross-reference fields in Microsoft Word are now treated like hyperlinks. They are reported as links and can be activated. (#6102)
* Support for the Baum SuperVario2, Baum Vario 340 and HumanWare Brailliant2 braille displays. (#6116)
* Initial support for the Anniversary update of Microsoft Edge. (#6271)
* Browse mode is now used when reading emails in the Windows 10 mail app. (#6271)
* New language: Lithuanian.

### Changes

* Updated liblouis braille translator to 3.0.0. This includes significant enhancements to Unified English Braille. (#6109, #4194, #6220, #6140)
* In the Add-ons Manager, the Disable add-on and Enable add-on buttons now have keyboard shortcuts (alt+d and alt+e, respectively). (#6388)
* Various padding and alignment issues in NVDA's dialogs have been resolved. (#6317, #5548, #6342, #6343, #6349)
* The document formatting dialog has been adjusted so that the contents scrolls. (#6348)
* Adjusted the layout of the Symbol Pronunciation dialog so the full width of the dialog is used for the symbols list. (#6101)
* In browse mode in web browsers, the edit field (e and shift+e) and form field (f and shift+f) single letter navigation commands can now be used to move to read-only edit fields. (#4164)
* In NVDA's Document Formatting settings, "Announce formatting changes after the cursor" has been renamed to "Report formatting changes after the cursor", as it affects braille as well as speech. (#6336)
* Adjusted the appearance of the NVDA "Welcome dialog". (#6350)
* NVDA dialog boxes now have their "ok" and "cancel" buttons aligned to the right of the dialog. (#6333)
* Spin Controls are now used for numeric input fields such as the "Capital pitch change percentage" setting  in the Voice Settings dialog. You can enter the desired value or use the up and down arrow keys to adjust the value. (#6099)
* The way IFrames (documents embedded within documents) are reported has been made more consistent across web browsers. IFrames are now reported as "frame" in Firefox. (#6047)

### Bug Fixes

* Fixed a rare error when exiting NVDA while the speech viewer is open. (#5050)
* Image maps now render as expected in browse mode in Mozilla Firefox. (#6051)
* While in the dictionary dialog, pressing the enter key now saves any changes you have made and closes the dialog. Previously, pressing enter did nothing. (#6206)
* Messages are now displayed in braille when changing input modes for an input method (native input/alphanumeric, full shaped/half shaped, etc.). (#5892, #5893)
* When disabling and then immediately re-enabling an add-on or vice versa, the add-on status now correctly reverts to what it was previously. (#6299)
* When using Microsoft Word, page number fields in headers can now be read. (#6004)
* The mouse can now be used to move focus between the symbol list and the edit fields in the symbol pronunciation dialog. (#6312)
* In browse mode in Microsoft Word, Fixed an issue that stops the elements list from appearing when a document contains an invalid hyperlink. (#5886)
* After being closed via the task bar or the alt+F4 shortcut, the speech viewer check box in the NVDA menu will now reflect the actual visibility of the window. (#6340)
* The reload plugins command no longer causes problems for triggered configuration profiles, new documents in web browsers and screen review. (#2892, #5380)
* In the list of languages in NVDA's General Settings dialog, languages such as Aragonese are now displayed correctly on Windows 10. (#6259)
* Emulated system keyboard keys (e.g. a button on a braille display which emulates pressing the tab key) are now presented in the configured NVDA language in input help and the Input Gestures dialog. Previously, they were always presented in English. (#6212)
* Changing the NVDA language (from the General Settings dialog) now has no effect until NVDA is restarted. (#4561)
* It is no longer possible to leave the Pattern field blank for a new speech dictionary entry. (#6412)
* Fixed a rare issue when scanning for serial ports on some systems which made some braille display drivers unusable. (#6462)
* In Microsoft Word, Numbered bullets in table cells are now read  when moving by cell. (#6446)
* It is now possible to assign gestures to commands for the Handy Tech braille display driver in the NVDA Input Gestures dialog. (#6461)
* In Microsoft Excel, pressing enter or numpadEnter when navigating a spreadsheet now correctly reports navigation to the next row. (#6500)
* iTunes no longer intermittently freezes forever when using browse mode for the iTunes Store, Apple Music, etc. (#6502)
* Fixed crashes in 64 bit Mozilla and Chrome-based applications. (#6497)
* In Firefox with multi-process enabled, browse mode and editable text fields now function correctly. (#6380)

### Changes for Developers

* It is now possible to provide app modules for executables containing a dot (.) in their names. Dots are replaced with underscores (_). (#5323)
* The new gui.guiHelper module includes utilities to simplify the creation of wxPython GUIs, including automatic management of spacing. This facilitates better visual appearance and consistency, as well as easing creation of new GUIs for blind developers. (#6287)

## 2016.3

Highlights of this release include the ability to disable individual add-ons; support for form fields in Microsoft Excel; significant improvements to reporting of colors; fixes and improvements related to several braille displays; and fixes and improvements to support for Microsoft Word.

### New Features

* Browse mode can now be used to read PDF documents in Microsoft Edge in the Windows 10 Anniversary Update. (#5740)
* Strikethrough and double-strikethrough are now reported if appropriate in Microsoft Word. (#5800)
* In Microsoft Word, the title of a table is now reported if one has been provided. If there is a description, it can be accessed using the open long description command (NVDA+d) in browse mode. (#5943)
* In Microsoft Word, NVDA now reports position information when moving paragraphs (alt+shift+downArrow and alt+shift+upArrow). (#5945)
* In Microsoft Word, line spacing is now reported via NVDA's report formatting command, when changing it with various Microsoft word shortcut keys, and when moving to text with different line spacing if Report Line Spacing is turned on in NVDA's Document Formatting Settings. (#2961)
* In Internet Explorer, HTML5 structural elements are now recognised. (#5591)
* Reporting of comments (such as in Microsoft Word) can now be disabled via a Report Comments checkbox in NVDA's Document Formatting settings dialog. (#5108)
* It is now possible to disable individual add-ons in the Add-ons Manager. (#3090)
* Additional key assignments have been added for ALVA BC640/680 series braille displays. (#5206)
* There is now a command to move the braille display to the current focus. Currently, only the ALVA BC640/680 series has a key assigned to this command, but it can be assigned manually for other displays in the Input Gestures dialog if desired. (#5250)
* In Microsoft Excel, you can now interact with form fields. You move to form fields using the Elements List or single letter navigation in browse mode. (#4953)
* You can now assign an input gesture to toggle simple review mode using the Input Gestures dialog. (#6173)

### Changes

* NVDA now reports colors using a basic well-understood set of 9 color hues and 3 shades, with brightness and paleness variations. This is rather than using more subjective and less understood color names. (#6029)
* The existing NVDA+F9 then NVDA+F10 behavior has been modified to select text on the first press of F10. When F10 is pressed twice (in quick succession) the text is copied to the clipboard. (#4636)
* Updated eSpeak NG to version Master 11b1a7b (22 June 2016). (#6037)

### Bug Fixes

* In browse mode in Microsoft Word, copying to the clipboard now preserves formatting. (#5956)
* In Microsoft Word, NVDA now reports appropriately when using Word's own table navigation commands (alt+home, alt+end, alt+pageUp and alt+pageDown) and table selection commands (shift added to the navigation commands). (#5961)
* In Microsoft Word dialog boxes, NVDA's object navigation has been greatly improved. (#6036)
* In some applications such as Visual Studio 2015, shortcut keys (e.g. control+c for Copy) are now reported as expected. (#6021)
* Fixed a rare issue when scanning for serial ports on some systems which made some braille display drivers unusable. (#6015)
* Reporting colors in Microsoft Word is now more accurate as changes in Microsoft Office Themes are now taken into account. (#5997)
* Browse mode for Microsoft Edge and support for Start Menu search suggestions is again available on Windows 10 builds after April 2016. (#5955)
* In Microsoft Word, automatic table header reading works better when dealing with merged cells. (#5926)
* In the Windows 10 Mail app, NVDA no longer fails to read the content of messages. (#5635)
* When speak command keys is on, lock keys such as caps lock are no longer announced twice. (#5490)
* Windows User Account Control dialogs are again read correctly in the Windows 10 Anniversary update. (#5942)
* In the Web Conference Plugin (such as used on out-of-sight.net) NVDA no longer beeps and speaks progress bar updates related to microphone input. (#5888)
* Performing a Find Next or Find Previous command in Browse Mode will now correctly do a  case sensitive search if the original Find was case sensitive. (#5522)
* When editing dictionary entries, feedback is now given for invalid regular expressions. NVDA no longer crashes if a dictionary file contains an invalid regular expression. (#4834)
* If NVDA is unable to communicate with a braille display (e.g. because it has been disconnected), it will automatically disable use of the display. (#1555)
* Slightly improved performance of filtering in the Browse Mode Elements List in some cases. (#6126)
* In Microsoft Excel, the background pattern names reported by NVDA now match those used by Excel. (#6092)
* Improved support for the Windows 10 logon screen, including announcement of alerts and activating of the password field with touch. (#6010)
* NVDA now correctly detects the secondary routing buttons on ALVA BC640/680 series braille displays. (#5206)
* NVDA can again report Windows Toast notifications in recent builds of Windows 10. (#6096)
* NVDA no longer occasionally stops recognising key presses on Baum compatible and HumanWare Brailliant B braille displays. (#6035)
* If reporting of line numbers is enabled in NVDA's Document Formatting preferences, line numbers are now shown on a braille display. (#5941)
* When speech mode is off, reporting objects (such as pressing NVDA+tab to report the focus) now appears in the Speech Viewer as expected. (#6049)
* In the Outlook 2016 message list,  associated draft information is no longer reported. (#6219)
* In Google Chrome and Chrome-based browsers in a language other than English, browse mode no longer fails to work in many documents. (#6249)

### Changes for Developers

* Logging information directly from a property no longer results in the property  being called recursively over and over again. (#6122)

## 2016.2.1

This release fixes crashes in Microsoft Word:

* NVDA no longer causes Microsoft Word to crash immediately after it starts in Windows XP. (#6033)
* Removed reporting of grammar errors, as this causes crashes in Microsoft Word. (#5954, #5877)

## 2016.2

Highlights of this release include the ability to indicate spelling errors while typing; support for reporting grammar errors in Microsoft Word; and improvements and fixes to Microsoft Office support.

### New Features

* In browse mode in Internet Explorer and other MSHTML controls, using first letter navigation to move by annotation (a and shift+a) now moves to inserted and deleted text. (#5691)
* In Microsoft Excel, NVDA now reports the level of a group of cells, as well as whether it is collapsed or expanded. (#5690)
* Pressing the Report text formatting command (NVDA+f) twice presents the information in browse mode so it can be reviewed. (#4908)
* In Microsoft Excel 2010 and later, cell shading and gradient fill is now reported. Automatic reporting is controlled by the Report colors option in NVDA's Document Formatting preferences. (#3683)
* New braille translation table: Koine Greek. (#5393)
* In the Log Viewer, you can now save the log using the shortcut key control+s. (#4532)
* If reporting of spelling errors is enabled and supported in the focused control, NVDA will play a sound to alert you of a spelling error made while typing. This can be disabled using the new "Play sound for spelling errors while typing" option in NVDA's Keyboard Settings dialog. (#2024)
* Grammar errors are now reported in Microsoft Word. This can be disabled using the new "Report grammar errors" option in NVDA's Document Formatting preferences dialog. (#5877)

### Changes

* In browse mode and editable text fields, NVDA now treats numpadEnter the same as the main enter key. (#5385)
* NVDA has switched to the eSpeak NG speech synthesizer. (#5651)
* In Microsoft Excel, NVDA no longer ignores a column header for a cell when there is a blank row between the cell and the header. (#5396)
* In Microsoft Excel, coordinates are now announced before headers to eliminate ambiguity between headers and content. (#5396)

### Bug Fixes

* In browse mode, when attempting to use single letter navigation to move to an element which isn't supported for the document, NVDA reports that this isn't supported rather than reporting that there is no element in that direction. (#5691)
* When listing sheets in the Elements List in Microsoft Excel, sheets containing only charts are now included. (#5698)
* NVDA no longer reports extraneous information when switching windows in a Java application with multiple windows such as IntelliJ or Android Studio. (#5732)
* In Scintilla based editors such as Notepad++, braille is now updated correctly when moving the cursor using a braille display. (#5678)
* NVDA no longer sometimes crashes when enabling braille output. (#4457)
* In Microsoft Word, paragraph indentation is now always reported in the measurement unit chosen by the user (e.g. centimeters or inches). (#5804)
* When using a braille display, many NVDA messages that were previously only spoken are now brailled as well. (#5557)
* In accessible Java applications, the level of tree view items is now reported. (#5766)
* Fixed crashes in Adobe Flash in Mozilla Firefox in some cases. (#5367)
* In Google Chrome and Chrome-based browsers, documents within dialogs or applications can now be read in browse mode. (#5818)
* In Google Chrome and Chrome-based browsers, you can now force NVDA to switch to browse mode in web dialogs or applications. (#5818)
* In Internet Explorer and other MSHTML controls, moving focus to certain controls (specifically, where aria-activedescendant is used) no longer incorrectly switches to browse mode. This occurred, for example, when moving to suggestions in address fields when composing a message in Gmail. (#5676)
* In Microsoft Word, NVDA no longer freezes in large tables when reporting of table row/column headers is enabled. (#5878)
* In Microsoft word, NVDA no longer incorrectly reports text with an outline level (but not a built-in heading style) as a heading. (#5186)
* In browse mode in Microsoft Word, the Move past end/to start of container commands (comma and shift+comma) now work for tables. (#5883)

### Changes for Developers

* NVDA's C++ components are now built with Microsoft Visual Studio 2015. (#5592)
* You can now present a text or HTML message to the user in browse mode using ui.browseableMessage. (#4908)
* In the User Guide, when a <!-- KC:setting command is used for a setting which has a common key for all layouts, the key may now be placed after a full-width colon (：) as well as the regular colon (:). (#5739) -->

## 2016.1

Highlights of this release include the ability to optionally lower the volume of other sounds; improvements to braille output and braille display support; several significant fixes to Microsoft Office support; and fixes to browse mode in iTunes.

### New Features

* New braille translation tables: Polish 8 dot computer braille, Mongolian. (#5537, #5574)
* You can turn off the braille cursor and change its shape using the new Show cursor and Cursor shape options in the Braille Settings dialog. (#5198)
* NVDA can now connect to a HIMS Smart Beetle braille display via Bluetooth. (#5607)
* NVDA can optionally lower the volume of other sounds when installed on Windows 8 and later. This can be configured using the Audio ducking mode option in the NVDA Synthesizer dialog or by pressing NVDA+shift+d. (#3830, #5575)
* Support for the APH Refreshabraille in HID mode and the Baum VarioUltra and Pronto! when connected via USB. (#5609)
* Support for HumanWare Brailliant BI/B braille displays when the protocol is set to OpenBraille. (#5612)

### Changes

* Reporting of emphasis is now disabled by default. (#4920)
* In the Elements List dialog in Microsoft Excel, the shortcut for Formulas has been changed to alt+r so that it is different to the shortcut for the Filter field. (#5527)
* Updated liblouis braille translator to 2.6.5. (#5574)
* The word "text" is no longer reported when moving the focus or review cursor to text objects. (#5452)

### Bug Fixes

* In iTunes 12, browse mode now updates correctly when a new page loads in the iTunes Store. (#5191)
* In Internet Explorer and other MSHTML controls, moving to specific heading levels with single letter navigation now behaves as expected when the level of a heading is overridden for accessibility purposes (specifically, when aria-level overrides the level of an h tag). (#5434)
* In Spotify, focus no longer frequently lands on "unknown" objects. (#5439)
* Focus is now restored correctly when returning to Spotify from another application. (#5439)
* When toggling between browse mode and focus mode, the mode is reported in braille as well as speech. (#5239)
* The Start buttn on the Taskbar is no longer reported as a list and/or as selected in some versions of Windows. (#5178)
* Messages such as "inserted" are no longer reported when composing messages in Microsoft Outlook. (#5486)
* When using a braille display and text is selected on the current line (e.g. when searching in a text editor for text which occurs on the same line), the braille display will be scrolled if appropriate. (#5410)
* NVDA no longer silently exits when closing a Windows command console with alt+f4 in Windows 10. (#5343)
* In the Elements List in browse mode, when you change the type of element, the Filter by field is now cleared. (#5511)
* In editable text in Mozilla applications, moving the mouse again reads the appropriate line, word, etc. as expected instead of the entire content. (#5535)
* When moving the mouse in editable text in Mozilla applications, reading no longer stops at elements such as links within the word or line being read. (#2160, #5535)
* In Internet Explorer, the shoprite.com website can now be read in browse mode instead of reporting as blank. (Specifically, malformed lang attributes are now handled gracefully.) (#5569)
* In Microsoft Word, tracked changes such as "inserted" are no longer reported when track changes markup is not displayed. (#5566)
* When a toggle button is focused, NVDA now reports when it is changed from pressed to not pressed. (#5441)
* Reporting of mouse shape changes again works as expected. (#5595)
* When speaking line indentation, non-breaking spaces are now treated as normal spaces. Previously, this could cause announcements such as "space space space" instead  of "3 space". (#5610)
* When closing a modern Microsoft input method candidate list, focus is correctly restored to either the input composition or the underlying document. (#4145)
* In Microsoft Office 2013 and later, when the ribbon is set to show only tabs, items in the ribbon are again reported as expected when a tab is activated. (#5504)
* Fixes and improvements to touch screen gesture detection and binding. (#5652)
* Touch screen hovers are no longer reported in input help. (#5652)
* NVDA no longer fails to list comments in the Elements List for Microsoft Excel if a comment is  on a merged cell. (#5704)
* In a very rare case, NVDA no longer fails to read sheet content in Microsoft Excel with reporting of row and column headers enabled. (#5705)
* In Google Chrome, navigating within an Input composition when entering east Asian characters now works as expected. (#4080)
* When searching Apple Music in iTunes, browse mode for the search results document is now updated as expected. (#5659)
* In Microsoft Excel, pressing shift+f11 to create a new sheet now reports your new position instead of reporting nothing. (#5689)
* Fixed problems with braille display output when entering Korean characters. (#5640)

### Changes for Developers

* The new audioDucking.AudioDucker class allows code which outputs audio to indicate when background audio should be ducked. (#3830)
* nvwave.WavePlayer's constructor now has a wantDucking keyword argument which specifies whether background audio should be ducked while audio is playing. (#3830)
 * When this is enabled (which is the default), it is essential that WavePlayer.idle be called when appropriate.
* Enhanced I/O for braille displays: (#5609)
 * Thread-safe braille display drivers can declare themselves as such using the BrailleDisplayDriver.isThreadSafe attribute. A driver must be thread-safe to benefit from the following features.
 * Data is written to thread-safe braille display drivers in the background, thus improving performance.
 * hwIo.Serial extends pyserial to call a callable when data is received instead of drivers having to poll.
 * hwIo.Hid provides support for braille displays communicating via USB HID.
 * hwPortUtils and hwIo can optionally provide detailed debug logging, including devices found and all data sent and received.
* There are several new properties accessible from touch screen gestures: (#5652)
 * MultitouchTracker objects now contain a childTrackers property which contains the MultiTouchTrackers the tracker was composed of. For example, 2 finger double tap has child trackers for two 2-finger taps. The 2-finger taps themselves have child trackers for two taps.
 * MultiTouchTracker objects now also contain a rawSingleTouchTracker property if the tracker was the result of one single finger doing a tap, flick or hover. The SingleTouchTracker allows access to the underlying ID assigned to the finger by the operating system and whether or not the finger is still in contact at the current time.
 * TouchInputGestures now have x and y properties, removing the need to access the tracker for trivial cases.
 * TouchInputGesturs now contain a preheldTracker property, which is a MultitouchTracker object representing the other fingers held while this action was being performed.
* Two new touch screen gestures can be emitted: (#5652)
 * Plural tap and holds (e.g. double tap and hold)
 * A generalized identifier with finger count removed for holds (e.g. hold+hover for 1finger_hold+hover).

## 2015.4

Highlights of this release include performance improvements in Windows 10; inclusion in the Ease of Access Center in Windows 8 and later; enhancements for Microsoft Excel, including listing and renaming of sheets and access to locked cells in protected sheets; and support for editing of rich text in Mozilla Firefox, Google Chrome and Mozilla Thunderbird.

### New Features

* NVDA now appears in the Ease of Access Center in Windows 8 and later. (#308)
* When moving around cells in Excel, formatting changes are now automatically reported if the appropriate options are turned on in NVDA's Document Formatting Settings dialog. (#4878)
* A Report Emphasis option has been added to NVDA's Document formatting settings dialog. On by default, this option allows NVDA to automatically report the existence of emphasised text in documents. So far, this is only supported for em and strong tags in Browse Mode for Internet Explorer and other MSHTML controls. (#4920)
* The existence of inserted and deleted text is now reported in Browse Mode for Internet Explorer and other MSHTML controls if NVDA's Report Editor Revisions option is enabled. (#4920)
* When viewing track changes in NVDA's Elements List for Microsoft Word, more information such as what formatting properties were changed is now displayed. (#4920)
* Microsoft Excel: listing and renaming of sheets is now possible from NVDA's Elements List (NVDA+f7). (#4630, #4414)
* It is now possible to configure whether actual symbols are sent to speech synthesizers (e.g. to cause a pause or change in inflection) in the Symbol Pronunciation dialog. (#5234)
* In Microsoft Excel, NVDA now reports any input messages set by the sheet author on cells. (#5051)
* Support for the Baum Pronto! V4 and VarioUltra braille displays when connected via Bluetooth. (#3717)
* Support for editing of rich text in Mozilla applications such as Google Docs with braille support enabled in Mozilla Firefox and HTML composition in Mozilla Thunderbird. (#1668)
* Support for editing of rich text in Google Chrome and Chrome-based browsers such as Google Docs with braille support enabled. (#2634)
 * This requires Chrome version 47 or later.
* In browse mode in Microsoft Excel, you can navigate to locked cells in protected sheets. (#4952)

### Changes

* The Report Editor Revisions option in NVDA's Document formatting settings dialog is now turned on by default. (#4920)
* When moving by character in Microsoft Word with NVDA's Report Editor Revisions option enabled, less information is now reported for track changes, which makes navigation more efficient. To view the extra information, use the Elements List. (#4920)
* Updated liblouis braille translator to 2.6.4. (#5341)
* Several symbols (including basic mathematical symbols) have been moved to level some so that they are spoken by default. (#3799)
* If the synthesizer supports it, speech should now pause for parentheses and the en dash (–). (#3799)
* When selecting text, the text is reported before the indication of selection instead of after. (#1707)

### Bug Fixes

* Major performance improvements when navigating the Outlook 2010/2013 message list. (#5268)
* In a chart in Microsoft Excel, navigating with certain keys (such as changing sheets with control+pageUp and control+pageDown) now works correctly. (#5336)
* Fixed the visual appearance of the buttons in the warning dialog which is displayed when you attempt to downgrade NVDA. (#5325)
* In Windows 8 and later, NVDA now starts a lot earlier when configured to start after logging on to Windows. (#308)
 * If you enabled this using a previous version of NVDA, you will need to disable it and enable it again in order for the change to take effect. Follow this procedure:
  1. Open the General Settings dialog.
  1. Uncheck the Automatically start NVDA after I log on to Windows checkbox.
  1. Press the OK button.
  1. Open the General Settings dialog again.
  1. Check the Automatically start NVDA after I log on to Windows checkbox.
  1. Press the OK button.
* Performance enhancements for UI Automation including  File Explorer and Task Viewer. (#5293)
* NVDA now correctly switches to focus mode when tabbing to read-only ARIA grid controls in Browse Mode for Mozilla Firefox and other Gecko-based controls. (#5118)
* NVDA now correctly reports "no previous" instead of "no next" when there are no more objects when flicking left on a touch screen.
* Fixed problems when typing multiple words into the filter field in the Input Gestures dialog. (#5426)
* NVDA no longer freezes in some cases when reconnecting to a HumanWare Brailliant BI/B series display via USB. (#5406)
* In languages with conjunct characters, character descriptions now work as expected for upper case English characters. (#5375)
* NVDA should no longer occasionally freeze when bringing up the Start Menu in Windows 10. (#5417)
* In Skype for Desktop, notifications which are displayed before a previous notification disappears are now reported. (#4841)
* Notifications are now reported correctly in Skype for Desktop 7.12 and later. (#5405)
* NVDA now correctly reports the focus when dismissing a context menu in some applications such as Jart. (#5302)
* In Windows 7 and later, Color is again reported in certain applications such as Wordpad. (#5352)
* When editing in Microsoft PowerPoint, pressing enter now reports automatically entered text such as a bullet or number. (#5360)

## 2015.3

Highlights of this release include initial support for Windows 10; the ability to disable single letter navigation in browse mode (useful for some web apps); improvements in Internet Explorer; and fixes for garbled text when typing in certain applications with braille enabled.

### New Features

* The existence of spelling errors is announced in editable fields for Internet Explorer and other MSHTML controls. (#4174)
* Many more Unicode math symbols are now spoken when they appear in text. (#3805)
* Search suggestions in the Windows 10 start screen are automatically reported. (#5049)
* Support for the EcoBraille 20, EcoBraille 40, EcoBraille 80 and EcoBraille Plus braille displays. (#4078)
* In browse mode, you can now toggle single letter navigation on and off by pressing NVDA+shift+space. When off, single letter keys are passed to the application, which is useful for some web applications such as Gmail, Twitter and Facebook. (#3203)
* New braille translation tables: Finnish 6 dot, Irish grade 1, Irish grade 2, Korean grade 1 (2006), Korean grade 2 (2006). (#5137, #5074, #5097)
* The QWERTY keyboard on the Papenmeier BRAILLEX Live Plus braille display is now supported. (#5181)
* Experimental support for the Microsoft Edge web browser and browsing engine in Windows 10. (#5212)
* New language: Kannada.

### Changes

* Updated liblouis braille translator to 2.6.3. (#5137)
* When attempting to install an earlier version of NVDA than is currently installed, you will now be warned that this is not recommended and that NVDA should be completely uninstalled before proceeding. (#5037)

### Bug Fixes

* In browse mode for Internet Explorer and other MSHTML controls, quick navigation by form field no longer incorrectly includes presentational list items. (#4204)
* In Firefox, NVDA no longer inappropriately reports the content of an ARIA tab panel when focus moves inside it. (#4638)
* In Internet Explorer and other MSHTML controls, tabbing into sections, articles or dialogs  no longer inappropriately reports all content in the container. (#5021, #5025)
* When using Baum/HumanWare/APH braille displays with a braille keyboard, braille input no longer stops functioning after pressing another type of key on the display. (#3541)
* In Windows 10, extraneous information is no longer reported when pressing alt+tab or alt+shift+tab to switch between applications. (#5116)
* Typed text is no longer garbled when using certain applications such as Microsoft Outlook with a braille display. (#2953)
* In browse mode in Internet Explorer and other MSHTML controls, the correct content is now reported when an element appears or changes and is immediately focused. (#5040)
* In browse mode in Microsoft Word, single letter navigation now updates the braille display and the review cursor as expected. (#4968)
* In braille, extraneous spaces are no longer displayed between or after indicators for controls and formatting. (#5043)
* When an application is responding slowly and you switch away from that application, NVDA is now much more responsive in other applications in most cases. (#3831)
* Windows 10 Toast notifications are now reported as expected. (#5136)
* The value is now reported as it changes in certain (UI Automation) combo boxes where this was not working previously.
* In browse mode in web browsers, tabbing now behaves as expected after tabbing to a frame document. (#5227)
* The Windows 10 lock screen can now be dismissed using a touch screen. (#5220)
* In Windows 7 and later, text is no longer garbled when typing in certain applications such as Wordpad and Skype with a braille display. (#4291)
* On the Windows 10 lock screen, it is no longer possible to read the clipboard, access running applications with the review cursor, change NVDA configuration, etc. (#5269)

### Changes for Developers

* You can now inject raw input from a system keyboard that is not handled natively by Windows (e.g. a QWERTY keyboard on a braille display) using the new keyboardHandler.injectRawKeyboardInput function. (#4576)
* eventHandler.requestEvents has been added to request particular events that are blocked by default; e.g. show events from a specific control or certain events even when in the background. (#3831)
* Rather than a single i18nName attribute, synthDriverHandler.SynthSetting now has separate displayNameWithAccelerator and displayName attributes to avoid reporting of the accelerator in the synth settings ring in some languages.
 * For backwards compatibility, in the constructor, displayName is optional and will be derived from displayNameWithAccelerator if not provided. However, if you intend to have an accelerator for a setting, both should be provided.
 * The i18nName attribute is deprecated and may be removed in a future release.

## 2015.2

Highlights of this release include the ability to read charts in Microsoft Excel and support for reading and interactive navigation of mathematical content.

### New Features

* Moving forward and backward by sentence in Microsoft Word and Outlook is now possible with alt+downArrow and alt+upArrow respectively. (#3288)
* New braille translation tables for several Indian languages. (#4778)
* In Microsoft Excel, NVDA now reports when a cell has overflowing or cropped content. (#3040)
* In Microsoft Excel, you can now use the Elements List (NVDA+f7) to allow listing of charts, comments and formulas. (#1987)
* Support for reading charts in Microsoft Excel. To use this, select the chart using the Elements List (NVDA+f7) and then use the arrow keys to move between the data points. (#1987)
* Using MathPlayer 4 from Design Science, NVDA can now read and interactively navigate mathematical content in web browsers and in Microsoft Word and PowerPoint. See the "Reading Mathematical Content" section in the User Guide for details. (#4673)
* It is now possible to assign input gestures (keyboard commands, touch gestures, etc.) for all NVDA preferences dialogs and document formatting options using the Input Gestures dialog. (#4898)

### Changes

* In NVDA's Document Formatting dialog, the keyboard shortcuts for Report lists, Report links, Report line numbers and Report font name have been changed. (#4650)
* In NVDA's Mouse Settings dialog, keyboard shortcuts have been added for play audio coordinates when mouse moves and brightness controls audio coordinates volume. (#4916)
* Significantly improved reporting of color names. (#4984)
* Updated liblouis braille translator to 2.6.2. (#4777)

### Bug Fixes

* Character descriptions are now handled correctly for conjunct characters in certain Indian languages. (#4582)
* If the "Trust voice's language when processing characters and symbols" option is enabled, the Punctuation/Symbol pronunciation dialog now correctly uses the voice language. Also, the language for which pronunciation is being edited is shown in the dialog's title. (#4930)
* In Internet Explorer and other MSHTML controls, typed characters are no longer inappropriately announced in editable combo boxes such as the Google search field on the Google home page. (#4976)
* When selecting colors in Microsoft Office applications, color names are now reported. (#3045)
* Danish braille output now works again. (#4986)
* PageUp/pageDown can again be used to change slides within a PowerPoint slide show. (#4850)
* In Skype for Desktop 7.2 and later, typing notifications are now reported and problems immediately after moving focus out of a conversation have been fixed. (#4972)
* Fixed problems when typing certain punctuation/symbols such as brackets into the filter field in the Input Gestures dialog. (#5060)
* In Internet Explorer and other MSHTML controls, pressing g or shift+g to navigate to graphics now includes elements marked as images for accessibility purposes (i.e. ARIA role img). (#5062)

### Changes for Developers

* brailleInput.handler.sendChars(mychar) will no longer filter out a character if it is equal to the previous character by ensuring that the key sent is correctly released. (#4139)
* Scripts for changing touch modes will now honor new labeles added to touchHandler.touchModeLabels. (#4699)
* Add-ons can provide their own math presentation implementations. See the mathPres package for details. (#4509)
* Speech commands have been implemented to insert a break between words and to change the pitch, volume and rate. See BreakCommand, PitchCommand, VolumeCommand and RateCommand in the speech module. (#4674)
 * There is also speech.PhonemeCommand to insert specific pronunciation, but the current implementations only support a very limited number of phonemes.

## 2015.1

Highlights of this release include browse mode for documents in Microsoft Word and Outlook; major enhancements to support for Skype for Desktop; and significant fixes for Microsoft Internet Explorer.

### New Features

* You can now add new symbols in the Symbol Pronunciation dialog. (#4354)
* In the Input Gestures dialog, you can use the new "Filter by" field to show only gestures containing specific words. (#4458)
* NVDA now automatically reports new text in mintty. (#4588)
* In the browse mode Find dialog, there is now an option to perform a case sensitive search. (#4584)
* Quick navigation (pressing h to move by heading, etc.) and Elements List (NVDA+f7) are now available in Microsoft Word documents by turning on browse mode with NVDA+space. (#2975)
* Reading HTML messages in Microsoft Outlook 2007 and later has been majorly improved as Browse mode is automatically enabled for these messages. If browse mode is not enabled in some rare situations, you can force it on with NVDA+space. (#2975)
* Table column headers in Microsoft word are automatically reported for tables where a header row has been explicitly specified by the author via Microsoft word's table properties. (#4510)
 * However, For tables where rows have been merged, this will not work automatically. In this situation, you can still set column headers manually in NVDA with NVDA+shift+c.
* In Skype for Desktop, notifications are now reported. (#4741)
* In Skype for Desktop, you can now report and review recent messages using NVDA+control+1 through NVDA+control+0; e.g. NVDA+control+1 for the most recent message and NVDA+control+0 for the tenth most recent. (#3210)
* In a conversation in Skype for Desktop, NVDA now reports when a contact is typing. (#3506)
* NVDA can now be installed silently via the command line without starting the installed copy after installation. To do this, use the --install-silent option. (#4206)
* Support for the Papenmeier BRAILLEX Live 20, BRAILLEX Live and BRAILLEX Live Plus braille displays. (#4614)

### Changes

* In NVDA's Document Formatting settings dialog, the option to report spelling errors now has a shortcut key (alt+r). (#793)
* NVDA will now use the synthesizer/voice's language for character and symbol processing (including punctuation/symbol names), regardless of whether automatic language switching is turned on. To turn off this feature so that NVDA again uses its interface language, uncheck the new option in Voice settings called Trust Voice's language when processing characters and symbols. (#4210)
* Support for the Newfon synthesizer has been removed. Newfon is now available as an NVDA add-on. (#3184)
* Skype for Desktop 7 or later is now required for use with NVDA; earlier versions are not supported. (#4218)
* Downloading of NVDA updates is now more secure. (Specifically, the update information is retrieved via https and the hash of the file is verified after it is downloaded.) (#4716)
* eSpeak has been upgraded to version 1.48.04 (#4325)

### Bug Fixes

* In Microsoft Excel, merged row and column header cells are now handled correctly. For example, if A1 and B1 are merged, then B2 will now have A1 and B1 reported as its column header rather than nothing at all. (#4617)
* When editing the content of a text box in Microsoft PowerPoint 2003, NVDA will correctly report the content of each line. Previously, in each paragraph, lines would increasingly be off by one character. (#4619)
* All of NVDA's dialogs are now centred on the screen, improving visual presentation and usability. (#3148)
* In Skype for desktop, when entering an introductory message to add a contact, entering and moving through the text now works correctly. (#3661)
* When focus moves to a new item in tree views in the Eclipse IDE, if the previously focused item is a check box, it is no longer incorrectly announced. (#4586)
* In the Microsoft Word spell check dialog, the next error will be automatically reported when the last one has been changed or ignored using respective shortcut keys. (#1938)
* Text can again be read correctly in places such as Tera Term Pro's terminal window and documents in Balabolka. (#4229)
* Focus now correctly returns to the document being edited When finishing input composition of text in Korean and other east Asian languages while editing within a frame in Internet Explorer and other MSHTML documents. (#4045)
* In the Input Gestures dialog, when selecting a keyboard layout for a keyboard gesture being added, pressing escape now closes the menu as expected instead of closing the dialog. (#3617)
* When removing an add-on, the add-on directory is now correctly deleted after restarting NVDA. Previously, you had to restart twice. (#3461)
* Major problems have been fixed when using Skype for Desktop 7. (#4218)
* When you send a message in Skype for Desktop, it is no longer read twice. (#3616)
* In Skype for Desktop, NVDA should no longer occasionally spuriously read a large flood of messages (perhaps even an entire conversation). (#4644)
* fixed a problem where NVDA's Report date/time command did not honor the regional settings specified by the user in some cases. (#2987)
* In browse mode, nonsensical text (sometimes spanning several lines) is no longer presented for certain graphics such as found on Google Groups. (Specifically, this occurred with base64 encoded images.) (#4793)
* NVDA should no longer freeze after a few seconds when moving focus away from a Windows Store app as it becomes suspended. (#4572)
* The aria-atomic attribute on live regions in Mozilla Firefox is now honored even when the atomic element itself changes. Previously, it only affected descendant elements. (#4794)
* Browse mode will reflect updates, and live regions will be announced, for   browse mode documents within ARIA applications embedded in a document in Internet Explorer or other MSHTML controls. (#4798)
* When text is changed or added in live regions in Internet Explorer and other MSHTML controls where the author has specified that text is relevant, only the changed or added text is announced, rather than all of the text in the containing element. (#4800)
* Content indicated by the aria-labelledby attribute on elements in Internet Explorer and other MSHTML controls correctly replaces the original content  where it is appropriate to do so. (#4575)
* When checking spelling in Microsoft Outlook 2013, the misspelled word is now announced. (#4848)
* In Internet Explorer and other MSHTML controls, content inside elements hidden with visibility:hidden is no longer inappropriately presented in browse mode. (#4839, #3776)
* In Internet Explorer and other MSHTML controls, the title attribute on form controls no longer inappropriately takes preference over other label associations. (#4491)
* In Internet Explorer and other MSHTML controls, NVDA no longer ignores focusing  of elements  due to the aria-activedescendant attribute. (#4667)

### Changes for Developers

* Updated wxPython to 3.0.2.0. (#3763)
* Updated Python to 2.7.9. (#4715)
* NVDA no longer crashes when restarting after removing or updating an add-on which imports speechDictHandler in its installTasks module. (#4496)

## 2014.4

### New Features

* New languages: Colombian Spanish, Punjabi.
* It is now possible to restart NVDA or restart NVDA with add-ons disabled from NVDA's exit dialog. (#4057)
 * NVDA can also be started with add-ons disabled by using the --disable-addons command line option.
* In speech dictionaries, it is now possible to specify that a pattern should only match if it is a whole word; i.e. it does not occur as part of a larger word. (#1704)

### Changes

* If an object you have moved to with object navigation is inside a browse mode document, but the object you were on previously was not, the review mode is automatically set to document. Previously, this only happened if the navigator object was moved due to the focus changing. (#4369)
* The Braille display and Synthesizer lists in the respective settings dialogs are now alphabetically sorted except for No braille/No speech, which are now at the bottom. (#2724)
* Updated liblouis braille translator to 2.6.0. (#4434, #3835)
* In browse mode, pressing e and shift+e to navigate to edit fields now includes editable combo boxes. This includes the search box in the latest version of Google Search. (#4436)
* Clicking the NVDA icon in the Notification Area with the left mouse button now opens the NVDA menu instead of doing nothing. (#4459)

### Bug Fixes

* When moving focus back to a browse mode document (e.g. alt+tabbing to an already opened web page), the review cursor is properly positioned at the virtual caret, rather than the focused control (e.g. a nearby link). (#4369)
* In PowerPoint slide shows, the review cursor correctly follows the virtual caret. (#4370)
* In Mozilla Firefox and other Gecko-based browsers, new content within a live region will be announced even if the new content has a usable ARIA live type different to the parent live region; e.g. when content marked as assertive is added to a live region marked as polite. (#4169)
* In Internet Explorer and other MSHTML controls, some cases where a document is contained within another document no longer prevent the user from accessing some of the content (specifically, framesets inside framesets). (#4418)
* NVDA no longer crashes when attempting to use a Handy Tech braille display in some cases. (#3709)
* In Windows Vista, a spurious "Entry Point Not Found" dialog is no longer displayed in several cases such as when starting NVDA from the Desktop shortcut or via the shortcut key. (#4235)
* Serious problems with editable text controls in dialogs in recent versions of Eclipse have been fixed. (#3872)
* In Outlook 2010, moving the caret now works as expected in the location field of appointments and meeting requests. (#4126)
* Inside a live region, content which is marked as not being live (e.g. aria-live="off") is now correctly ignored. (#4405)
* When reporting the text of a status bar that has a name, the name is now correctly separated from the first word of the status bar text. (#4430)
* In password entry fields with speaking of typed words enabled, multiple asterisks are no longer pointlessly reported when beginning new words. (#4402)
* In the Microsoft Outlook message list, items are no longer pointlessly announced as Data Items. (#4439)
* When selecting text in the code editing control in the Eclipse IDE, the entire selection is no longer announced every time the selection changes. (#2314)
* Various versions of Eclipse, such as Spring Tool Suite and the version included in the Android Developer Tools bundle, are now recognised as Eclipse and handled appropriately. (#4360, #4454)
* Mouse tracking and touch exploration in Internet Explorer and other MSHTML controls (including many Windows 8 applications) is now much more accurate  on high DPI displays or when document zoom is changed. (#3494)
* Mouse tracking and touch exploration in Internet Explorer and other MSHTML controls will now announce the label of more buttons. (#4173)
* When using a Papenmeier BRAILLEX braille display with BrxCom, keys on the display now work as expected. (#4614)

### Changes for Developers

* For executables which host many different apps (e.g. javaw.exe), code can now be provided to load specific app modules for each app instead of loading the same app module for all hosted apps. (#4360)
 * See the code documentation for appModuleHandler.AppModule for details.
 * Support for javaw.exe is implemented.

## 2014.3

### New Features

* The sounds played when NVDA starts and exits can be disabled via a new option in the General Settings dialog. (#834)
* Help for add-ons can be accessed from the Add-ons Manager for add-ons which support this. (#2694)
* Support for the Calendar in Microsoft Outlook 2007 and above (#2943) including:
 * Announcement of the current time when moving around with the arrow keys.
 * Indication if the selected time is within any appointments.
 * announcement of the selected appointment when pressing tab.
 * Smart filtering of the date so as to only announce the date if the new selected time or appointment is on a different day to the last.
* Enhanced support for the Inbox and other message lists in Microsoft Outlook 2010 and above (#3834) including:
 * The ability to silence column headers (from, subject, etc.) by turning off the Report Table row and column headers option in Document Formatting settings.
 * The ability to use table navigation commands (control + alt + arrows) to move through the individual columns.
* Microsoft word: If an inline image has no alternative text set, NVDA will instead report the title of the image if the author has provided one. (#4193)
* Microsoft Word: NVDA can now report paragraph indenting with  the report formatting command (NVDA+f). It can also be reported automatically when the new Report Paragraph indenting option is enabled in Document Formatting settings. (#4165)
* Report automatically inserted text such as a new bullet, number or tab indent when pressing enter in editable documents and text fields. (#4185)
* Microsoft word: Pressing NVDA+alt+c will report  the text of a comment if the cursor is within one. (#3528)
* Improved support for automatic column and row header reading in Microsoft Excel (#3568) including:
 * Support of Excel defined name ranges to identify header cells (compatible with Jaws screen reader) .
 * The set column header (NVDA+shift+c) and set row header (NVDA+shift+r) commands now store the settings in the worksheet so that they are available the next time the sheet is opened, and will be available to other screen readers that support the defined name range scheme.
 * These commands can also now be used multiple times per sheet to set different headers for different regions.
* Support for automatic column and row header reading in Microsoft Word (#3110) including:
 * Support of Microsoft Word bookmarks to identify header cells (compatible with Jaws screen reader).
 -  set column header (NVDA+shift+c) and set row header (NVDA+shift+r) commands  while on the first header cell in a table allow you to tell NVDA that these headers should be reported automatically.  Settings are stored in the document so that they are available the next time the document is opened, and will be available to other screen readers that support the bookmark scheme.
* Microsoft Word: Report the distance from the left edge of the page when the tab key is pressed. (#1353)
* Microsoft Word: provide feedback in speech and braille for most available formatting shortcut keys (bold, italic, underline, alignment, outline level, superscript, subscript and font size). (#1353)
* Microsoft Excel: If the selected cell contains comments, they can be now reported by pressing NVDA+alt+c. (#2920)
* Microsoft Excel: Provide an NVDA-specific dialog to edit the comments on the currently selected cell when pressing Excel's shift+f2 command to enter comment editing mode. (#2920)
* Microsoft Excel: speech and braille feedback for many more selection movement shortcuts (#4211) including:
 * Vertical page movement (pageUp and pageDown);
 * Horizontal page movement (alt+pageUp and alt+pageDown);
 * Extend selection (the above keys with Shift added); and
 * Selecting the current region (control+shift+8).
* Microsoft Excel: The vertical and horizontal  alignment for cells can now be reported with the report formatting command (NVDA+f). It can also be reported automatically if the Report alignment option in Document Formatting settings is enabled. (#4212)
* Microsoft Excel: The style of a cell can now be reported with the report formatting command (NVDA+f). It can also be reported automatically if the Report Style option in Document formatting settings is enabled. (#4213)
* Microsoft PowerPoint: when moving shapes around a slide with the arrow keys, the shape's current location is now reported (#4214) including:
 * The distance between the shape and each of the  slide edges is reported.
 * If the shape covers or is covered by another shape, then the distance overlapped and the overlapped shape are reported.
 * To report this information at any time without moving a shape, press the report location command (NVDA+delete).
 * When selecting a shape, if it is covered by another shape, NVDA will report that it is obscured.
* The report location command (NVDA+delete) is more context specific in some situations. (#4219)
 * In standard edit fields and browse mode, the cursor position as a percentage through the content and its screen coordinates are reported.
 * On shapes in PowerPoint Presentations, position of the shape relative to the slide and other shapes is reported.
 * Pressing this command twice will produce the previous behaviour of reporting the location information for the entire control.
* New language: Catalan.

### Changes

* Updated liblouis braille translator to 2.5.4. (#4103)

### Bug Fixes

* In Google Chrome and Chrome-based browsers, certain chunks of text (such as those with emphasis) are no longer repeated when reporting the text of an alert or dialog. (#4066)
* In browse mode in Mozilla applications, pressing enter on a button, etc. no longer fails to activate it (or activates the wrong control) in certain cases such as the buttons at the top of Facebook. (#4106)
* Useless information is no longer announced when tabbing in iTunes. (#4128)
* In certain lists in iTunes such as the Music list, moving to the next item using object navigation now works correctly. (#4129)
* HTML elements considered headings because of WAI ARIA markup are now included in the Browse mode Elements list and quick navigation for Internet Explorer documents. (#4140)
* Following same-page links in recent versions of Internet Explorer now correctly moves to and reports the destination position in browse mode  documents. (#4134)
* Microsoft Outlook 2010 and above: Overall access to secure dialogs such as the New profiles and mail setup dialogs has been improved. (#4090, #4091, #4095)
* Microsoft Outlook: Useless verbosity has been decreased in command toolbars when navigating through  certain dialogs. (#4096, #3407)
* Microsoft word: Tabbing to a blank cell in a table no longer incorrectly announces exiting the table. (#4151)
* Microsoft Word: The first character past the end of a table (including a new blank line) is no longer incorrectly considered to be inside the table. (#4152)
* Microsoft Word 2010 spell check dialog: The actual misspelled word is reported rather than  inappropriately reporting just the first bold word. (#3431)
* In browse mode in Internet Explorer and other MSHTML controls, tabbing or using single letter navigation to move to form fields again reports the label in many cases where it didn't (specifically, where HTML label elements are used). (#4170)
* Microsoft Word: Reporting the existence and placement of comments is more accurate. (#3528)
* Navigation of certain dialogs in MS Office products such as Word, Excel and Outlook has been improved by no longer reporting particular control container toolbars which are not useful to the user. (#4198)
* Task panes such as clipboard manager or File recovery no longer accidentilly seem to gain focus when opening an application such as Microsoft Word or Excel, which was sometimes causing the user to have to switch away from and back to the application to use the document or spreadsheet.  (#4199)
* NVDA no longer fails to run on recent Windows Operating Systems if the user's Windows language is set to Serbian (Latin). (#4203)
* Pressing numlock while in input help mode now correctly toggles numlock, rather than causing the keyboard and the Operating System to become out of sync in regards to the state of this key. (#4226)
* In Google Chrome, the title of the document is again reported when switching tabs. In NVDA 2014.2, this did not occur in some cases. (#4222)
* In Google Chrome and Chrome-based browsers, the URL of the document is no longer reported when reporting the document. (#4223)
* When running say all with the No speech synthesizer selected (useful for automated testing), say all will now complete instead of stopping after the first few lines. (#4225)
* Microsoft Outlook's Signature dialog: The Signature editing field is now accessible, allowing for full cursor tracking and format detection. (#3833)
* Microsoft Word: When reading the last line of a table cell, the entire table cell is no longer read. (#3421)
* Microsoft Word: When reading the first or last line of a table of contents, the entire table of contents is no longer read. (#3421)
* When speaking typed words and in some other cases, words are no longer incorrectly broken at marks such as vowel signs and virama in Indic languages. (#4254)
* Numeric editable text fields in GoldWave are now handled correctly. (#670)
* Microsoft Word: when moving by paragraph with control+downArrow / control+upArrow, it is no longer necessary to press them twice if moving through bulleted or numbered lists. (#3290)

### Changes for Developers

* NVDA now has unified support for add-on documentation. See the Add-on Documentation section of the Developer Guide for details. (#2694)
* When providing gesture bindings on a ScriptableObject via __gestures, it is now possible to provide the None keyword as the script. This unbinds the gesture in any base classes. (#4240)
* It is now possible to change the shortcut key used to start NVDA for locales where the normal shortcut causes problems. (#2209)
 * This is done via gettext.
 * Note that the text for the Create desktop shortcut option in the Install NVDA dialog, as well as the shortcut key in the User Guide, must also be updated.

## 2014.2

### New Features

* Announcement of text selection is now possible in some custom edit fields where display information is used. (#770)
* In accessible Java applications, position information is now announced for radio buttons and other controls that expose group information. (#3754)
* In accessible Java applications, keyboard shortcuts are now announced for controls that have them. (#3881)
* In browse mode, labels on landmarks are now reported. They are also included in the Elements List dialog. (#1195)
* In browse mode, labelled regions are now treated as landmarks. (#3741)
* In Internet Explorer documents and applications, Live Regions (part of the W3c ARIA standard) are now supported, thus allowing web authors to mark particular content to be automatically spoken as it changes. (#1846)

### Changes

* When exiting a dialog or application within a browse mode document, the browse mode document's name and type is no longer announced. (#4069)

### Bug Fixes

* The standard Windows System menu is no longer accidentally silenced in Java applications. (#3882)
* When copying text from screen review, line breaks are no longer ignored. (#3900)
* Pointless whitespace objects are no longer reported in some applications when the focus changes or when using object navigation with simple review enabled. (#3839)
* Message boxes and other dialogs produced by NVDA again cause previous speech to be canceled before announcing the dialog.
* In browse mode, the labels of controls such as links and buttons are now rendered correctly where the label has been overridden by the author for accessibility purposes (specifically, using aria-label or aria-labelledby). (#1354)
* In Browse mode in Internet Explorer, text contained within an element marked as presentational (ARIA role="presentation") is no longer inappropriately ignored. (#4031)
* It is now again possible to type Vietnamese text using the Unikey software. To do this, uncheck the new Handle keys from other applications checkbox in NVDA's Keyboard settings dialog. (#4043)
* In browse mode, radio and check menu items are reported as controls instead of just clickable text. (#4092)
* NVDA no longer incorrectly switches from focus mode to browse mode when a radio or check menu item is focused. (#4092)
* In Microsoft PowerPoint with speaking of typed words enabled, characters erased with backspace are no longer announced as part of the typed word. (#3231)
* In Microsoft Office 2010 Options dialogs, the labels of combo boxes are reported correctly. (#4056)
* In browse mode in Mozilla applications, using quick navigation commands to move to the next or previous button or form field now includes toggle buttons as expected. (#4098)
* The content of alerts in Mozilla applications is no longer reported twice. (#3481)
* In browse mode, containers and landmarks are no longer inappropriately repeated while navigating within them at the same time as page content is changing (e.g. navigating the Facebook and Twitter websites). (#2199)
* NVDA recovers in more cases when switching away from applications that stop responding. (#3825)
* The caret (insertion point) again correctly updates when doing a sayAll command while in editable text drawn directly to the screen. (#4125)

## 2014.1

### New Features

* Support for Microsoft PowerPoint 2013. Note that protected view is not supported. (#3578)
* In Microsoft word and Excel, NVDA can now read the selected symbol when choosing symbols using the Insert Symbols dialog. (#3538)
* It is now possible to choose if content in documents should be identified as clickable via a new option in the Document Formatting settings dialog. This option is on by default in accordance with the previous behavior. (#3556)
* Support for braille displays connected via Bluetooth on a computer running the Widcomm Bluetooth Software. (#2418)
* When editing text in PowerPoint, hyperlinks are now reported. (#3416)
* When in ARIA applications or dialogs on the web, it is now possible to force NVDA to switch to browse mode with NVDA+space allowing document-style navigation of the application or dialog. (#2023)
* In Outlook Express / Windows Mail / Windows Live Mail, NVDA now reports if a message has an attachment or is flagged. (#1594)
* When navigating tables in accessible Java applications, row and column coordinates are now reported, including  column and  row headers if they exist. (#3756)

### Changes

* For Papenmeier braille displays, the move to flat review/focus command has been removed. Users can assign their own keys using the Input Gestures dialog. (#3652)
* NVDA now relies  on the Microsoft VC runtime version 11, which means it can no longer be run on Operating systems older than Windows XP Service Pack 2 or Windows Server 2003 Service Pack 1.
* Punctuation level Some will now speak star (*) and plus (+) characters. (#3614)
* Upgraded eSpeak to version 1.48.04 which includes many language fixes and fixes several crashes. (#3842, #3739, #3860)

### Bug Fixes

* When moving around or selecting cells in Microsoft Excel, NVDA should no longer inappropriately announce the old cell rather than the new cell when Microsoft Excel is slow to move the selection. (#3558)
* NVDA properly handles opening a dropdown list for a cell in Microsoft Excel via the context menu. (#3586)
* New page content in iTunes 11 store pages is now shown properly in browse mode when following a link in the store or when opening the store initially. (#3625)
* Buttons for previewing songs in the iTunes 11 store now show their label in browse mode. (#3638)
* In browse mode in Google Chrome, the labels of check boxes and radio buttons are now rendered correctly. (#1562)
* In Instantbird, NVDA no longer reports useless information every time you move to a contact in the Contacts list. (#2667)
* In browse mode in Adobe Reader, the correct text is now rendered for buttons, etc. where the label has been overridden using a tooltip or other means. (#3640)
* In browse mode in Adobe Reader, extraneous graphics containing the text "mc-ref" will no longer be rendered. (#3645)
* NVDA no longer reports all cells in Microsoft Excel as underlined in their formatting information. (#3669)
* No longer show meaningless characters in browse mode documents such as those found in the Unicode private usage range. In some cases these were stopping more useful labels from being shown. (#2963)
* Input composition for entering east-asian characters no longer fails in PuTTY. (#3432)
* Navigating in a document after a canceled say all no longer results in NVDA sometimes incorrectly announcing that you have left a field (such as a table) lower in the document that the say all never actually spoke. (#3688)
* When using browse mode quick navigation commands  while in say all with skim reading enabled, NVDA more accurately announces the new field; e.g. it now says a heading is a heading, rather than just its text. (#3689)
* The jump to end or start of container quick navigation commands now honor the skim reading during say all setting; i.e. they will no longer cancel the current say all. (#3675)
* Touch gesture names listed in NVDA's Input Gestures dialog are now friendly and localized. (#3624)
* NVDA no longer causes certain programs to crash when moving the mouse over their rich edit (TRichEdit) controls. Programs include Jarte 5.1 and BRfácil. (#3693, #3603, #3581)
* In Internet Explorer and other MSHTML controls, containers such as tables marked as presentation by ARIA are no longer reported to the user. (#3713)
* in Microsoft Word, NVDA no longer inappropriately repeats table row and column information for a cell on a braille display multiple times. (#3702)
* In languages which use a space as a digit group/thousands separator such as French and German, numbers from separate chunks of text are no longer pronounced as a single number. This was particularly problematic for table cells containing numbers. (#3698)
* Braille no longer sometimes fails to update when the system caret is moved in Microsoft Word 2013. (#3784)
* When positioned on the first character of a heading in Microsoft Word, the text communicating it is a heading (including the level) no longer disappears off a braille display. (#3701)
* When a configuration profile is triggered for an application and that application is exited, NVDA no longer sometimes fails to deactivate the profile. (#3732)
* When entering Asian input into a control within NVDA itself (e.g. the browse mode Find dialog), "NVDA" is no longer incorrectly reported in place of the candidate. (#3726)
* The tabs in the Outlook 2013 options dialog are now reported. (#3826)
* Improved support for ARIA live regions in Firefox and other Mozilla Gecko applications:
 * Support for aria-atomic updates and filtering of aria-busy updates. (#2640)
 * Alternative text (such as alt attribute or aria-label) is included if there is no other useful text. (#3329)
 * Live region updates are no longer silenced if they occur at the same time as the focus moves. (#3777)
* Certain presentation elements in Firefox and other Mozilla Gecko applications are no longer inappropriately shown in browse mode (specifically, when the element is marked with aria-presentation but it is also focusable). (#3781)
* A performance improvement when navigating a document in Microsoft Word with spelling errors enabled. (#3785)
* Several fixes to the support for accessible Java applications:
 * The initially focused control in a frame or dialog no longer fails to be reported when the frame or dialog comes to the foreground. (#3753)
 * Unuseful position information is no longer announced for radio buttons (e.g. 1 of 1). (#3754)
 * Better reporting of JComboBox controls (html no longer reported, better reporting of expanded and collapsed states). (#3755)
 * When reporting the text of dialogs, some text that was previously missing is now included. (#3757)
 * Changes to the name, value or description of the focused control is now reported more accurately. (#3770)
* Fix a crash in NVDA seen in Windows 8 when focusing on certain RichEdit controls containing large amounts of text (e.g. NVDA's log viewer, windbg). (#3867)
* On systems with a high DPI display setting (which occurs by default for many modern screens), NVDA no longer routes the mouse to the wrong location in some applications. (#3758, #3703)
* Fixed an occasional problem when browsing the web where NVDA would stop working correctly until restarted, even though it didn't crash or freeze. (#3804)
* A Papenmeier braille display can now be used even if a Papenmeier display has never been connected via USB. (#3712)
* NVDA no longer freezes when the Papenmeier BRAILLEX older models braille display is selected without a display connected.

### Changes for Developers

* AppModules now contain productName and productVersion properties. This info is also now included in Developer Info (NVDA+f1). (#1625)
* In the Python Console, you can now press the tab key to complete the current identifier. (#433)
 * If there are multiple possibilities, you can press tab a second time to choose from a list.

## 2013.3

### New Features

* Form fields are now reported in Microsoft word documents. (#2295)
* NVDA can now announce revision information in Microsoft Word when Track Changes is enabled. Note that Report editor revisions in NVDA's document settings dialog (off by default) must be enabled also for them to be announced. (#1670)
* Dropdown lists in Microsoft Excel 2003 through 2010 are now announced when opened and navigated around. (#3382)
* a new 'Allow Skim Reading in Say All' option in the Keyboard settings dialog allows navigating through a document with browse mode quick navigation and line / paragraph movement commands, while remaining in say all. This option is off by default. (#2766)
* There is now an Input Gestures dialog to allow simpler customization of the input gestures (such as keys on the keyboard) for NVDA commands. (#1532)
* You can now have different settings for different situations using configuration profiles. Profiles can be activated manually or automatically (e.g. for a particular application). (#87, #667, #1913)
* In Microsoft Excel, cells that are links are now announced as links. (#3042)
* In Microsoft Excel, the existence of comments on a cell is now reported to the user. (#2921)

### Bug Fixes

* Zend Studio now functions the same as Eclipse. (#3420)
* The changed state of certain checkboxes in the Microsoft Outlook 2010 message rules dialog are now reported automatically. (#3063)
* NVDA will now report the pinned state for pinned controls such as tabs in Mozilla Firefox. (#3372)
* It is now possible to bind scripts to keyboard gestures containing Alt and/or Windows keys as modifiers. Previously, if this was done, performing the script would cause the Start Menu or menu bar to be activated. (#3472)
* Selecting text in browse mode documents (e.g. using control+shift+end) no longer causes the keyboard layout to be switched on systems with multiple keyboard layouts installed. (#3472)
* Internet Explorer should no longer crash or become unusable when closing NVDA. (#3397)
* Physical movement and other events on some newer computers are no longer treated as inappropriate key presses. Previously, this silenced speech and sometimes triggered NVDA commands. (#3468)
* NVDA now behaves as expected in Poedit 1.5.7. Users using earlier versions will need to update. (#3485)
* NVDA can now read protected documents in Microsoft Word 2010,  no longer causing Microsoft Word to crash. (#1686)
* If an unknown command line switch is given when launching the NVDA distribution package, it no longer causes an endless loop of error message dialogs. (#3463)
* NVDA no longer fails to report alt text of graphics and objects in Microsoft Word if the alt text contains quotes or other non-standard characters. (#3579)
* The number of items for certain horizontal lists in Browse mode is now correct. Previously it may have been double the actual amount. (#2151)
* When pressing control+a in a Microsoft Excel worksheet, the updated selection will now be reported. (#3043)
* NVDA can now correctly read XHTML documents in Microsoft Internet Explorer and other MSHTML controls. (#3542)
* Keyboard settings dialog: if no key has been chosen to be used as the NVDA key, an error is presented to the user when dismissing the dialog. At least one key must be chosen for proper usage of NVDA. (#2871)
* In Microsoft Excel, NVDA now announces merged cells differently to multiple selected cells. (#3567)
* The browse mode cursor is no longer positioned incorrectly when leaving a dialog or application inside the document. (#3145)
* Fixed an issue where the HumanWare Brailliant BI/B series braille display driver wasn't presented as an option in the Braille Settings dialog on some systems, even though such a display was connected via USB.
* NVDA no longer fails  to switch to screen review when the navigator object has no actual screen location. In this case the review cursor is now placed at the top of the screen. (#3454)
* Fixed an issue which caused the Freedom Scientific braille display driver to fail when the port was set to USB in some circumstances. (#3509, #3662)
* Fixed an issue where keys on Freedom Scientific braille displays weren't detected in some circumstances. (#3401, #3662)

### Changes for Developers

* You can specify the category to be displayed to the user for scripts using the scriptCategory attribute on ScriptableObject classes and the category attribute on script methods. See the documentation for baseObject.ScriptableObject for more details. (#1532)
* config.save is deprecated and may be removed in a future release. Use config.conf.save instead. (#667)
* config.validateConfig is deprecated and may be removed in a future release. Add-ons which need this should provide their own implementation. (#667, #3632)

## 2013.2

### New Features

* Support for the Chromium Embedded Framework, which is a web browser control used in several applications. (#3108)
* New eSpeak voice variant: Iven3.
* In Skype, new chat messages are reported automatically while the conversation is focused. (#2298)
* Support for Tween, including reporting of tab names and less verbosity when reading tweets.
* You can now disable displaying of NVDA messages on a braille display by setting the message timeout to 0 in the Braille Settings dialog. (#2482)
* In the Add-ons Manager, there is now a Get Add-ons button to open the NVDA Add-ons web site where you can browse and download available add-ons. (#3209)
* In the NVDA Welcome dialog which always appears the first time you run NVDA, you can now specify whether NVDA starts automatically after you log on to Windows. (#2234)
* Sleep mode is automatically enabled when using Dolphin Cicero. (#2055)
* The Windows x64 version of Miranda IM/Miranda NG is now supported. (#3296)
* Search suggestions in the Windows 8.1 Start Screen are automatically reported. (#3322)
* Support for navigating and editing spreadsheets in Microsoft Excel 2013. (#3360)
* The Freedom Scientific Focus 14 Blue and Focus 80 Blue braille displays, as well as the Focus 40 Blue in certain configurations that weren't supported previously, are now supported when connected via Bluetooth. (#3307)
* Auto complete suggestions are now reported in Outlook 2010. (#2816)
* New braille translation tables: English (U.K.) computer braille, Korean grade 2, Russian braille for computer code.
* New language: Farsi. (#1427)

### Changes

* On a touch screen, performing a single finger flick left or right when in object mode now moves previous or next through all objects, not just those in the current container. Use 2-finger flick left or right to perform the original action of moving to the previous or next object in the current container.
* the Report layout tables checkbox found in the Browse Mode settings dialog has now been renamed to Include layout tables to reflect that quick navigation also will not locate them if the checkbox is unchecked. (#3140)
* Flat review has been replaced with object, document and screen review modes. (#2996)
 * Object review reviews text just within the navigator object, document review reviews all text in a browse mode document (if any) and screen review reviews text on the screen for the current application.
 * The commands that previously move to/from flat review now toggle between these new review modes.
 * The navigator object automatically follows the review cursor such that it remains the deepest object at the position of the review cursor when in document or screen review modes.
 * After switching to screen review mode, NVDA will stay in this mode until you explicitly switch back to document or object review mode.
 * When in document or object review mode, NVDA may automatically switch between these two modes depending on whether you are moving around a browse mode document or not.
* Updated liblouis braille translator to 2.5.3. (#3371)

### Bug Fixes

* Activating an object now announces the action before the activation, rather than the action after the activation (e.g. expand when expanding rather than collapse). (#2982)
* More accurate reading and cursor tracking in  various input fields for recent versions of Skype, such as chat and search fields. (#1601, #3036)
* In the Skype recent conversations list, the number of new events is now read for each conversation if relevant. (#1446)
* Improvements to cursor tracking and reading order for right-to-left text written to the screen; e.g. editing Arabic text in  Microsoft Excel. (#1601)
* Quick navigation to buttons and form fields will now locate links marked as buttons for accessibility purposes in Internet Explorer. (#2750)
* In browse mode, the content inside tree views is no longer rendered, as a flattened representation isn't useful. You can press enter on a tree view to interact with it in focus mode. (#3023)
* Pressing alt+downArrow or alt+upArrow to expand a combo box while in focus mode no longer incorrectly switches to browse mode. (#2340)
* In Internet Explorer 10, table cells no longer activate focus mode, unless they have been explicitly made focusable by the web author. (#3248)
* NVDA no longer fails to start if the system time is earlier than the last check for an update. (#3260)
* If a progress bar is shown on a braille display, the braille display is updated when the progress bar changes. (#3258)
* In browse mode in Mozilla applications, table captions are no longer rendered twice. In addition, the summary is rendered when there is also a caption. (#3196)
* When changing input languages in Windows 8, NVDA now speaks the correct language rather than the previous one.
* NVDA now announces IME conversion mode changes in Windows 8.
* NVDA no longer announces garbage on the Desktop when the Google Japanese or Atok IME input methods are in use. (#3234)
* In Windows 7 and above, NVDA no longer inappropriately announces speech recognition or touch input as a keyboard language change.
* NVDA no longer announces a particular special character (0x7f) when pressing control+backspace in some editors when speak typed characters is enabled. (#3315)
* eSpeak no longer inappropriately changes in pitch, volume, etc. when NVDA reads text containing certain control characters or XML. (#3334) (regression of #437)
* In Java applications, changes to the label or value of the focused control are now announced automatically, and are reflected when subsequently querying the control. (#3119)
* In Scintilla controls, lines are now reported correctly when word wrap is enabled. (#885)
* In Mozilla applications, the name of read-only list items is now correctly reported; e.g. when navigating tweets in focus mode on twitter.com. (#3327)
* Confirmation dialogs in Microsoft Office 2013 now have their content automatically read when they appear.
* Performance improvements when navigating certain tables in Microsoft Word. (#3326)
* NVDA's table navigation commands (control+alt+arrows) function better in certain Microsoft Word tables where a cell spans multiple rows.
* If the Add-ons Manager is already open, activating it again (either from the Tools menu or by opening an add-on file) no longer fails or makes it impossible to close the Add-ons Manager. (#3351)
* NVDA no longer freezes in certain dialogs when Japanese or Chinese Office 2010 IME is in use. (#3064)
* Multiple spaces are no longer compressed to just one space on braille displays. (#1366)
* Zend Eclipse PHP Developer Tools now functions the same as Eclipse. (#3353)
* In Internet Explorer, It is again not necessary to press tab to interact with an embedded object (such as Flash content) after pressing enter on it. (#3364)
* When editing text in Microsoft PowerPoint, the last line is no longer reported as the line above, if the final line is blank. (#3403)
* In Microsoft PowerPoint, objects are no longer sometimes spoken twice when you select them or choose to edit them. (#3394)
* NVDA no longer causes Adobe Reader to crash or freeze for certain badly formed PDF documents containing rows outside of tables. (#3399)
* NVDA now correctly detects the next slide with focus when deleting a slide in Microsoft PowerPoint's thumbnails view. (#3415)

### Changes for Developers

* windowUtils.findDescendantWindow has been added to search for a descendant window (HWND) matching the specified visibility, control ID and/or class name.
* The remote Python console no longer times out after 10 seconds while waiting for input. (#3126)
* Inclusion of the bisect module in binary builds is deprecated and may be removed in a future release. (#3368)
 * Add-ons which depend on bisect (including the urllib2 module) should be updated to include this module.

## 2013.1.1

This release fixes the problem where NVDA crashed when started if configured to use the Irish language, as well as including updates to translations and some other bug fixes.

### Bug Fixes

* Correct characters are produced when typing in NVDA's own user interface while using a Korean or Japanese input method while it is the default method. (#2909)
* In Internet Explorer and other MSHTML controls, fields marked as containing an invalid entry are now handled correctly. (#3256)
* NVDA no longer crashes when started if it is configured to use the Irish language.

## 2013.1

Highlights of this release include a more intuitive and consistent laptop keyboard layout; basic support for Microsoft PowerPoint; support for long descriptions in web browsers; and support for input of computer braille for braille displays which have a braille keyboard.

### Important

#### New Laptop Keyboard Layout

The laptop keyboard layout has been completely redesigned in order to make it more intuitive and consistent.
The new layout uses the arrow keys in combination with the NVDA key and other modifiers for review commands.

Please note the following changes to commonly used commands:

| Name |Key|
|---|---|
|Say all |NVDA+a|
|Read current line |NVDA+l|
|Read current text selection |NVDA+shift+s|
|Report status bar |NVDA+shift+end|

In addition, among other changes, all of the object navigation, text review, mouse click and synth settings ring commands have changed.
Please see the [Commands Quick Reference](keyCommands.html) document for the new keys.

### New Features

* Basic support for editing and reading Microsoft PowerPoint presentations. (#501)
* Basic support for reading and writing messages in Lotus Notes 8.5. (#543)
* Support for automatic language switching when reading documents in Microsoft Word. (#2047)
* In Browse mode for MSHTML (e.g. Internet Explorer) and Gecko (e.g. Firefox), the existence of long descriptions are now announced. It's also possible to open the long description in a new window by pressing NVDA+d. (#809)
* Notifications in Internet Explorer 9 and above are now spoken (such as content blocking or file downloads). (#2343)
* Automatic reporting of table row and column headers is now supported for browse mode documents in Internet Explorer and other MSHTML controls. (#778)
* New language: Aragonese, Irish
* New braille translation tables: Danish grade 2, Korean grade 1. (#2737)
* Support for braille displays connected via bluetooth on a computer running the Bluetooth Stack for Windows by Toshiba. (#2419)
* Support for port selection when using Freedom Scientific displays (Automatic, USB or Bluetooth).
* Support for the BrailleNote family of notetakers from HumanWare when acting as a braille terminal for a screen reader. (#2012)
* Support for older models of Papenmeier BRAILLEX braille displays. (#2679)
* Support for input of computer braille for braille displays which have a braille keyboard. (#808)
* New keyboard settings that allow  the choice for whether NVDA should interrupt speech for typed characters and/or the Enter key. (#698)
* Support for several browsers based on Google Chrome: Rockmelt, BlackHawk, Comodo Dragon and SRWare Iron. (#2236, #2813, #2814, #2815)

### Changes

* Updated liblouis braille translator to 2.5.2. (#2737)
* The laptop keyboard layout has been completely redesigned in order to make it more intuitive and consistent. (#804)
* Updated eSpeak speech synthesizer to 1.47.11. (#2680, #3124, #3132, #3141, #3143, #3172)

### Bug Fixes

* The quick navigation keys for jumping to the next or previous separator in Browse Mode now work in Internet Explorer and other MSHTML controls. (#2781)
* If NVDA falls back to eSpeak or no speech due to the configured speech synthesizer failing when NVDA starts, the configured choice is no longer automatically set to the fallback synthesizer. This means that now, the original synthesizer will be tried again next time NVDA starts. (#2589)
* If NVDA falls back to no braille due to the configured braille display failing when NVDA starts, the configured display is no longer automatically set to no braille. This means that now, the original display will be tried again next time NVDA starts. (#2264)
* In browse mode in Mozilla applications, updates to tables are now rendered correctly. For example, in updated cells, row and column coordinates are reported and table navigation works as it should. (#2784)
* In browse mode in web browsers, certain clickable unlabelled graphics which weren't previously rendered are now rendered correctly. (#2838)
* Earlier and newer versions of SecureCRT are now supported. (#2800)
* For input  methods such as Easy Dots IME under XP, the reading string is now correctly reported.
* The candidate list in the Chinese Simplified Microsoft Pinyin input method under Windows 7 is now correctly read when changing pages with left and right arrow, and when first opening it with Home.
* When custom symbol pronunciation information is saved, the advanced "preserve" field is no longer removed. (#2852)
* When disabling automatic checking for updates, NVDA no longer has to be restarted in order for the change to fully take effect.
* NVDA no longer fails to start if an add-on cannot be removed due to its directory currently being in use by another application. (#2860)
* Tab labels in DropBox's preferences dialog can now be seen with Flat Review.
* If the input language is changed to something other than the default, NVDA now detects keys correctly for commands and input help mode.
* For languages such as German where the + (plus) sign is a single key on the keyboard, it is now possible to bind commands to it by using the word "plus". (#2898)
* In Internet Explorer and other MSHTML controls, block quotes are now reported where appropriate. (#2888)
* The HumanWare Brailliant BI/B series braille display driver can now be selected when the display is connected via Bluetooth but has never been connected via USB.
* Filtering elements in the Browse Mode Elements list with uppercase filter text now returns case-insensitive results just like lowercase rather than nothing at all. (#2951)
* In Mozilla browsers, browse mode can again be used when Flash content is focused. (#2546)
* When using a contracted braille table and expand to computer braille for the word at the cursor is enabled, the braille cursor is now positioned correctly when located after a word wherein a character is represented by multiple braille cells (e.g. capital sign, letter sign, number sign, etc.). (#2947)
* Text selection is now correctly shown on a braille display in applications such as Microsoft word 2003 and Internet Explorer edit controls.
* It is again possible to select text in a backward direction in Microsoft Word while Braille is enabled.
* When reviewing,  backspacing or deleting characters  In Scintilla edit controls, NVDA correctly announces multibyte characters. (#2855)
* NVDA will no longer fail to install when the user's profile path contains certain multibyte characters. (#2729)
* Reporting of groups for List View controls (SysListview32) in 64-bit applications no longer causes an error.
* In browse mode in Mozilla applications, text content is no longer incorrectly treated as editable in some rare cases. (#2959)
* In IBM Lotus Symphony and OpenOffice, moving the caret now moves the review cursor if appropriate.
* Adobe Flash content is now accessible in Internet Explorer in Windows 8. (#2454)
* Fixed Bluetooth support for Papenmeier Braillex Trio. (#2995)
* Fixed inability to use certain Microsoft Speech API version 5 voices such as Koba Speech 2 voices. (#2629)
* In applications using the Java Access Bridge, braille displays are now updated correctly when the caret moves in editable text fields . (#3107)
* Support the form landmark in browse mode documents that support landmarks. (#2997)
* The eSpeak synthesizer driver now handles reading by character more appropriately (e.g. announcing a foreign letter's name or value rather than just its sound or generic name). (#3106)
* NVDA no longer fails to copy user settings for use on logon and other secure screens when the user's profile path contains non-ASCII characters. (#3092)
* NVDA no longer freezes when using Asian character input in some .NET applications. (#3005)
* it is now possible to use browse mode for pages in Internet Explorer 10 when in standards mode; e.g. [www.gmail.com](http://www.gmail.com) login page. (#3151)

### Changes for Developers

* Braille display drivers can now support manual port selection. (#426)
 * This is most useful for braille displays which support connection via a legacy serial port.
 * This is done using the getPossiblePorts class method on the BrailleDisplayDriver class.
* Braille input from braille keyboards is now supported. (#808)
 * Braille input is encompassed by the brailleInput.BrailleInputGesture class or a subclass thereof.
 * Subclasses of braille.BrailleDisplayGesture (as implemented in braille display drivers) can also inherit from brailleInput.BrailleInputGesture. This allows display commands and braille input to be handled by the same gesture class.
* You can now use comHelper.getActiveObject to get an active COM object from a normal process when NVDA is running with the UIAccess privilege. (#2483)

## 2012.3

Highlights of this release include support for Asian character input; experimental support for touch screens on Windows 8; reporting of page numbers and improved support for tables in Adobe Reader; table navigation commands in focused table rows and Windows list-view controls; support for several more braille displays; and reporting of row and column headers in Microsoft Excel.

### New Features

* NVDA can now support Asian character input using IME and text service input methods in all applications, Including:
 * Reporting and navigation of candidate lists;
 * Reporting and navigation of composition strings; and
 * Reporting of reading strings.
* The presence of underline and strikethrough is now reported in Adobe Reader documents. (#2410)
* When the Windows Sticky Keys function is enabled, the NVDA modifier key will now behave like other modifier keys. This allows you to use the NVDA modifier key without needing to hold it down while you press other keys. (#230)
* Automatic reporting of column and row headers is now supported in Microsoft Excel. Press NVDA+shift+c to set the row containing column headers and NVDA+shift+r to set the column containing row headers. Press either command twice in quick succession to clear the setting. (#1519)
* Support for HIMS Braille Sense, Braille EDGE and SyncBraille braille displays. (#1266, #1267)
* When Windows 8 Toast notifications appear, NVDA will report them if reporting of help balloons is enabled. (#2143)
* Experimental support for Touch screens on Windows 8, including:
 * Reading text directly under your finger while moving it around
 * Many gestures for performing object navigation, text review, and other NVDA commands.
* Support for VIP Mud. (#1728)
* In Adobe Reader, if a table has a summary, it is now presented. (#2465)
* In Adobe Reader, table row and column headers can now be reported. (#2193, #2527, #2528)
* New languages: Amharic, Korean, Nepali, Slovenian.
* NVDA can now read auto complete suggestions when entering email addresses in Microsoft Outlook 2007. (#689)
* New eSpeak voice variants: Gene, Gene2. (#2512)
* In Adobe Reader, page numbers can now be reported. (#2534)
 * In Reader XI, page labels are reported where present, reflecting changes to page numbering in different sections, etc. In earlier versions, this is not possible and only sequential page numbers are reported.
* It is now possible to reset NVDA's configuration to factory defaults either by pressing NVDA+control+r three times quickly or by choosing Reset to Factory Defaults from the NVDA menu. (#2086)
* Support for the Seika Version 3, 4 and 5 and Seika80 braille displays from Nippon Telesoft. (#2452)
* The first and last top routing buttons on Freedom Scientific PAC Mate and Focus Braille displays can now be used to scroll  backward and forward. (#2556)
* Many more features are supported on Freedom Scientific Focus Braille displays such as advance bars, rocker bars and certain dot combinations for common actions. (#2516)
* In applications using IAccessible2 such as Mozilla applications, table row and column headers can now be reported outside of browse mode. (#926)
* Preliminary support for the document control in Microsoft Word 2013. (#2543)
* Text alignment can now be reported in applications using IAccessible2 such as Mozilla applications. (#2612)
* When a table row or standard Windows list-view control with multiple columns is focused, you can now use the table navigation commands to access individual cells. (#828)
* New braille translation tables: Estonian grade 0, Portuguese 8 dot computer braille, Italian 6 dot computer braille. (#2319, #2662)
* If NVDA is installed on the system, directly opening an NVDA add-on package (e.g. from Windows Explorer or after downloading in a web browser) will install it into NVDA. (#2306)
* Support for newer models of Papenmeier BRAILLEX braille displays. (#1265)
* Position information (e.g. 1 of 4) is now reported for Windows Explorer list items on Windows 7 and above. This also includes any UIAutomation controls that support the itemIndex and itemCount custom properties. (#2643)

### Changes

* In the NVDA Review Cursor preferences dialog, the Follow keyboard focus option has been renamed to Follow system focus for consistency with terminology used elsewhere in NVDA.
* When braille is tethered to review and the cursor is on an object which is not a text object (e.g. an editable text field), cursor routing keys will now activate the object. (#2386)
* The Save Settings On Exit option is now on by default for new configurations.
* When updating a previously installed copy of NVDA, the desktop shortcut key is no longer forced back to control+alt+n if it was manually changed to something different by the user. (#2572)
* The add-ons list in the Add-ons Manager now shows the package name before its status. (#2548)
* If installing the same or another version of a currently installed add-on, NVDA will ask if you wish to update the add-on, rather than just showing an error and aborting installation. (#2501)
* Object navigation commands (except the report current object command) now report with less verbosity. You can still obtain the extra information by using the report current object command. (#2560)
* Updated liblouis braille translator to 2.5.1. (#2319, #2480, #2662, #2672)
* The NVDA Key Commands Quick Reference document has been renamed to Commands Quick Reference, as it now includes touch commands as well as keyboard commands.
* The Elements list in Browse mode will now remember the last element type shown (e.g. links, headings or landmarks) each time the dialog is shown within the same session of NVDA. (#365)
* Most Metro apps in Windows 8 (e.g. Mail, Calendar) no longer activate Browse Mode for the entire app.
* Updated Handy Tech BrailleDriver COM-Server to 1.4.2.0.

### Bug Fixes

* In Windows Vista and later, NVDA no longer incorrectly treats the Windows key as being held down when unlocking Windows after locking it by pressing Windows+l. (#1856)
* In Adobe Reader, row headers are now correctly recognised as table cells; i.e. coordinates are reported and they can be accessed using table navigation commands. (#2444)
* In Adobe Reader, table cells spanning more than one column and/or row are now handled correctly. (#2437, #2438, #2450)
* The NVDA distribution package now checks its integrity before executing. (#2475)
* Temporary download files are now removed if downloading of an NVDA update fails. (#2477)
* NVDA will no longer freeze when it is running as an administrator while copying the user configuration to the system configuration (for use on Windows logon and other secure screens). (#2485)
* Tiles on the Windows 8 Start Screen are now presented better in speech and braille. The name is no longer repeated, unselected is no longer reported on all tiles, and live status information is presented  as the description of the tile (e.g. current temperature for the Weather tile).
* Passwords are no longer announced when reading password fields in Microsoft Outlook and other standard edit controls that are marked as protected. (#2021)
* In Adobe Reader, changes to form fields are now correctly reflected in browse mode. (#2529)
* Improvements to support for the Microsoft Word Spell Checker, including more accurate reading of the current spelling error, and the ability to support the spell checker when running an Installed copy of NVDA on Windows Vista or higher.
* Add-ons which include files containing non-English characters can now be installed correctly in most cases. (#2505)
* In Adobe Reader, the language of text is no longer lost when it is updated or scrolled to. (#2544)
* When installing an add-on, the confirmation dialog now correctly shows the localized name of the add-on if available. (#2422)
* In applications using UI Automation (such as .net and Silverlight applications), the calculation of numeric values for controls such as sliders has been corrected. (#2417)
* The configuration for reporting of progress bars is now honoured for the indeterminate progress bars displayed by NVDA when installing, creating a portable copy, etc. (#2574)
* NVDA commands can no longer be executed from a braille display while a secure Windows screen (such as the Lock screen) is active. (#2449)
* In browse mode, braille is now updated if the text being displayed changes. (#2074)
* When on a secure Windows screen such as the Lock screen, messages from applications speaking or displaying braille directly via NVDA are now ignored.
* In Browse mode, it is no longer possible to  fall off the bottom of the document with the right arrow key when on the final character, or by jumping to the end of a container when that container is the last item in the document. (#2463)
* Extraneous content is no longer incorrectly included when reporting the text of dialogs in web applications (specifically, ARIA dialogs with no aria-describedby attribute). (#2390)
* NVDA no longer incorrectly reports or locates certain edit fields in MSHTML documents (e.g. Internet Explorer), specifically where an explicit ARIA role has been used by the web page author. (#2435)
* The backspace key is now handled correctly when speaking typed words in Windows command consoles. (#2586)
* Cell coordinates in Microsoft Excel are now shown again in Braille.
* In Microsoft Word, NVDA no longer leaves you stuck on a paragraph with list formatting when trying to navigate out over a bullet or number with left arrow or control + left arrow. (#2402)
* In browse mode in Mozilla applications, the items in certain list boxes (specifically, ARIA list boxes) are no longer incorrectly rendered.
* In browse mode in Mozilla applications, certain controls that were rendered with an incorrect label or just whitespace are now rendered with the correct label.
* In browse mode in Mozilla applications, some extraneous whitespace has been eliminated.
* In browse mode in web browsers, certain graphics that are explicitly marked as presentational (specifically, with an alt="" attribute) are now correctly ignored.
* In web browsers, NVDA now hides content which is marked as hidden from screen readers (specifically, using the aria-hidden attribute). (#2117)
* Negative currency amounts (e.g. -$123) are now correctly spoken as negative, regardless of symbol level. (#2625)
* During say all, NVDA will no longer incorrectly revert to the default language where a line does not end a sentence. (#2630)
* Font information is now correctly detected in Adobe Reader 10.1 and later. (#2175)
* In Adobe Reader, if alternate text is provided, only that text will be rendered. Previously, extraneous text was sometimes included. (#2174)
* Where a document contains an application, the content of the application is no longer included in browse mode. This prevents unexpectedly moving inside the application when navigating. You can interact with the application in the same way as for embedded objects. (#990)
* In Mozilla applications, the value of spin buttons is now correctly reported when it changes. (#2653)
* Updated support for Adobe Digital Editions so that it works in version 2.0. (#2688)
* Pressing NVDA+upArrow while on a combo box in Internet Explorer and other MSHTML documents will no longer incorrectly read all items. Rather, just the active item will be read. (#2337)
* Speech dictionaries will now properly save when using a number (#) sign within the pattern or replacement fields. (#961)
* Browse mode for MSHTML documents (e.g. Internet Explorer) now correctly displays visible content contained within hidden content (specifically, elements with a style of visibility:visible inside an element with style visibility:hidden). (#2097)
* Links in Windows XP's Security Center no longer report random junk after their names. (#1331)
* UI Automation text controls (e.g.  the search field in the Windows 7 Start Menu) are now  correctly announced when moving the mouse over them rather than staying silent.
* Keyboard layout changes are no longer reported during say all, which was particularly problematic for multilingual documents including Arabic text. (#1676)
* The entire content of some UI Automation editable text controls (e.g. the Search Box in the Windows 7/8 Start Menu) is no longer announced every time it changes.
* When moving between groups on the Windows 8 start screen, unlabeled groups no longer announce their first tile as the name of the group. (#2658)
* When opening the Windows 8 start screen, the focus is correctly placed on the first tile, rather than jumping to the root of the start screen which can confuse navigation. (#2720)
* NVDA will no longer fail to start when the user's profile path contains certain multibyte characters. (#2729)
* In browse mode in Google Chrome, the text of tabs is now rendered correctly.
* In browse mode, menu buttons are now reported correctly.
* In OpenOffice.org/LibreOffice Calc, reading spreadsheet cells now works correctly. (#2765)
* NVDA can again function in the Yahoo! Mail message list when used from Internet Explorer. (#2780)

### Changes for Developers

* Previous log file is now copied to nvda-old.log on NVDA initialization. Therefore, if NVDA crashes or is restarted, logging information from that session is still accessible for inspection. (#916)
* Fetching the role property in chooseNVDAObjectOverlayClasses no longer causes the role to be incorrect and thus not reported on focus for certain objects such as Windows command consoles and Scintilla controls. (#2569)
* The NVDA Preferences, Tools and Help menus are now accessible as attributes on gui.mainFrame.sysTrayIcon named preferencesMenu, toolsMenu and helpMenu, respectively. This allows plugins to more easily add items to these menus.
* The navigatorObject_doDefaultAction script in globalCommands has been renamed to review_activate.
* Gettext message contexts are now supported. This allows multiple translations to be defined for a single English message depending on the context. (#1524)
 * This is done using the pgettext(context, message) function.
 * This is supported for both NVDA itself and add-ons.
 * xgettext and msgfmt from GNU gettext must be used to create any PO and MO files. The Python tools do not support message contexts.
 * For xgettext, pass the --keyword=pgettext:1c,2 command line argument to enable inclusion of message contexts.
 * See http://www.gnu.org/software/gettext/manual/html_node/Contexts.html#Contexts for more information.
* It is now possible to access built-in NVDA modules where they have been overridden by third party modules. See the nvdaBuiltin module for details.
* Add-on translation support can now be used within the add-on installTasks module. (#2715)

## 2012.2.1

This release addresses  several potential security issues (by upgrading Python to 2.7.3).

## 2012.2

Highlights of this release include an in-built installer and  portable  creation feature, automatic updates, easy management of new NVDA add-ons, announcement of graphics in Microsoft Word, support for Windows 8 Metro style apps, and several important bug fixes.

### New Features

* NVDA can now automatically check for, download and install updates. (#73)
* Extending NVDA's functionality  has been made easier with the addition of an Add-ons Manager (found under Tools in the NVDA menu) allowing you to install and uninstall new NVDA add-on packages (.nvda-addon files) containing plugins and drivers. Note the Add-on manager does not show older custom plugins and drivers manually copied in to your configuration directory. (#213)
* Many more common NVDA features now work in Windows 8 Metro style apps when using an installed release  of NVDA, including speaking of typed characters, and browse mode for web documents (includes support for metro version of Internet Explorer 10). Portable copies of NVDA cannot access metro style apps. (#1801)
* In browse mode documents (Internet Explorer, Firefox, etc.), you can now  jump to the start and past the end of certain containing elements (such as lists and tables) with shift+, and , respectively. (#123)
* New language: Greek.
* Graphics and alt text are now reported in Microsoft Word Documents. (#2282, #1541)

### Changes

* Announcement of cell coordinates in Microsoft Excel is now after the content rather than before, and is now only included   if the report tables and report table cell coordinates settings are enabled in the Document formatting settings dialog. (#320)
* NVDA is now distributed in one package. Rather than separate portable and installer versions, there is now just one file that, when run, will start a temporary copy of NVDA and will allow you to install or generate a portable distribution. (#1715)
* NVDA is now always installed in to Program Files on all systems. Updating a previous install will also automatically move it if it was not previously installed there.

### Bug Fixes

* With auto language switching enabled, Content such as alt text for graphics and labels for other certain controls in Mozilla Gecko (e.g. Firefox) are now reported in the correct language if marked up appropriately.
* SayAll in BibleSeeker (and other TRxRichEdit controls) no longer stops in the middle of a passage.
* Lists found in the Windows 8 Explorer file properties (permitions tab) and in Windows 8 Windows Update now read correctly.
* Fixed possible freezes in MS Word which would result when it took more than 2 seconds to fetch text from a document (extremely long lines or tables of contents). (#2191)
* Detection of word breaks now works correctly where whitespace is followed by certain punctuation. (#1656)
* In browse mode in Adobe Reader, it is now possible to navigate to headings without a level using quick navigation and the Elements List. (#2181)
* In Winamp, braille is now correctly updated when you move to a different item in the Playlist Editor. (#1912)
* The tree in the Elements List (available for browse mode documents) is now properly sized to show  the text of each element. (#2276)
* In applications using the Java Access Bridge, editable text fields are now presented correctly in braille. (#2284)
* In applications using the java Access Bridge, editable text fields no longer report strange characters in certain circumstances. (#1892)
* In applications using the Java Access Bridge, when at the end of an editable text field, the current line is now reported correctly. (#1892)
* In browse mode in applications using Mozilla Gecko 14 and later (e.g. Firefox 14), quick navigation now works for block quotes and embedded objects. (#2287)
* In Internet Explorer 9, NVDA no longer reads unwanted content when focus moves inside certain landmarks or focusable elements (specifically, a div element which is focusable or has an ARIA landmark role).
* The NVDA icon for the NVDA Desktop and Start Menu shortcuts is now displayed correctly on 64 bit editions of Windows. (#354)

### Changes for Developers

* Due to the replacement of the previous NSIS installer for NVDA with a built-in installer in Python, it is no longer necessary for translaters to maintain a langstrings.txt file for the installer. All localization strings are now managed by gettext po files.

## 2012.1

Highlights of this release include features for more fluent reading of braille; indication of document formatting in braille; access to much more formatting information and improved performance in Microsoft Word; and support for the iTunes Store.

### New Features

* NVDA can announce the number of leading tabs and spaces of the current line in the order that they are entered. This can be enabled by selecting report line indentation in the document formatting dialogue. (#373)
* NVDA can now detect key presses generated from alternative keyboard input emulation such as on-screen keyboards and speech recognition software.
* NVDA can now detect colors in Windows command consoles.
* Bold, italic and underline are now indicated in braille using signs appropriate to the configured translation table. (#538)
* Much more information is now reported in Microsoft Word documents, including:
 * Inline information such as footnote and endnote numbers, heading levels, the existence of comments, table nesting levels, links, and text color;
 * Reporting when entering document sections such as the comments story, footnotes and endnotes stories, and header and footer stories.
* Braille now indicates selected text using dots 7 and 8. (#889)
* Braille now reports information about controls within documents such as links, buttons and headings. (#202)
* Support for the hedo ProfiLine and MobilLine USB braille displays. (#1863, #1897)
* NVDA now avoids splitting words in braille when possible by default. This can be disabled in the Braille Settings dialog. (#1890, #1946)
* It is now possible to have braille displayed by paragraphs instead of lines, which may allow for more fluent reading of large amounts of text. This is configurable using the Read by paragraphs option in the Braille Settings dialog. (#1891)
* In browse mode, you can activate the object under the cursor using a braille display. This is done by pressing the cursor routing key where the cursor is located (which means pressing it twice if the cursor is not already there). (#1893)
* Basic support for web areas in iTunes such as the Store. Other applications using WebKit 1 may also be supported. (#734)
* In books in Adobe Digital Editions 1.8.1 and later, pages are now turned automatically when using say all. (#1978)
* New braille translation tables: Portuguese grade 2, Icelandic 8 dot computer braille, Tamil grade 1, Spanish 8 dot computer braille, Farsi grade 1. (#2014)
* You can now configure whether frames in documents are reported from the Document Formatting preferences dialog. (#1900)
* Sleep mode is automatically enabled when using OpenBook. (#1209)
* In Poedit, translators can now read translator added and automatically extracted comments. Messages that are untranslated or fuzzy are marked with a star and a beep is heard when you navigate onto them. (#1811)
* Support for the HumanWare Brailliant BI and B series displays. (#1990)
* New languages: Norwegian Bokmål, Traditional Chinese (Hong Kong).

### Changes

* Commands to describe the current character or to spell the current word or line now will spell in the appropriate language according to the text, if auto language switching is turned on and the appropriate language information is available.
* Updated eSpeak speech synthesizer to 1.46.02.
* NVDA will now truncate extremely long (30 characters or greater) names guessed from graphic and link URLs as they are most likely garbage that gets in the way of reading. (#1989)
* Some information displayed in braille has been abbreviated. (#1955, #2043)
* When the caret or review cursor moves, braille is now scrolled in the same way as when it is manually scrolled. This makes it more appropriate when braille is configured to read by paragraphs and/or avoid splitting words. (#1996)
* Updated to new Spanish grade 1 braille translation table.
* Updated liblouis braille translator to 2.4.1.

### Bug Fixes

* In Windows 8, focus is no longer incorrectly moved away from the Windows Explorer search field, which was not allowing NVDA to interact with it.
* Major performance improvements when reading and navigating Microsoft Word documents while automatic reporting of formatting is enabled, thus now making it quite comfortable to proof read formatting etc. Performance may be also improved over all for some users.
* Browse mode is now used for full screen Adobe Flash content.
* Fixed poor audio quality in some cases when using Microsoft Speech API version 5 voices with the audio output device set to something other than the default (Microsoft Sound Mapper). (#749)
* Again allow NVDA to be used with the "no speech" synthesizer, relying purely on braille or the speech viewer. (#1963)
* Object navigation commands no longer report "No children" and "No parents", but instead report messages consistent with the documentation.
* When NVDA is configured to use a language other than English, the name of the tab key is now reported in the correct language.
* In Mozilla Gecko (e.g. Firefox), NVDA no longer intermittently switches to browse mode while navigating menus in documents. (#2025)
* In Calculator, the backspace key now reports the updated result instead of reporting nothing. (#2030)
* In browse mode, the move mouse to current navigator object command now routes to the center of the object at the review cursor instead of the top left, making it more accurate it some cases. (#2029)
* In browse mode with automatic focus mode for focus changes enabled, focusing on a toolbar will now switch to focus mode. (#1339)
* The report title command works correctly again in Adobe Reader.
* With automatic focus mode for focus changes enabled, focus mode is now correctly used for focused table cells; e.g. in ARIA grids. (#1763)
* In iTunes, position information in certain lists is now reported correctly.
* In Adobe Reader, some links are no longer treated as containing read-only editable text fields.
* The labels of some editable text fields are no longer incorrectly included when reporting the text of a dialog. (#1960)
* The description of groupings is once again reported if reporting of object descriptions is enabled.
* The human readable sizes are now included in the text of the Windows Explorer drive properties dialog.
* Double reporting of property page text has been suppressed in some cases. (#218)
* Improved tracking of the caret in editable text fields which rely on text written to the screen. In particular, this improves editing in the Microsoft Excel cell editor and the Eudora message editor. (#1658)
* In Firefox 11, the move to containing virtual buffer command (NVDA+control+space) now works as it should to escape embedded objects such as Flash content.
* NVDA now restarts itself correctly (e.g. after changing the configured language) when it is located in a directory which contains non-ASCII characters. (#2079)
* Braille correctly respects the settings for reporting of object shortcut keys, position information and descriptions.
* In Mozilla applications, switching between browse and focus modes is no longer slow with braille enabled. (#2095)
* Routing the cursor to the space at the end of the line/paragraph using braille cursor routing keys in some editable text fields now works correctly instead of routing to the start of the text. (#2096)
* NVDA again works correctly with the Audiologic Tts3 synthesizer. (#2109)
* Microsoft Word documents are correctly treated as multi-line. This causes braille to behave more appropriately when a document is focused.
* In Microsoft Internet Explorer, errors no longer occur when focusing on certain rare controls. (#2121)
* Changing the pronunciation of punctuation/symbols by the user will now take effect straight away, rather than requiring NVDA to be restarted or auto language switching to be disabled.
* When using eSpeak, speech no longer goes silent in some cases in the Save As dialog of the NVDA Log Viewer. (#2145)

### Changes for Developers

* There is now a remote Python console for situations where remote debugging is useful. See the Developer Guide for details.
* The base path of NVDA's code is now stripped from tracebacks in the log to improve readability. (#1880)
* TextInfo objects now have an activate() method to activate the position represented by the TextInfo.
 * This is used by braille to activate the position using cursor routing keys on a braille display. However, there may be other callers in future.
* TreeInterceptors and NVDAObjects which only expose one page of text at a time can support automatic page turns during say all by using the textInfos.DocumentWithPageTurns mix-in. (#1978)
* Several control and output constants have been renamed or moved. (#228)
 * speech.REASON_* constants have been moved to controlTypes.
 * In controlTypes, speechRoleLabels and speechStateLabels have been renamed to just roleLabels and stateLabels, respectively.
* Braille output is now logged at level input/output. First, the untranslated text of all regions is logged, followed by the braille cells of the window being displayed. (#2102)
* subclasses of the sapi5 synthDriver can now override _getVoiceTokens and extend init to support custom voice tokens such as with sapi.spObjectTokenCategory to get tokens from a custom registry location.

## 2011.3

Highlights of this release include automatic speech language switching when reading documents with appropriate language information; support for 64 bit Java Runtime Environments; reporting of text formatting in browse mode in Mozilla applications; better handling of application crashes and freezes; and initial fixes for Windows 8.

### New Features

* NVDA can now change the eSpeak synthesizer language on the fly when reading certain web/pdf documents with appropriate language information. Automatic language/dialect switching can be toggled on and off from the Voice Settings dialog. (#845)
* Java Access Bridge 2.0.2 is now supported, which includes support for 64 bit Java Runtime Environments.
* In Mozilla Gecko (e.g. Firefox) Heading levels are now announced  when using object navigation.
* Text formatting can now be reported when using browse mode in Mozilla Gecko (e.g. Firefox and Thunderbird). (#394)
* Text with underline and/or strikethrough can now be detected and reported in standard IAccessible2 text controls such as in Mozilla applications.
* In browse mode in Adobe Reader, table row and column counts are now reported.
* Added support for the Microsoft Speech Platform synthesizer. (#1735)
* Page and line numbers are now reported for the caret in IBM Lotus Symphony. (#1632)
* The percentage of how much the pitch changes when speaking a capital letter is now configurable from the voice settings dialog. However, this does replace the older raise pitch for capitals checkbox (therefore to turn off this feature set the percentage to 0). (#255)
* Text and background color is now included in the reporting of formatting for cells in Microsoft Excel. (#1655)
* In applications using the Java Access Bridge, the activate current navigator object command now works on controls where appropriate. (#1744)
* New language: Tamil.
* Basic support for Design Science MathPlayer.

### Changes

* NVDA will now restart itself if it crashes.
* Some information displayed in braille has been abbreviated. (#1288)
* the Read active window script (NVDA+b) has been improved to filter out unuseful controls   and also is now much more easy to silence. (#1499)
* Automatic say all when a browse mode document loads is now optional via a setting in the Browse Mode settings dialog. (#414)
* When trying to read the status bar (Desktop NVDA+end), If a real status bar object cannot be located, NVDA will instead resort to using the bottom line of text written to the display for the active application. (#649)
* When reading with say all in browse mode documents, NVDA will now pause at the end of headings and other block-level elements, rather than speaking the text together with the next lot of text as one long sentence.
* In browse mode, pressing enter or space on a tab now activates it instead of switching to focus mode. (#1760)
* Updated eSpeak speech synthesizer to 1.45.47.

### Bug Fixes

* NVDA  no longer shows bullets or numbering for lists in Internet Explorer and other MSHTML controls when the author has indicated that these should not be shown (i.e. the list style is "none"). (#1671)
* Restarting NVDA when it has frozen (e.g. by pressing control+alt+n) no longer exits the previous copy without starting a new one.
* Pressing backspace or arrow keys in a Windows command console no longer causes strange results in some cases. (#1612)
* The selected item in WPF combo boxes (and possibly some other combo boxes exposed using UI Automation) which do not allow text editing is now reported correctly.
* In browse mode in Adobe Reader, it is now always possible to move to the next row from the header row and vice versa using the move to next row and move to previous row commands. Also, the header row is no longer reported as row 0. (#1731)
* In browse mode in Adobe Reader, it is now possible to move to (and therefore past) empty cells in a table.
* Pointless position information (e.g. 0 of 0 level 0) is no longer reported in braille.
* When braille is tethered to review, it is now able to show  content in flat review. (#1711)
* A text control's text is no longer presented twice on a braille display in some cases, e.g. scrolling back from the start of Wordpad documents.
* In browse mode in Internet Explorer, pressing enter on a file upload button now correctly presents the dialog to choose a file to upload instead of switching to focus mode. (#1720)
* Dynamic content changes such as in Dos consoles are no longer announced if  sleep mode for that application is currently on. (#1662)
* In browse mode, the behaviour of alt+upArrow and alt+downArrow to collapse and expand combo boxes has been improved. (#1630)
* NVDA now recovers from many more situations such as applications that stop responding which previously caused it to freeze completely. (#1408)
* For Mozilla Gecko (Firefox etc) browse mode documents NVDA will no longer fail to render text in a very specific situation where an element is styled as display:table. (#1373)
* NVDA will no longer announce label controls when focus moves inside of them. Stops double announcements of labels for some form fields in Firefox (Gecko) and Internet Explorer (MSHTML). (#1650)
* NVDA no longer fails to read a cell in Microsoft Excel after pasting in to it with control+v. (#1781)
* In Adobe Reader, extraneous information about the document is no longer announced when moving to a control on a different page in focus mode. (#1659)
* In browse mode in Mozilla Gecko applications (e.g. Firefox), toggle buttons are now detected and reported correctly. (#1757)
* NVDA can now   correctly read the Windows Explorer Address Bar in Windows 8 developer preview.
* NVDA will no longer crash apps such as winver and wordpad in Windows 8 developer preview due to bad glyph translations.
* In browse mode in applications using Mozilla Gecko 10 and later (e.g. Firefox 10), the cursor is more often positioned correctly when loading a page with a target anchor. (#360)
* In browse mode in Mozilla Gecko applications (e.g. Firefox), labels for image maps are now rendered.
* With mouse tracking enabled, moving the mouse over certain editable text fields (such as in Synaptics Pointing Device Settings and SpeechLab SpeakText) no longer causes the application to crash. (#672)
* NVDA now functions correctly in several about dialogs in applications distributed with Windows XP, including the About dialog in Notepad and the About Windows dialog. (#1853, #1855)
* Fixed reviewing by word in Windows Edit controls. (#1877)
* Moving out of an editable text field with leftArrow, upArrow or pageUp while in focus mode now correctly switches to browse mode when automatic focus mode for caret movement is enabled. (#1733)

### Changes for Developers

* NVDA can now instruct speech synthesizers to switch languages for particular sections of speech.
 * To support this, drivers must handle speech.LangChangeCommand in sequences past to SynthDriver.speak().
 * SynthDriver objects should also provide the language argument to VoiceInfo objects (or override the language attribute to retrieve the current language). Otherwise, NVDA's user interface language will be used.

## 2011.2

Highlights of this release include major improvements concerning punctuation and symbols, including configurable levels, custom labelling and character descriptions; no pauses at the end of lines during say all; improved support for ARIA in Internet Explorer; better support for XFA/LiveCycle PDF documents in Adobe Reader; access to text written to the screen in more applications; and access to formatting and color information for text written to the screen.

### New Features

* It is now possible to hear the description for any given character by pressing the review current character script twice in quick succession.  For English characters this is the standard English phonetic alphabet. For pictographic languages such as traditional Chinese, one or more example phrases using the given symbol are provided. Also pressing review current word or review current line three times will spell the word/line using the first of these descriptions. (#55)
* More text can be seen in flat review for applications such as Mozilla Thunderbird that write their text directly to the display as glyphs.
* It is now possible to choose from several levels of punctuation and symbol announcement. (#332)
* When punctuation or other symbols are repeated more than four times, the number of repetitions is now announced instead of speaking the repeated symbols. (#43)
* New braille translation tables: Norwegian 8 dot computer braille, Ethiopic grade 1, Slovene grade 1, Serbian grade 1. (#1456)
* Speech no longer unnaturally pauses at the end of each line when using the say all command. (#149)
* NVDA will now announce whether something is sorted (according to the aria-sort property) in web browsers. (#1500)
* Unicode Braille Patterns are now displayed correctly on braille displays. (#1505)
* In Internet Explorer and other MSHTML controls when focus moves inside a group of controls (surrounded by a fieldset), NVDA will now announce the name of the group (the legend). (#535)
* In Internet Explorer and other MSHTML controls, the aria-labelledBy and aria-describedBy properties are now honoured.
* in Internet Explorer and other MSHTML controls, support for ARIA list, gridcell, slider and progressbar controls has been improved.
* Users can now change the pronunciation of punctuation and other symbols, as well as the symbol level at which they are spoken. (#271, #1516)
* In Microsoft Excel, the name of the active sheet is now reported when switching sheets with control+pageUp or control+pageDown. (#760)
* When navigating a table in Microsoft Word with the tab key NVDA will now announce the current cell as you move. (#159)
* You can now configure whether table cell coordinates are reported from the Document Formatting preferences dialog. (#719)
* NVDA can now detect formatting and color for text written to the screen.
* In the Outlook Express/Windows Mail/Windows Live Mail message list, NVDA will now announce the fact that a message is unread and also if it's expanded or collapsed in the case of conversation threads. (#868)
* eSpeak now has a rate boost setting which triples the speaking rate.
* Support for the  calendar control found in the Date and Time Information dialog accessed from the  Windows 7 clock. (#1637)
* Additional key bindings have been added for the MDV Lilli braille display. (#241)
* New languages: Bulgarian, Albanian.

### Changes

* To move the caret to the review cursor, now press the move focus to navigator object script (desktop NVDA+shift+numpadMinus, laptop NVDA+shift+backspace) twice in quick succession. This frees up more keys on the keyboard. (#837)
* To hear the  decimal and hexadecimal representation of the character under the review cursor, now press review current character three times rather than twice, as twice now speaks the character description.
* Updated eSpeak speech synthesiser to 1.45.03. (#1465)
* Layout tables are no longer announced in Mozilla Gecko applications while moving the focus when in focus mode or outside of a document.
* In Internet Explorer and other MSHTML controls, browse mode now works for documents inside ARIA applications. (#1452)
* Updated liblouis braille translator to 2.3.0.
* When in browse mode  and jumping to a control with quicknav or focus, the description of the control is now announced if it has one.
* Progress bars are now announced in brows mode.
* Nodes marked with an ARIA role of presentation in Internet Explorer and other MSHTML controls are now filtered out of simple review and the focus ancestry.
* NVDA's user interface and documentation now refer to virtual buffers as browse mode, as the term "virtual buffer" is rather meaningless to most users. (#1509)
* When the user wishes to copy their user settings to the system profile for use on the logon screen, etc., and their settings contain custom plugins, they are now warned that this could be a security risk. (#1426)
* The NVDA service no longer starts and stops NVDA on user input desktops.
* On Windows XP and Windows Vista, NVDA no longer makes use of UI Automation even if it is available via the platform update. Although using UI Automation can improve the accessibility of some modern applications, on XP and Vista there were too many freezes, crashes and over all performance loss while using it. (#1437)
* In applications using Mozilla Gecko 2 and later (such as Firefox 4 and later), a document can now be read in browse mode before it is fully finished loading.
* NVDA now announces the state of a container when focus moves to a control inside it (e.g. if focus moves inside a document that is still loading it will report it as busy).
* NVDA's user interface and documentation no longer use the terms "first child" and "parent" with respect to object navigation, as these terms are confusing for many users.
* Collapsed is no longer reported for some menu items which have sub-menus.
* The reportCurrentFormatting script (NVDA+f) now reports the formatting at the position of the review cursor rather than the system caret / focus. As  by default the review cursor follows the caret, most people should not notice a difference. However this now enables the user to find out the formatting when moving the review cursor, such as in flat review.

### Bug Fixes

* Collapsing combo boxes in browse mode documents when focus mode has been forced with NVDA+space no longer auto-switches back to browse mode. (#1386)
* In Gecko (e.g. Firefox) and MSHTML (e.g. Internet Explorer) documents, NVDA now correctly renders certain text on the same line which was previously rendered on separate lines. (#1378)
* When Braille is tethered to review and the navigator object is moved to a browse mode document, either manually or due to a focus change, braille will appropriately show the browse mode content. (#1406, #1407)
* When speaking of punctuation is disabled, certain punctuation is no longer incorrectly spoken when using some synthesisers. (#332)
* Problems no longer occur when loading configuration for synthesisers which do not support the voice setting such as Audiologic Tts3. (#1347)
* The Skype Extras menu is now read correctly. (#648)
* Checking the Brightness controls volume checkbox in the Mouse Settings dialog should no longer cause a major lag for beeps when moving the mouse around the screen on Windows Vista/Windows 7 with Aero enabled. (#1183)
* When NVDA is configured to use the laptop keyboard layout, NVDA+delete now works as documented to report the dimensions of the current navigator object. (#1498)
* NVDA now Appropriately honours the aria-selected attribute in Internet Explorer documents.
* When NVDA automatically switches to focus mode in browse mode documents, it now announces information about the context of the focus. For example, if a list box item receives focus, the list box will be announced first. (#1491)
* In Internet Explorer and other MSHTML controls, ARIA listbox controls are now treeted as lists, rather than list items.
* When a read-only editable text control receives focus, NVDA now reports that it is read-only. (#1436)
* In browse mode, NVDA now behaves correctly with respect to read-only editable text fields.
* In browse mode documents, NVDA no longer incorrectly switches out of focus mode when aria-activedescendant is set; e.g. when the completion list appeared in some auto complete controls.
* In Adobe Reader, the name of controls is now reported when moving focus or using quick navigation in browse mode.
* In XFA PDF documents in Adobe Reader, buttons, links and graphics are now rendered correctly.
* In XFA PDF documents in Adobe Reader, all elements are now rendered on separate lines. This change was made because large sections (sometimes even the entire document) were being rendered without breaks due to the general lack of structure in these documents.
* Fixed problems when moving focus to or away from editable text fields in XFA PDF documents in Adobe Reader.
* In XFA PDF documents in Adobe Reader, changes to the value of a focused combo box will now be reported.
* Owner-drawn Combo boxes such as the ones to choose colors in Outlook Express are now accessible with NVDA. (#1340)
* In languages which use a space as a digit group/thousands separator such as French and German, numbers from separate chunks of text are no longer pronounced as a single number. This was particularly problematic for table cells containing numbers. (#555)
* nodes with an ARIA role of description in Internet Explorer and other MSHTML controls now are classed as static text, not edit fields.
* Fixed various issues when pressing tab while focus is on a document in browse mode (e.g. tab inappropriately moving to the address bar in Internet Explorer). (#720, #1367)
* When entering lists while reading text, NVDA now says, for example, "list with 5 items" instead of "listwith 5 items". (#1515)
* In input help mode, gestures are logged even if their scripts bypass input help such as the scroll braille display forward and back commands.
* In input help mode, when a modifier is held down on the keyboard, NVDA no longer reports the modifier as if it is modifying itself; e.g. NVDA+NVDA.
* In Adobe Reader documents, pressing c or shift+c to navigate to a combo box now works.
* The selected state of selectable table rows is now reported the same way it is for list and tree view items.
* Controls in Firefox and other Gecko applications can now be activated while in browse mode even if their content has been floated off-screen. (#801)
* You can no longer show an NVDA settings dialog while a message dialog is being shown, as the settings dialog was frozen in this case. (#1451)
* In Microsoft Excel, there is no longer a lag when holding down or rapidly pressing keys to move between or select cells.
* Fixed intermittent crashes of the NVDA service which meant that NVDA stopped running on secure Windows screens.
* Fixed problems that sometimes occurred with braille displays when a change caused text that was being displayed to disappear. (#1377)
* The downloads window in Internet Explorer 9 can now be navigated and read with NVDA. (#1280)
* It is no longer possible to accidentally start multiple copies of NVDA at the same time. (#507)
* On slow systems, NVDA no longer inappropriately causes its main window to be shown all the time while running. (#726)
* NVDA no longer crashes on Windows xP when starting a WPF application. (#1437)
* Say all and say all with review are now able to work in UI automation text controls that support all required functionality. For example, you can now use say all with review on XPS Viewer documents.
* NVDA no longer inappropriately classes some list items in the Outlook Express / Windows Live Mail message rules Apply Now dialog as being checkboxes. (#576)
* Combo boxes are no longer reported as having a sub-menu.
* NVDA is  now able to read the recipiants in the To, CC and BCC fields in Microsoft Outlook. (#421)
* Fixed the issue in NVDA's Voice Settings dialog where the value of sliders was sometimes not reported when changed. (#1411)
* NVDA no longer fails to announce the new cell when moving in an Excel spreadsheet after cutting and pasting. (#1567)
* NVDA no longer becomes worse at guessing color names the more colors it announces.
* In Internet Explorer and other MSHTML controls, fixed the inability to read parts of rare pages which contain iframes marked with an ARIA role of presentation. (#1569)
* In Internet Explorer and other MSHTML controls, fixed a rare problem where the focus kept bouncing infinitely between the document and a multi-line editable text field in focus mode. (#1566)
* In Microsoft Word 2010 NVDA will now automatically read confirmation dialogs. (#1538)
* In multi-line editable text fields in Internet Explorer and other MSHTML controls, selection on lines after the first is now reported correctly. (#1590)
* Improved moving by word in many cases, including browse mode and Windows Edit controls. (#1580)
* The NVDA installer no longer shows garbled text for Hong Kong versions of Windows Vista and Windows 7. (#1596)
* NVDA no longer fails to load the Microsoft Speech API version 5 synthesizer if the configuration contains settings for that synthesizer but is missing the voice setting. (#1599)
* In editable text fields in Internet Explorer and other MSHTML controls, NVDA no longer lags or freezes when braille is enabled.
* In firefox brows mode, NVDA no longer refuses to include content that is inside a focusable node with an ARIA role of presentation.
* In Microsoft Word with braille enabled, lines on pages after the first page are now reported correctly. (#1603)
* In Microsoft Word 2003, lines of right-to-left text can once again be read with braille enabled. (#627)
* In Microsoft Word, say all now works correctly when the document does not end with a sentence ending.
* When opening a plain text message in Windows Live Mail 2011, NVDA will correctly focus on the message document allowing it to be read.
* NVDA no longer temporarily freezes or refuses to speak when in the Move to / Copy to dialogs in Windows Live Mail. (#574)
* In Outlook 2010, NVDA will now correctly track the focus in the message list. (#1285)
* Some USB connection issues have been resolved with the MDV Lilli braille display. (#241)
* In Internet explorer and other MSHTML controls, spaces are no longer ignored in browse mode in certain cases (e.g. after a link).
* In Internet Explorer and other MSHTML controls, some extraneous line breaks have been eliminated in browse mode. specifically, HTML elements with a display style of None no longer force a line break. (#1685)
* If NVDA is unable to start, failure to play the Windows critical stop sound no longer clobbers the critical error message in the log file.

### Changes for Developers

* Developer documentation can now be generated using SCons. See readme.txt at the root of the source distribution for details, including associated dependencies.
* Locales can now provide descriptions for characters. See the Character Descriptions section of the Developer Guide for details. (#55)
* Locales can now provide information about the pronunciation of specific punctuation and other symbols. See the Symbol Pronunciation section of the Developer Guide for details. (#332)
* You can now build NVDAHelper with several debugging options using the nvdaHelperDebugFlags SCons variable. See readme.txt at the root of the source distribution for details. (#1390)
* Synth drivers are now passed a sequence of text and speech commands to speak, instead of just text and an index.
 * This allows for embedded indexes, parameter changes, etc.
 * Drivers should implement SynthDriver.speak() instead of SynthDriver.speakText() and SynthDriver.speakCharacter().
 * The old methods will be used if SynthDriver.speak() is not implemented, but they are deprecated and will be removed in a future release.
* gui.execute() has been removed. wx.CallAfter() should be used instead.
* gui.scriptUI has been removed.
 * For message dialogs, use wx.CallAfter(gui.messageBox, ...).
 * For all other dialogs, real wx dialogs should be used instead.
 * A new gui.runScriptModalDialog() function simplifies using modal dialogs from scripts.
* Synth drivers can now support boolean settings. See SynthDriverHandler.BooleanSynthSetting.
* SCons now accepts a certTimestampServer variable specifying the URL of a timestamping server to use to timestamp authenticode signatures. (#1644)

## 2011.1.1

This release fixes several security and other important issues found in NVDA 2011.1.

### Bug Fixes

* The Donate item in the NVDA menu is now disabled when running on the logon, lock, UAC and other secure Windows screens, as this is a security risk. (#1419)
* It is now impossible to copy or paste within NVDA's user interface while on secure desktops (lock screen, UAC screen and windows logon) as this is a security risk. (#1421)
* In Firefox 4, the move to containing virtual buffer command (NVDA+control+space) now works as it should to escape embedded objects such as Flash content. (#1429)
* When speaking of command keys is enabled, shifted characters are no longer incorrectly spoken as command keys. (#1422)
* When speaking of command keys is enabled, pressing space with modifiers other than shift (such as control and alt) is now reported as a command key. (#1424)
* Logging is now completely disabled when running on the logon, lock, UAC and other secure Windows screens, as this is a security risk. (#1435)
* In input help mode, Gestures are now logged even if they are not bound to a script (in accordance with the user guide). (#1425)

## 2011.1

Highlights of this release include automatic reporting of new text output in mIRC, PuTTY, Tera Term and SecureCRT; support for global plugins; announcement of bullets and numbering in Microsoft Word; additional key bindings for braille displays, including keys to move to the next and previous line; support for several Baum, HumanWare and APH braille displays; and reporting of colors for some controls, including IBM Lotus Symphony text controls.

### New Features

* Colors can now be reported for some controls. Automatic announcement can be configured in the Document Formatting preferences dialog. It can also be reported on demand using the report text formatting command (NVDA+f).
 * Initially, this is supported in standard IAccessible2 editable text controls (such as in Mozilla applications), RichEdit controls (such as in Wordpad) and IBM Lotus Symphony text controls.
* In virtual buffers, you can now select by page (using shift+pageDown and shift+pageUp) and paragraph (using shift+control+downArrow and shift+control+upArrow). (#639)
* NVDA now automatically reports new text output in mIRC, PuTTY, Tera Term and SecureCRT. (#936)
* Users can now add new key bindings or override existing ones for any script in NVDA by providing a single user input gesture map. (#194)
* Support for global plugins. Global plugins can add new functionality to NVDA which works across all applications. (#281)
* A small beep is now heard when typing characters with the shift key while capslock is on. This can be turned off by unchecking the related new option in the Keyboard settings dialog. (#663)
* hard page breaks are now announced when moving by line in Microsoft Word. (#758)
* Bullets and numbering are now spoken in Microsoft Word when moving by line. (#208)
* A command to toggle Sleep mode for the current application (NVDA+shift+s) is now available. Sleep mode (previously known as self voicing mode) disables all screen reading functionality in NVDA for a particular application. Very useful for applications that provide their own speech and or screen reading features. Press this command again to disable Sleep mode.
* Some additional braille display key bindings have been added. See the Supported Braille Displays section of the User Guide for details. (#209)
* For the convenience of third party developers, app modules as well as global plugins can now be reloaded without restarting NVDA. Use tools -> Reload plugins in the NVDA menu or NVDA+control+f3. (#544)
* NVDA now remembers the position you were at when returning to a previously visited web page. This applies until either the browser or NVDA is exited. (#132)
* Handy Tech braille displays can now be used without installing the Handy Tech universal driver. (#854)
* Support for several Baum, HumanWare and APH braille displays. (#937)
* The status bar in Media Player Classic Home Cinema is now recognised.
* The Freedom Scientific Focus 40 Blue braille display can now be used when connected via bluetooth. (#1345)

### Changes

* Position information is no longer reported by default in some cases where it was usually incorrect; e.g. most menus, the Running Applications bar, the Notification Area, etc. However, this can be turned on again by an added option in the Object Presentation settings dialog.
* Keyboard help has been renamed to input help to reflect that it handles input from sources other than the keyboard.
* Input Help no longer reports a script's code location via speech and braille as it is cryptic and irrelevant to the user. However, it is now logged for developers and advanced users.
* When NVDA detects that it has frozen, it continues to intercept NVDA modifier keys, even though it passes all other keys through to the system. This prevents the user from unintentionally toggling caps lock, etc. if they press an NVDA modifier key without realising NVDA has frozen. (#939)
* If keys are held down after using the pass next key through command, all keys (including key repeats) are now passed through until the last key is released.
* If an NVDA modifier key is pressed twice in quick succession to pass it through and the second press is held down, all key repeats will now be passed through as well.
* The volume up, down and mute keys are now reported in input help. This could be helpful if the user is uncertain as to what these keys are.
* The hotkey for the Review Cursor item in the NVDA Preferences menu has been changed from r to c to eliminate the conflict with the Braille Settings item.

### Bug Fixes

* When adding a new speech dictionary entry, the title of the dialog is now "Add dictionary entry" instead of "Edit dictionary entry". (#924)
* In speech dictionary dialogs, the content of the Regular expression and Case sensitive columns of the Dictionary entries list is now presented in the configured NVDA language instead of always in English.
* In AIM, position information is now announced in tree views.
* On sliders in the Voice Settings dialog, up arrow/page up/home now increase the setting and down arrow/page down/end decrease it. Previously, the opposite occurred, which is not logical and is inconsistent with the synth settings ring. (#221)
* In virtual buffers with screen layout disabled, some extraneous blank lines no longer appear.
* If an NVDA modifier key is pressed twice quickly but there is an intervening key press, the NVDA modifier key is no longer passed through on the second press.
* Punctuation keys are now spoken in input help even when speaking of punctuation is disabled. (#977)
* In the Keyboard Settings dialog, the keyboard layout names are now presented in the configured NVDA language instead of always in English. (#558)
* Fixed an issue where some items were rendered as empty in Adobe Reader documents; e.g. the links in the table of contents of the Apple iPhone IOS 4.1 User Guide.
* The "Use currently saved settings on the logon and other secure screens" button in NVDA's General Settings dialog now works if used immediately after NVDA is newly installed but before a secure screen has appeared. Previously, NVDA reported that copying was successful, but it actually had no effect. (#1194)
* It is no longer possible to have two NVDA settings dialogs open simultaneously. This fixes issues where one open dialog depends on another open dialog; e.g. changing the synthesiser while the Voice Settings dialog is open. (#603)
* On systems with UAC enabled, the "Use currently saved settings on the logon and other secure screens" button in NVDA's General Settings dialog no longer fails after the UAC prompt if the user's account name contains a space. (#918)
* In Internet Explorer and other MSHTML controls, NVDA now uses the URL as a last resort to determine the name of a link, rather than presenting empty links. (#633)
* NVDA no longer ignores the focus  in AOL Instant Messenger 7 menus. (#655)
* Announce the correct label for errors in the Microsoft Word Spell Check dialog (e.g. Not in dictionary, Grammar error, punctuation). Previously  they were all announced as grammar error. (#883)
* Typing in Microsoft Word while using a braille display should no longer cause garbled text to be typed, and a rare freeze when pressing a braille routing key in Word documents has been fixed. (#1212) However a limitation is that Arabic text can no longer be read in Word 2003 and below, while using a braille display. (#627)
* When pressing the delete key in an edit field, the text/cursor on a braille display should now always be updated appropriately to reflect the change. (#947)
* Changes on dynamic pages in Gecko2 documents (E.g. Firefox 4) while multiple tabs are open are now properly reflected by NVDA. Previously only changes in the first tab were reflected. (Mozilla bug 610985)
* NVDA can now properly announce the suggestions for grammar and punctuation errors in Microsoft Word spell check dialog. (#704)
* In Internet Explorer and other MSHTML controls, NVDA no longer presents destination anchors as empty links in its virtual buffer. Instead, these anchors are hidden as they should be. (#1326)
* Object navigation around and within standard groupbox windows is no longer broken and asymmetrical.
* In Firefox and other Gecko-based controls, NVDA will no longer get stuck in a subframe if it finishes loading before the outer document.
* NVDA  now appropriately announces the next character when deleting a character with numpadDelete. (#286)
* On the Windows XP logon screen, the user name is once again reported when the selected user is changed.
* Fixed problems when reading text in Windows command consoles with reporting of line numbers enabled.
* The Elements List dialog for virtual buffers is now usable by sighted users. All controls are visible on screen. (#1321)
* The list of entries in the Speech Dictionary dialog is now more readable by sighted users. The list is now large enough to show all of its columns on screen. (#90)
* On ALVA BC640/BC680 braille displays, NVDA no longer disregards display keys that are still held down after another key is released.
* Adobe Reader X no longer crashes after leaving the untagged document options before the processing dialog appears. (#1218)
* NVDA now switches to the appropriate braille display driver when you revert to saved configuration. (#1346)
* The Visual Studio 2008 Project Wizard is read correctly again. (#974)
* NVDA no longer completely fails to work in applications which contain non-ASCII characters in their executable name. (#1352)
* When reading by line in AkelPad with word wrap enabled, NVDA no longer reads the first character of the following line at the end of the current line.
* In the Visual Studio 2005/2008 code editor, NVDA no longer reads the entire text after every typed character. (#975)
* Fixed the issue where some braille displays weren't cleared properly when NVDA was exited or the display was changed.
* The initial focus is no longer sometimes spoken twice when NVDA starts. (#1359)

### Changes for Developers

* SCons is now used to prepare the source tree and create binary builds, portable archives, installers, etc. See readme.txt at the root of the source distribution for details.
* The key names used by NVDA (including key maps) have been made more friendly/logical; e.g. upArrow instead of extendedUp and numpadPageUp instead of prior. See the vkCodes module for a list.
* All input from the user is now represented by an inputCore.InputGesture instance. (#601)
 * Each source of input subclasses the base InputGesture class.
 * Key presses on the system keyboard are encompassed by the keyboardHandler.KeyboardInputGesture class.
 * Presses of buttons, wheels and other controls on a braille display are encompassed by subclasses of the braille.BrailleDisplayGesture class. These subclasses are provided by each braille display driver.
* Input gestures are bound to ScriptableObjects using the ScriptableObject.bindGesture() method on an instance or an __gestures dict on the class which maps gesture identifiers to script names. See baseObject.ScriptableObject for details.
* App modules no longer have key map files. All input gesture bindings must be done in the app module itself.
* All scripts now take an InputGesture instance instead of a key press.
 * KeyboardInputGestures can be sent on to the OS using the send() method of the gesture.
* To send an arbitrary key press, you must now create a KeyboardInputGesture using KeyboardInputGesture.fromName() and then use its send() method.
* Locales may now provide an input gesture map file to add new bindings or override existing bindings for scripts anywhere in NVDA. (#810)
 * Locale gesture maps should be placed in locale\LANG\gestures.ini, where LANG is the language code.
 * See inputCore.GlobalGestureMap for details of the file format.
* The new LiveText and Terminal NVDAObject behaviors facilitate automatic reporting of new text. See those classes in NVDAObjects.behaviors for details. (#936)
 * The NVDAObjects.window.DisplayModelLiveText overlay class can be used for objects which must retrieve text written to the display.
 * See the mirc and putty app modules for usage examples.
* There is no longer an _default app module. App modules should instead subclass appModuleHandler.AppModule (the base AppModule class).
* Support for global plugins which can globally bind scripts, handle NVDAObject events and choose NVDAObject overlay classes. (#281) See globalPluginHandler.GlobalPlugin for details.
* On SynthDriver objects, the available* attributes for string settings (e.g. availableVoices and availableVariants)  are now OrderedDicts keyed by ID instead of lists.
* synthDriverHandler.VoiceInfo now takes an optional language argument which specifies the language of the voice.
* SynthDriver objects now provide a language attribute which specifies the language of the current voice.
 * The base implementation uses the language specified on the VoiceInfo objects in availableVoices. This is suitable for most synthesisers which support one language per voice.
* Braille display drivers have been enhanced to allow buttons, wheels and other controls to be bound to NVDA scripts:
 * Drivers can provide a global input gesture map to add bindings for scripts anywhere in NVDA.
 * They can also provide their own scripts to perform display specific functions.
 * See braille.BrailleDisplayDriver for details and existing braille display drivers for examples.
* The 'selfVoicing' property on AppModule classes has now been renamed to 'sleepMode'.
* The app module events event_appLoseFocus and event_appGainFocus have now been renamed to event_appModule_loseFocus and event_appModule_gainFocus, respectivly, in order to make the naming convention consistent with app modules and tree interceptors.
* All braille display drivers should now use braille.BrailleDisplayDriver instead of braille.BrailleDisplayDriverWithCursor.
 * The cursor is now managed outside of the driver.
 * Existing drivers need only change their class statement accordingly and rename their _display method to display.

## 2010.2

Notable features of this release include greatly simplified object navigation; virtual buffers for Adobe Flash content; access to many previously inaccessible controls by retrieving text written to the screen; flat review of screen text; support for IBM Lotus Symphony documents; reporting of table row and column headers in Mozilla Firefox; and significantly improved user documentation.

### New Features

* Navigating through objects with the review cursor has been greatly simplified. The review cursor now excludes objects which aren't useful to the user; i.e. objects only used for layout purposes and unavailable objects.
* In applications using the Java Access Bridge (including OpenOffice.org), formatting can now be reported in text controls. (#358, #463)
* When moving the mouse over cells in Microsoft Excel, NVDA will appropriately announce them.
* In applications using the Java Access Bridge, the text of a dialog is now reported when the dialog appears. (#554)
* A virtualBuffer can now be used to navigate adobe Flash content. Object navigation and interacting with the controls directly (by turning on focus mode) is still supported. (#453)
* Editable text controls in the Eclipse IDE, including the code editor, are now accessible. You must be using Eclipse 3.6 or later. (#256, #641)
* NVDA can now retrieve most text written to the screen. (#40, #643)
 * This allows for reading of controls which do not expose information in more direct/reliable ways.
 * Controls made accessible by this feature include: some menu items which display icons (e.g. the Open With menu on files in Windows XP) (#151), editable text fields in Windows Live applications (#200), the errors list in Outlook Express (#582), the editable text control in TextPad (#605), lists in Eudora, many controls in Australian E-tax and the formula bar in Microsoft Excel.
* Support for the code editor in Microsoft Visual Studio 2005 and 2008. At least Visual Studio Standard is required; this does not work in the Express editions. (#457)
* Support for IBM Lotus Symphony documents.
* Early experimental support for Google Chrome. Please note that Chrome's screen reader support is far from complete and additional work may also be required in NVDA. You will need a recent development build of Chrome to try this.
* The state of toggle keys (caps lock, num lock and scroll lock) is now displayed in braille when they are pressed. (#620)
* Help balloons are now displayed in braille when they appear. (#652)
* Added a driver for the MDV Lilli braille display. (#241)
* When selecting an entire row or column in Microsoft Excel with the shortcut keys shift+space and control+space, the new selection is now reported. (#759)
* Table row and column headers can now be reported. This is configurable from the Document Formatting preferences dialog.
 * Currently, this is supported in documents in Mozilla applications such as Firefox (version 3.6.11 and later) and Thunderbird (version 3.1.5 and later). (#361)
* Introduced commands for flat review: (#58)
 * NVDA+numpad7  switches to flat review, placing the review cursor at the position of the current object, allowing you  to review the screen (or a document if within one) with the text review commands.
 * NVDA+numpad1 moves the review cursor into the object represented by the text at  the position of the review cursor, allowing you to navigate by object from that point.
* Current NVDA user settings can be  copied to be used on secure Windows screens such as the logon and UAC screens by pressing a button in the General Settings dialog. (#730)
* Support for Mozilla Firefox 4.
* Support for Microsoft Internet Explorer 9.

### Changes

* The sayAll by Navigator object (NVDA+numpadAdd), navigator object next in flow (NVDA+shift+numpad6) and navigator object previous in flow (NVDA+shift+numpad4) commands have been removed for the time being, due to bugginess and to free up the keys for other possible features.
* In the NVDA Synthesizer dialog, only the display name of the synthesizer is now listed. Previously, it was prefixed by the driver's name, which is only relevant internally.
* When in embedded applications or virtual buffers inside another virtualBuffer (e.g. Flash), you can now  press nvda+control+space to move out of the embedded application or virtual buffer to the containing document. Previously nvda+space  was used for this. Now nvda+space is specifically only for toggling brows/focus modes on virtualBuffers.
* If the speech viewer (enabled under the tools menu) is given the focus (e.g. it was clicked in) new text will not appear in the control until focus is moved away. This allows for selecting the text with greater ease (e.g. for copying).
* The Log Viewer and Python Console are maximised when activated.
* When focusing on a worksheet in Microsoft Excel and there is more than one cell selected, the selection range is announced, rather than just the active cell. (#763)
* Saving configuration and changing of particular sensitive options is now disabled when running on the logon, UAC and other secure Windows screens.
* Updated eSpeak speech synthesiser to 1.44.03.
* If NVDA is already running, activating the NVDA shortcut on the desktop (which includes pressing control+alt+n) will restart NVDA.
* Removed the report text under the mouse checkbox from the Mouse settings dialog and replaced it with an Enable mouse tracking checkbox, which better matches the toggle mouse tracking script (NVDA+m).
* Updates to the laptop keyboard layout so that it includes all commands available in the desktop layout and works correctly on non-English keyboards. (#798, #800)
* Significant improvements and updates to the user documentation, including documentation of the laptop keyboard commands and synchronisation of the Keyboard Commands Quick Reference with the User Guide. (#455)
* Updated liblouis braille translator to 2.1.1. Notably, this fixes some issues related to Chinese braille as well as characters which are undefined in the translation table. (#484, #499)

### Bug Fixes

* In µTorrent, the focused item in the torrents list no longer reports repeatedly or steals focus when a menu is open.
* In µTorrent, the names of the files in the Torrent Contents list are now reported.
* In Mozilla applications, focus is now correctly detected when it lands on an empty table or tree.
* In Mozilla applications, "not checked" is now correctly reported for checkable controls such as checkable table cells. (#571)
* In Mozilla applications, the text of correctly implemented ARIA dialogs is no longer ignored and will now be reported when the dialog appears. (#630)
* in Internet Explorer and other MSHTML controls, the ARIA level attribute is now  honoured correctly.
* In Internet Explorer and other MSHTML controls, the ARIA role is now chosen over other type information to give a much more correct and predictable ARIA experience.
* Stopped a rare crash in Internet Explorer when navigating through frames or iFrames.
* In Microsoft Word documents, right-to-left lines (such as Arabic text) can be read again. (#627)
* Greatly reduced lag when large amounts of text are displayed in a Windows command console on 64-bit systems. (#622)
* If Skype is already started when NVDA starts, it is no longer necessary to restart Skype to enable accessibility. This may also be true for other applications which check the system screen reader flag.
* In Microsoft Office applications, NVDA no longer crashes when speak foreground (NVDA+b) is pressed or when navigating some objects on toolbars. (#616)
* Fixed incorrect speaking of numbers containing a 0 after a separator; e.g. 1,023. (#593)
* Adobe Acrobat Pro and Reader 9 no longer crash when closing a file or performing certain other tasks. (#613)
* The selection is now announced when control+a is pressed to select all text in some editable text controls such as in Microsoft Word. (#761)
* In Scintilla controls (e.g. Notepad++), text is no longer incorrectly selected when NVDA moves the caret such as during say all. (#746)
* It is again possible to review the contents of cells in Microsoft Excel with the review cursor.
* NVDA can again read by line in certain problematic textArea fields in Internet Explorer 8. (#467)
* Windows Live Messenger 2009 no longer exits immediately after it is started while NVDA is running. (#677)
* In web browsers, It is no longer necessary to press tab to interact with an embedded object (such as Flash content) after pressing enter on the embedded object or returning from another application. (#775)
* In Scintilla controls (e.g. Notepad++), the beginning of long lines is no longer truncated when it scrolls off the screen. Also, these long lines will be correctly displayed in braille when they are selected.
* In Loudtalks, it is now possible to access the contact list.
* The URL of the document and "MSAAHTML Registered Handler" are no longer sometimes spuriously reported in Internet Explorer and other MSHTML controls. (#811)
* In tree views in the Eclipse IDE, the previously focused item is no longer incorrectly announced when focus moves to a new item.
* NVDA now functions correctly on a system where the current working directory has been removed from the DLL search path (by setting the CWDIllegalInDllSearch registry entry to 0xFFFFFFFF). Note that this is not relevant to most users. (#907)
* When the table navigation commands are used outside of a table in Microsoft Word, "edge of table" is no longer spoken after "not in table". (#921)
* When the table navigation commands cannot move due to being at the edge of a table in Microsoft Word, "edge of table" is now spoken in the configured NVDA language rather than always in English. (#921)
* In Outlook Express, Windows Mail and Windows Live Mail, the state of the checkboxes in message rules lists is now reported. (#576)
* The description of message rules can now be read in Windows Live Mail 2010.

## 2010.1

This release focuses primarily on bug fixes and improvements to the user experience, including some significant stability fixes.

### New Features

* NVDA no longer fails to start on a system with no audio output devices. Obviously, a braille display or the Silence synthesiser in conjunction with the Speech Viewer will need to be used for output in this case. (#425)
* A report landmarks checkbox has been added to the Document Formatting settings dialog which allows you to configure whether NVDA should announce landmarks in web documents. For compatibility with the previous release, the option is on by default.
* If speak command keys is enabled, NVDA will now announce the names of multimedia keys (e.g. play, stop, home page, etc.) on many keyboards when they are pressed. (#472)
* NVDA now announces the word being deleted when pressing control+backspace in controls that support it. (#491)
* Arrow keys can now be used in the Web formator window to navigate and read the text. (#452)
* The entry list in the Microsoft Office Outlook address book is now supported.
* NVDA better supports embedded editable (design mode) documents in Internet Explorer. (#402)
* a new script (nvda+shift+numpadMinus) allows you to move the system focus to the current navigator object.
* New scripts to lock and unlock the left and right mouse buttons. Useful for performing drag and drop operations. shift+numpadDivide to lock/unlock the left, shift+numpadMultiply to lock/unlock the right.
* New braille translation tables: German 8 dot computer braille, German grade 2, Finnish 8 dot computer braille, Chinese (Hong Kong, Cantonese), Chinese (Taiwan, Manderin). (#344, #369, #415, #450)
* It is now possible to disable the creation of the desktop shortcut (and thus the shortcut key) when installing NVDA. (#518)
* NVDA can now use IAccessible2 when present in 64 bit applications. (#479)
* Improved support for live regions in Mozilla applications. (#246)
* The NVDA Controller Client API is now provided to allow applications to control NVDA; e.g. to speak text, silence speech, display a message in Braille, etc.
* Information and error messages are now read in the logon screen in Windows Vista and Windows 7. (#506)
* In Adobe Reader, PDF interactive forms developed with Adobe LiveCycle are now supported. (#475)
* In Miranda IM, NVDA now automatically reads incoming messages in chat windows if reporting of dynamic content changes is enabled. Also, commands have been added to report the three most recent messages (NVDA+control+number). (#546)
* Input text fields are now supported in Adobe Flash content. (#461)

### Changes

* The extremely verbose keyboard help message in the Windows 7 Start menu is no longer reported.
* The Display synth has now been replaced with a new Speech Viewer. To activate it, choose Speech Viewer from the Tools menu. The speech viewer can be used independently of what ever speech synthesizer you are using. (#44)
* Messages on the braille display will automatically be dismissed if the user presses a key that results in a change such as the focus moving. Previously the message would always stay around for its configured time.
* Setting whether braille should be tethered to the focus or the review cursor (NVDA+control+t) can now be also set from the braille settings dialog, and is also now saved in the user's configuration.
* Updated eSpeak speech synthesiser to 1.43.
* Updated liblouis braille translator to 1.8.0.
* In virtual buffers, the reporting of elements when moving by character or word has been greatly improved. Previously, a lot of irrelevant information was reported and the reporting was very different to that when moving by line. (#490)
* The Control key now simply stops speech like other keys, rather than pausing speech. To pause/resume speech, use the shift key.
* Table row and column counts are no longer announced when reporting focus changes, as this announcement is rather verbose and usually not useful.

### Bug Fixes

* NVDA no longer fails to start if UI Automation support appears to be available but fails to initialise for some reason. (#483)
* The entire contents of a table row is no longer sometimes reported when moving focus inside a cell  in Mozilla applications. (#482)
* NVDA no longer lags for a long time when expanding tree view items that contain a very large amount of sub-items.
* When listing SAPI 5 voices, NVDA now tries to detect buggy voices and excludes them from the Voice Settings dialog and synthesiser settings ring. Previously, when there was just one problematic voice, NVDA's SAPI 5 driver would sometimes fail to start.
* Virtual buffers now honour the report object shortcut keys setting found in the Object Presentation dialog. (#486)
* In virtual buffers, row/column coordinates are no longer incorrectly read for row and column headers when reporting of tables is disabled.
* In virtual buffers, row/column coordinates are now correctly read when you leave a table and then re-enter the same table cell without visiting another cell first; e.g. pressing upArrow then downArrow on the first cell of a table. (#378)
* Blank lines in Microsoft Word documents and  Microsoft HTML edit controls are now shown appropriately on braille displays. Previously NVDA was displaying the current sentence on the display, not the current line for these situations. (#420)
* Multiple security fixes when running NVDA at Windows logon and on other secure desktops. (#515)
* The cursor position (caret) is now correctly updated when performing a Say All that goes off the bottom of the screen, in standard Windows edit fields and Microsoft Word documents. (#418)
* In virtual buffers, text is no longer incorrectly included for images inside links and clickables that are marked as being irrelevant to screen readers. (#423)
* Fixes to the laptop keyboard layout. (#517)
* When Braille is tethered to review when you focus on a Dos console window, the review cursor can now properly navigate the text in the console.
* While working with TeamTalk3 or TeamTalk4 Classic, the VU meter progress bar in the main window is no longer announced as it updates. Also, special characters can be read properly in the incoming chat window.
* Items are no longer spoken twice in the Windows 7 Start Menu. (#474)
* Activating same-page links in Firefox 3.6 appropriately moves the cursor in the virtualBuffer to the correct place on the page.
* Fixed the issue where some text was not rendered in Adobe Reader in certain PDF documents.
* NVDA no longer incorrectly speaks certain numbers separated by a dash; e.g. 500-1000. (#547)
* In Windows XP, NVDA no longer causes Internet Explorer to freeze when toggling checkboxes in Windows Update. (#477)
* When using the in-built eSpeak synthesiser, simultaneous speech and beeps no longer intermittently cause freezes on some systems. This was most noticeable, for example, when copying large amounts of data in Windows Explorer.
* NVDA no longer announces that a Firefox document has become busy (e.g. due to an update or refresh) when that document is in the background. This also caused the status bar of the foreground application to be spuriously announced.
* When switching Windows keyboard layouts (with control+shift or alt+shift), the full name of the layout is reported in both speech and braille. Previously it was only reported in speech, and alternative layouts (e.g. Dvorak) were not reported at all.
* If reporting of tables is disabled, table information is no longer announced when the focus changes.
* Certain standard tree view controls in 64 bit applications (e.g. the Contents tree view in Microsoft HTML Help) are now accessible. (#473)
* Fixed some problems with logging of messages containing non-ASCII characters. This could cause spurious errors in some cases on non-English systems. (#581)
* The information in the About NVDA dialog now appears in the user's configured language instead of always appearing in English. (#586)
* Problems are no longer encountered when using the synthesiser settings ring after the voice is changed to one which has less settings than the previous voice.
* In Skype 4.2, contact names are no longer spoken twice in the contact list.
* Fixed some potentially major memory leaks in the GUI and in virtual buffers. (#590, #591)
* Work around a nasty bug in some SAPI 4 synthesisers which was causing frequent errors and crashes in NVDA. (#597)

## 2009.1

Major highlights of this release include support for 64 bit editions of Windows; greatly improved support for Microsoft Internet Explorer and Adobe Reader documents; support for Windows 7; reading of the Windows logon, control+alt+delete and User Account Control (UAC) screens; and the ability to interact with Adobe Flash and Sun Java content on web pages. There have also been several significant stability fixes and improvements to the general user experience.

### New Features

* Official support for 64 bit editions of Windows! (#309)
* Added a synthesizer driver for the Newfon synthesizer. Note that this requires a special version of Newfon. (#206)
* In virtual buffers, focus mode and browse mode can now be reported using sounds instead of speech. This is enabled by default. It can be configured from the Virtual buffers dialog. (#244)
* NVDA no longer cancels speech when volume control keys are pressed on the keyboard, allowing the user to change the volume and listen to actual results immediately. (#287)
* Completely rewritten support for Microsoft Internet Explorer and Adobe Reader documents. This support has been unified with the core support used for Mozilla Gecko, so features such as fast page rendering, extensive quick navigation, links list, text selection, auto focus mode and braille support are now available with these documents.
* Improved support for the date selection control found in the Windows Vista Date / Time properties dialog.
* improved support for the Modern XP/Vista start menu (specifically the all programs, and places menus). Appropriate level information is now announced.
* The amount of text that is announced when moving the mouse is now configurable from the Mouse settings dialog. A choice of paragraph, line, word or character can be made.
* announce spelling errors under the cursor in Microsoft Word.
* support for the Microsoft Word 2007 spell checker. Partial support may be available for prior Microsoft Word versions.
* Better support for Windows Live Mail. Plain text messages can now be read and both the plain text and HTML message composers are useable.
* In Windows Vista, if the user moves to the secure desktop (either because a UAC control dialog appeared, or because control+alt+delete was pressed), NVDA will announce the fact that the user is now on the secure desktop.
* NVDA can announce text under the mouse within dos console windows.
* Support for UI Automation via the UI Automation client API available in Windows 7, as well as fixes to improve the experience of NVDA in Windows 7.
* NVDA can be configured to start automatically after you log on to Windows. The option is in the General Settings dialog.
* NVDA can read secure Windows screens such as the Windows logon, control+alt+delete and User Account Control (UAC) screens in Windows XP and above. Reading of the Windows logon screen can be configured from the General Settings dialog. (#97)
* Added a driver for the Optelec ALVA BC6 series braille displays.
* When browsing web documents, you can now press n and shift+n to skip forward and backward past blocks of links, respectively.
* When browsing web documents, ARIA landmarks are now reported, and you can move forward and backward through them using d and shift+d, respectively. (#192)
* The Links List dialog available when browsing web documents has now become an Elements List dialog which can list links, headings and landmarks. Headings and landmarks are presented hierarchically. (#363)
* The new Elements List dialog contains a "Filter by" field which allows you to filter the list to contain only those items including the text that was typed. (#173)
* Portable versions of NVDA now look in the 'userConfig' directory inside the NVDA directory, for the user's configuration. Like for the installer version, this keeps the user's configuration separate from NVDA itself.
* Custom app modules, braille display drivers and synth drivers can now be stored in the user's configuration  directory. (#337)
* Virtual buffers are now rendered in the background, allowing the user to interact with the system to some extent during the rendering process. The user will be notified that the document is being rendered if it takes longer than a second.
* If NVDA detects that it has frozen for some reason, it will automatically pass all keystrokes through so that the user has a better chance of recovering the system.
* Support for ARIA drag and drop in Mozilla Gecko. (#239)
* The document title and current line or selection is now spoken when you move focus inside a virtual buffer. This makes the behaviour when moving focus into virtual buffers consistent with that for normal document objects. (#210)
* In virtual buffers, you can now interact with embedded objects (such as Adobe Flash and Sun Java content) by pressing enter on the object. If it is accessible, you can then tab around it like any other application. To return focus to the document, press NVDA+space. (#431)
* In virtual buffers, o and shift+o move to the next and previous embedded object, respectively.
* NVDA can now fully access applications running as administrator in Windows Vista and later. You must install an official release of NVDA for this to work. This does not work for portable versions and snapshots. (#397)

### Changes

* NVDA no longer announces "NVDA started" when it starts.
* The startup and exit sounds are now played using NVDA's configured audio output device instead of the Windows default audio output device. (#164)
* Progress bar reporting has been improved. Most notably you can now configure NVDA to announce via both speech and beeps at the same time.
* Some generic roles, such as pane, application and frame, are no longer reported on focus unless the control is unnamed.
* The review copy command (NVDA+f10) copies the text from the start marker up to and including the current review position, rather than excluding the current position. This allows the last character of a line to be copied, which was not previously possible. (#430)
* the navigatorObject_where script (ctrl+NVDA+numpad5) has been removed. This key combination did not work on some keyboards, nore was the script found to be that useful.
* the navigatorObject_currentDimentions script has been remapped to NVDA+numpadDelete. The old key combination did not work on some keyboards. This script also now reports the width and height of the object instead of the right/bottom coordinates.
* Improved performance (especially on netbooks) when many beeps occur in quick succession; e.g. fast mouse movement with audio coordinates enabled. (#396)
* The NVDA error sound is no longer played in release candidates and final releases. Note that errors are still logged.

### Bug Fixes

* When NVDA is run from an 8.3 dos path, but it is installed in the related long path (e.g. progra~1 verses program files) NVDA will correctly  identify that it is an installed copy and properly load the user's settings.
* speaking the title of the current foreground window with nvda+t now works correctly when in menus.
* braille no longer shows useless information in its focus context such as unlabeled panes.
* stop announcing some useless information when the focus changes such as root panes, layered panes and scroll panes in Java or Lotus applications.
* Make the  keyword search field in Windows Help (CHM) viewer much more usable. Due to buggyness in that control, the current keyword could not be read as it would be continually changing.
* report correct page numbers in Microsoft Word if the page numbering has been specifically offset in the document.
* Better support for edit fields found in Microsoft Word dialogs (e.g. the Font dialog). It is now possible  to navigate these controls with the arrow keys.
* better support for Dos consoles. specifically: NVDA can now read the content of particular consoles it always used to think were blank. Pressing control+break no longer terminates NVDA.
* On Windows Vista and above, the NVDA installer now starts NVDA with normal user privileges when requested to run NVDA on the finish screen.
* Backspace is now handled correctly when speaking typed words. (#306)
* Don't incorrectly report "Start menu" for certain context menus in Windows Explorer/the Windows shell. (#257)
* NVDA now correctly handles ARIA labels in Mozilla Gecko when there is no other useful content. (#156)
* NVDA no longer incorrectly enables focus mode automatically for editable text fields which update their value when the focus changes; e.g. http://tigerdirect.com/. (#220)
* NVDA will now attempt to recover from some situations which would previously cause it to freeze completely. It may take up to 10 seconds for NVDA to detect and recover from such a freeze.
* When the NVDA language is set to "User default", use the user's Windows  display language setting instead of the Windows locale setting. (#353)
* NVDA now recognises the existence of controls in AIM 7.
* The pass key through command no longer gets stuck if a key is held down. Previously, NVDA stopped accepting commands if this occurred and had to be restarted. (#413)
* The taskbar is no longer ignored when it receives focus, which often occurs when exiting an application. Previously, NVDA behaved as if the focus had not changed at all.
* When reading text fields in applications which use the Java Access Bridge (including OpenOffice.org), NVDA now functions correctly when reporting of line numbers is enabled.
* The review copy command (NVDA+f10) gracefully handles the case where it is used on a position before the start marker. Previously, this could cause problems such as crashes in Notepad++.
* A certain control character (0x1) no longer causes strange eSpeak behaviour (such as changes in volume and pitch) when it is encountered in text. (#437)
* The report text selection command (NVDA+shift+upArrow) now gracefully reports that there is no selection in objects which do not support text selection.
* Fixed the issue where pressing the enter key on certain Miranda-IM buttons or links was causing NVDA to freeze. (#440)
* The current line or selection is now properly respected when spelling or copying the current navigator object.
* Worked around a Windows bug which was causing garbage to be spoken after the name of link controls in Windows Explorer and Internet Explorer dialogs. (#451)
* Fixed a problem with the report date and time command (NVDA+f12). Previously, date reporting was truncated on some systems. (#471)
* Fixed the issue where the system screen reader flag was sometimes inappropriately cleared after interacting with secure Windows screens. This could cause problems in applications which check the screen reader flag, including Skype, Adobe Reader and Jart. (#462)
* In an Internet Explorer 6 combo box, the active item is now reported when it is changed. (#342)

## 0.6p3

### New Features

* As Microsoft Excel's formula bar is inaccessible to NVDA, provide an NVDA specific dialog box for editing when the user presses f2 on a cell.
* Support for formatting in IAccessible2 text controls, including Mozilla applications.
* Spelling errors can now be reported where possible. This is configurable from the Document Formatting preferences dialog.
* NVDA can be configured to beep for either all or only visible progress bars. Alternatively, it can be configured to speak progress bar values every 10%.
* Links can now be identified in richedit controls.
* The mouse can now be moved to the character under the review cursor in most editable text controls. Previously, the mouse could only be moved to the center of the control.
* In virtual buffers, the review cursor now reviews the text of the buffer, rather than just the internal text of the navigator object (which is often not useful to the user). This means that you can navigate the virtual buffer hierarchically using object navigation and the review cursor will move to that point in the buffer.
* Handle some additional states on Java controls.
* If the title command (NVDA+t) is pressed twice, it spells the title. If pressed thrice, it is copied to the clipboard.
* Keyboard help now reads the names of modifier keys when pressed alone.
* Key names announced by keyboard help are now translatable.
* Added support for the recognized text field in SiRecognizer. (#198)
* Support for braille displays!
* Added a command (NVDA+c) to report the text on the Windows clipboard. (#193)
* In virtualBuffers, if NVDA automatically switches to focus mode, you can use the escape key to switch back to browse mode. NVDA+space can still also be used.
* In virtual buffers, when the focus changes or the caret is moved, NVDA can automatically switch to focus mode or browse mode as appropriate for the control under the caret. This is configured from the Virtual Buffers dialog. (#157)
* Rewritten SAPI4 synthesizer driver which replaces the sapi4serotek and sapi4activeVoice drivers and should fix the problems encountered with these drivers.
* The NVDA application now includes a manifest, which means that it no longer runs in compatibility mode in Windows Vista.
* The configuration file and speech dictionaries are now saved in the user's application data directory if NVDA was installed using the installer. This is necessary for Windows Vista and also allows multiple users to have individual NVDA configurations.
* Added support for position information for IAccessible2 controls.
* Added the ability to copy text to the clipboard using the review cursor. NVDA+f9 sets the start marker to the current position of the review cursor. NVDA+f10 retrieves the text between the start marker and the current position of the review cursor and copies it to the clipboard. (#240)
* Added support for some edit controls in pinacle tv software.
* When announcing selected text for long selections (512 characters or more), NVDA now speaks the number of selected characters, rather than speaking the entire selection. (#249)

### Changes

* If the audio output device is set to use the Windows default device (Microsoft Sound Mapper), NVDA will now switch to the new default device for eSpeak and tones when the default device changes. For example, NVDA will switch to a USB audio device if it automatically becomes the default device when it is connected.
* Improve performance of eSpeak with some Windows Vista audio drivers.
* reporting of links, headings, tables, lists and block quotes can now be configured from the Document Formatting settings dialog. Previously to configure these settings for virtual buffers, the virtual buffer settings dialog would have been used. Now all documents share this configuration.
* Rate is now the default setting in the speech synthesizer settings ring.
* Improve the loading and unloading of appModules.
* The title command (NVDA+t) now only reports the title instead of the entire object. If the foreground object has no name, the application's process name is used.
* Instead of virtual buffer pass through on and off, NVDA now reports focus mode (pass through on) and browse mode (pass through off).
* Voices are now stored in the configuration file by ID instead of by index. This makes voice settings more reliable across systems and configuration changes. The voice setting will not be preserved in old configurations and an error may be logged the first time a synthesizer is used. (#19)
* The level of a tree view item is now announced first if it has changed from the previously focused item for all tree views. Previously, this was only occurring for native Windows (SysTreeView32) tree views.

### Bug Fixes

* The last chunk of audio is no longer cut off when using NVDA with eSpeak on a remote desktop server.
* Fix problems with saving speech dictionaries for certain voices.
* Eliminate the lag when moving by units other than character (word, line, etc.) towards the bottom of large plain text documents in Mozilla Gecko virtual buffers. (#155)
* If speak typed words is enabled, announce the word when enter is pressed.
* Fix some character set issues in richedit documents.
* The NVDA log viewer now uses richedit instead of just edit to display the log. This improves reading by word with NVDA.
* Fix some issues related to embedded objects in richedit controls.
* NVDA now reads page numbers in Microsoft Word. (#120)
* Fix the issue where tabbing to a checked checkbox in a Mozilla Gecko virtual buffer and pressing space would not announce that the checkbox was being unchecked.
* Correctly report partially checked checkboxes in Mozilla applications.
* If the text selection expands or shrinks in both directions, read the selection as one chunk instead of two.
* When reading with the mouse, text in Mozilla Gecko edit fields should now be read.
* Say all should no longer cause certain SAPI5 synthesizers to crash.
* Fixed an issue which meant that text selection changes were not being read in Windows standard edit controls before the first focus change after NVDA was started.
* Fix mouse tracking in Java objects. (#185)
* NVDA no longer reports Java tree view items with no children as being collapsed.
* Announce the object with focus when a Java window comes to the foreground. Previously, only the top-level Java object was announced.
* The eSpeak synthesizer driver no longer stops speaking completely after a single error.
* Fix the issue whereby updated voice parameters (rate, pitch, etc.) were not saved when the voice was changed from the synthesizer settings ring.
* Improved the speaking of typed characters and words.
* Some new text that was previously not spoken in text console applications (such as some text adventure games) is now spoken.
* NVDA now ignores focus changes in background windows. Previously, a background focus change could be treated as if the real focus changed.
* Improved the detection of the focus when leaving context menus. Previously, NVDA often didn't react at all when leaving a context menu.
* NVDA now announces when the context menu is activated in the Start menu.
* The classic Start menu is now announced as Start menu instead of Application menu.
* Improved the reading of alerts such as those encountered in Mozilla Firefox. The text should no longer be read multiple times and other extraneous information will no longer be read. (#248)
* The text of focusable, read-only edit fields will no longer be included when retrieving the text of dialogs. This fixes, for example, the automatic reading of the entire license agreement in installers.
* NVDA no longer announces the unselection of text when leaving some edit controls (example: Internet Explorer address bar, Thunderbird 3 email address fields).
* When opening plain text emails in Outlook Express and Windows Mail, focus is correctly placed in the message ready for the user to read it. Previously the user had to press tab or click on the message in order to use cursor keys to read it.
* Fixed several major issues with the "Speak command keys" functionality.
* NVDA can now read text past 65535 characters in standard edit controls (e.g. a large file in Notepad).
* Improved line reading in MSHTML edit fields (Outlook Express editable messages and Internet Explorer text input fields).
* NVDA no longer sometimes freezes completely when editing text in OpenOffice. (#148, #180)

## 0.6p2

* Improved the default ESpeak voice in NVDA
* Added a laptop keyboard layout. Keyboard layouts can be configured from NVDA's  Keyboard settings dialog. (#60)
* Support for grouping items in SysListView32 controls, mainly found in Windows Vista. (#27)
* Report the checked state of treeview items in SysTreeview32 controls.
* Added shortcut keys for many of NVDA's configuration dialogs
* Support for IAccessible2 enabled applications such as Mozilla Firefox when running NVDA from portable media, with out having to register any special Dll files
* Fix a crash with the virtualBuffers Links List in Gecko applications. (#48)
* NVDA should no longer crash Mozilla Gecko applications such as Firefox and Thunderbird if NVDA is running with higher privilages than the Mozilla Gecko application. E.g. NVDA is  running as Administrator.
* Speech dictionaries (previously User dictionaries) now can be either case sensitive or insensitive, and the patterns can optionally be regular expressions. (#39)
* Whether or not NVDA uses a 'screen layout' mode for virtual buffer documents can now be configured from a settings dialog
* No longer report anchor tags with no href in Gecko documents as links. (#47)
* The NVDA find command now remembers what you last searched for, across all applications. (#53)
* Fix issues where the checked state would not be announced for some checkboxes and radio buttons in virtualBuffers
* VirtualBuffer pass-through mode is now specific to each document, rather than NVDA globally. (#33)
* Fixed some sluggishness with focus changes and incorrect speech interuption which sometimes occured when using NVDA on a system that had been on standby or was rather slow
* Improve support for combo boxes in Mozilla Firefox. Specifically when arrowing around them text isn't repeated, and when jumping out of them, ancestor controls are not announced unnecessarily. Also virtualBuffer commands now work when focused on one  when you are in a virtualBuffer.
* Improve accuracy of finding the statusbar in many applications. (#8)
* Added the NVDA interactive Python console tool, to enable developers to look at and manipulate NVDA's internals as it is running
* sayAll, reportSelection and reportCurrentLine scripts now work properly when in virtualBuffer pass-through mode. (#52)
* The increase rate and decrease rate scripts have been removed. Users should use the synth settings ring scripts (control+nvda+arrows) or the Voice settings dialog
* Improve the range and scale of the progress bar beeps
* Added more quick keys to the new virtualBuffers:  l for list, i for list item, e for edit field, b for button, x for checkbox, r for radio button, g for graphic, q for blockquote, c for combo box, 1 through 6 for respective heading levels, s for separator, m for frame. (#67, #102, #108)
* Canceling the loading of a new document in Mozilla Firefox now allows the user to keep using the old document's virtualBuffer if the old document hadn't yet really been destroyed. (#63)
* Navigating by words in virtualBuffers is now more accurate as  words do not accidentally contain text from more than one field. (#70)
* Improved accuracy of focus tracking and focus updating when navigating in Mozilla Gecko virtualBuffers.
* Added a findPrevious script (shift+NVDA+f3) for use in new virtualBuffers
* Improved sluggishness in Mozilla Gecko dialogs (in Firefox and Thunderbird). (#66)
* Add the ability to view the current log file for NVDA. it can be found in the NVDA menu -> Tools
* Scripts such as say time and date now take the current language in to account; punctuation and ordering of words now reflects the language
* The language combo box in NVDA's General settings dialog now shows full language names for ease of use
* When reviewing text in the current navigator object, the text is always up to date if it changes dynamically. E.g. reviewing the text of a list item in Task Manager. (#15)
* When moving with the mouse, the current paragraph of text under the mouse is now announced, rather than either all the text in that particular object or just the current word. Also audio coordinates, and announcement of object roles is optional, they are turned off by default
* Support for reading text with the mouse in Microsoft Word
* Fixed bug where leaving the menu bar in applications such as Wordpad would cause text selection to not be announced anymore
* In Winamp, the title of the track is no longer announced again and again when switching tracks, or pausing/resuming/stopping playback.
* In Winamp,  Added ability to announce state of the shuffle and repeat controls as they are switched. Works in the main window and in the playlist editor
* Improve the ability to activate particular fields in Mozilla Gecko virtualBuffers. May include clickable graphics, links containing paragraphs, and other weird structures
* Fixed an initial lag when opening NVDA dialogs on some systems. (#65)
* Add specific support for the Total Commander application
* Fix bug in the sapi4serotek driver where the pitch could get locked at a particular value, i.e. stays high after reading a capital letter. (#89)
* Announce clickable text and other fields as clickable in Mozilla Gecko VirtualBuffers. e.g.  a field which has an onclick HTML attribute. (#91)
* When moving around Mozilla Gecko virtualBuffers, scroll the current field in to view -- useful so sighted peers have an idea of where the user is up to in the document. (#57)
* Add basic support for ARIA live region show events in IAccessible2 enabled applications. Useful in the Chatzilla IRC application, new messages will now be read automatically
* Some slight improvements to help use ARIA enabled web applications,  e.g. Google Docs
* Stop adding extra blank lines to text when copying it from a virtualBuffer
* Stop the space key from activating a link in the Links List. Now it can be used like other letters in order to  start typing the name of a particular link you wish to go to
* The moveMouseToNavigator script (NVDA+numpadSlash) now moves the mouse to the centre of the navigator object, rather than the top left
* Added scripts to click the left and right mouse buttons (numpadSlash and numpadStar respectively)
* Improve access to the Windows System Tray. Focus hopefully should no longer seem to keep jumping back to one particular item. Reminder: to get to the System Tray use the Windows command WindowsKey+b. (#10)
* Improve performance and stop announcing extra text when holding down a cursor key in an edit field and it hits the end
* Stop the ability for NVDA to make the user wait while particular messages are spoken. Fixes some crashes/freezes with particular speech synthesizers. (#117)
* Added support for the Audiologic Tts3 speech synthesizer, contribution by Gianluca Casalino. (#105)
* Possibly improve performance when navigating around documents in Microsoft Word
* Improved accuracy when reading text of alerts in Mozilla Gecko applications
* Stop possible crashes when trying to save configuration on non-English versions of Windows. (#114)
* Add an NVDA welcome dialog. This dialog is designed to provide essential information for new users and allows CapsLock to be configured as an NVDA modifier key. This dialog will be displayed when NVDA is started by default until it is disabled.
* Fix basic support for Adobe Reader so it is possible to read documents  in  versions 8 and 9
* Fix some errors that may have occured when holding down keys before NVDA is properly initialized
* If the user has configured NVDA to save configuration on exit, make sure the configuration is properly saved when shutting down or logging out of  Windows.
* Added an NVDA logo sound to the beginning of the installer, contributed by Victer Tsaran
* NVDA, both running in the installer and otherwise, should properly clean up its system tray icon when it exits
* Labels for standard controls in NVDA's dialogs (such as Ok and cancel buttons) should now show in the language NVDA is set to, rather than just staying in English.
* NVDA's icon should now be  used for  the NVDA shortcuts in the start menu and on the Desktop, rather than a default application icon.
* Read cells in MS Excel when moving with tab and shift+tab. (#146)
* Fix some double speaking in particular lists in Skype.
* Improved caret tracking in IAccessible2 and Java applications; e.g. in Open Office and Lotus Symphony, NVDA properly waits for the caret to move in documents rather than accidentally reading the wrong word or line at the end of some paragraphs. (#119)
* Support for AkelEdit controls found in Akelpad 4.0
* NVDA no longer locks up in Lotus Synphony when moving from the document to the menu bar.
* NVDA no longer freezes in the Windows XP Add/Remove programs applet when launching an uninstaller. (#30)
* NVDA no longer freezes when opening Spybot Search and Destroy

## 0.6p1

### Access to web content with new in-process virtualBuffers (so far for Mozilla Gecko applications including Firefox3 and Thunderbird3)

* Load times have been improved almost by a factor of thirty (you no longer have to wait at all for most web pages to load in to the buffer)
* Added a links list (NVDA+f7)
* Improved the find dialog (control+nvda+f) so that it performs a case-insencitive search, plus fixed a few focus issues with that dialog box.
* It is now possible to select and copy text in the new virtualBuffers
* By default the new virtualBuffers represent the document in a screen layout (links and controls are not on separate lines unless they really are visually). You can toggle this feature with NVDA+v.
* It is possible to move by paragraph with control+upArrow and control+downArrow.
* Improved support for dynamic content
* Improved over all accuracy of reading lines and fields when arrowing up and down.

### Internationalization

* It is now possible to type accented characters that rely on a "dead character", while NVDA is running.
* NVDA now announces when the keyboard layout is changed (when pressing alt+shift).
* The announce date and time feature now takes the system's current regional and language options in to account.
* added czech translation (by Tomas Valusek with help from Jaromir Vit)
* added vietnamese translation by Dang Hoai Phuc
* Added Africaans (af_ZA) translation, by Willem van der Walt.
* Added russian translation by Dmitry Kaslin
* Added polish translation by DOROTA CZAJKA and friends.
* Added Japanese translation by Katsutoshi Tsuji.
* added Thai translation by Amorn Kiattikhunrat
* added croatian translation by Mario Percinic and Hrvoje Katic
* Added galician translation by Juan C. buno
* added ukrainian translation by Aleksey Sadovoy

### Speech

* NVDA now comes packaged with eSpeak 1.33 which contains many improvements, among those are improved languages, named variants, ability to speak faster.
* The voice settings dialog now allows you to change the variant of a synthesizer if it supports one. Variant is usually a slight variation on the current voice. (eSpeak supports variants).
* Added the ability to change the inflection of a voice in the voice settings dialog if the current synthesizer supports this. (eSpeak supports inflection).
* Added the ability to turn off speaking of object position information(e.g. 1 of 4). This option can be found in the Object presentation settings dialog.
* NVDA can now beep when speaking a capital letter. This can be turned on and off with a check box in the voice settings dialog. Also added a raise pitch for capitals check box to configure whether NVDA should actually do its normal pitch raise for capitals. So now you can have either raise pitch, say cap, or beep, for capitals.
* Added the ability to pause speech in NVDA (like found in Voice Over for the Mac). When NVDA is speaking something, you can press the control or shift keys to silence speech just like normal, but if you then tap the shift key again (as long as you havn't pressed any other keys) speech will continue from exactly where it left off.
* Added a virtual synthDriver which outputs text to a window instead of speaking via a speech synthesiser. This should be more pleasant for sighted developers who are not used to speech synthesis but want to know what is spoken by NVDA. There are probably still some bugs, so feedback is most definitely welcome.
* NVDA no longer by default speaks punctuation, you can enable speaking of punctuation with NVDA+p.
* eSpeak by default now speaks quite a bit slower, which should make it easier for people who are using eSpeak for the first time, when installing or starting to use NVDA.
* Added user dictionaries to NVDA. These allow you to make NVDA speak certain text differently. There are three dictionaries: default, voice, and temporary. Entries you add to the default dictionary will happen all the time in NVDA. Voice dictionaries are specific to the current synthesizer and voice you currently have set. And temporary dictionary is  for those times you quickly want to set a rule while you are doing a particular task, but you don't want it to be perminant (it will disappear if you close NVDA). For now the rules are regular expressions, not just normal text.
* Synthesizers can now use any audio output device on your system, by setting the output device combo box in the Synthesizer dialog before selecting the synthesizer you want.

### Performance

* NVDA no longer takes up a huge amount of system memory , when editing messages in mshtml edit controls
* Improved performance when reviewing text inside many controls that do not actually have a real cursor. e.g. MSN Messenger history window, treeview items, listview items etc.
* Improved performance in rich edit documents.
* NVDA should no longer slowly creep up in system memory size for no reason
* Fixed bugs when  trying to focus on a dos console window more than three or so times. NVDA did have a tendency to completely crash.

### Key commands

* NVDA+shift+numpad6 and NVDA+shift+numpad4 allow you to navigate to the next or previous object in flow respectively. This means that you can navigate in an application by only using these two keys with out having to worry about going up by parent, or down to first child as you move around the object hyerarchy. For instance in a web browser such as firefox, you could navigate the document by object, by just using these two keys. If next in flow or previous in flow takes you up and out of an object, or down in to an object, ordered beeps indicate the direction.
* You can now configure voice settings with out opening the voice settings dialog, by using the Synth Settings Ring. The synth settings ring is a group of voice settings you can toggle through by pressing control+NVDA+right and control+NVDA+left. To change a setting use control+NVDA+up and control+NVDA+down.
* Added a command to report the current selection in edit fields (NVDA+shift+upArrow).
* Quite a few NVDA commands that speak text (such as report current line etc) now can spell the text if pressed twice quickly.
* the capslock, numpad insert and extended insert can all be used as the NVDA modifier key. Also if one of these keys is used, pressing the key twice with out pressing any other keys will send the key through to the operating system, just like you'd pressed the key with out NVDA running. To make one of these keys be the NVDA modifier key, check its checkbox in the Keyboard settings dialog (used to be called the keyboard echo dialog).

### Application support

* Improved support for Firefox3 and Thunderbird3 documents. Load times have been improved by almost a factor of thirty, a screen layout is used by default (press nvda+v to toggle between this and no screen layout), a links list (nvda+f7 has been added), the find dialog (control+nvda+f) is now case-insensitive, much better support for dynamic content, selecting and copying text is now possible.
* In the MSN Messenger and Windows Live Messenger history windows, it is now possible to select and copy text.
* Improved support for the audacity application
* Added support for a few edit/text controls in Skype
* Improved support for Miranda instant messenger application
* Fixed some focus issues when opening html and plain text messages in Outlook Express.
* Outlook express newsgroup message fields are now labeled correctly
* NVDA can now read the addresses in the Outlook Express message fields (to/from/cc etc)
* NVDA should be now more accurate at announcing the next message in out look express when deleting a message from the message list.

### APIs and toolkits

* Improved object navigation for MSAA objects. If a window has a system menu, title bar, or scroll bars, you can now navigate to them.
* Added support for the IAccessible2 accessibility API. A part from the ability to announce more control types, this also allows NVDA to access the cursor in applications such as Firefox 3 and Thunderbird 3, allowing you to navigate, select or edit text.
* Added support for Scintilla edit controls (such controls can be found in Notepad++ or Tortoise SVN).
* Added support for Java applications (via the Java Access Bridge). This can provide basic support for Open Office (if Java is enabled), and any other stand-alone Java application. Note that java applets with in a web browser may not work yet.

### Mouse

* Improved support for reading what is under the mouse pointer as it moves. It is now much faster, and it also now has the ability in some controls such as standard edit fields, Java and IAccessible2 controls, to read the current word, not just the current object. This may be of some used to vision impared people who just want to read a specific bit of text with the mouse.
* Added a new config option, found in the mouse settings dialog. Play audio when mouse moves, when checked, plays a 40 ms beep each time the mouse moves, with its pitch (between 220 and 1760 hz) representing the y axis, and left/right volume, representing the x axis. This enables a blind person to get a rough idea of where the mouse is on the screen as its being moved. This feature also depends on reportObjectUnderMouse also being turned on. So this means that if you quickly need to disable both beeps and announcing of objects, then just press NVDA+m. The beeps are also louder or softer depending on how bright the screen is at that point.

### Object presentation and interaction

* Improved support for most common treeview controls. NVDA now tells you how many items are in the branch when you expand it. It also announces the level when moving in and out of branches. And, it announces the current item number and number of items, according to the current branch, not the entire treeview.
* Improved what is announced when focus changes as you move around applications or the operating system. Now instead of just hearing the control you land on, you hear information about any controls this control is positioned inside of. For instance if you tab and land on a button inside a groupbox, the groupbox will also get announced.
* NVDA now tries to speak the message inside many dialog boxes as they appear. This is accurate most of the time, though there are still many dialogs that arn't as good as they could be.
* Added a report object descriptions checkbox to the object presentation settings dialog. Power users may wish to sometimes uncheck this to stop NVDA announcing a lot of extra descriptions on particular controls,  such as in Java applications.
* NVDA automatically announces selected text in edit controls when focus moves to them. If there isn't any selected text, then it just announces the current line like usual.
* NVDA is a lot more careful now when it plays beeps to indicate progress bar changes in applications. It no longer goes crazy in Eclipse applications such as Lotus Notes/Symphony, and Accessibility Probe.

### User Interface

* Removed the NVDA interface window, and replaced it with a simple NVDA popup menu.
* NVDA's user interface settings dialog is now called General Settings. It also contains an extra setting: a combo box to set the log level, for what messages should go to NVDA's log file. Note that NVDA's log file is now called nvda.log not debug.log.
* Removed the report object group names checkBox from the object presentation settings dialog, reporting of group names now is handled differently.

## 0.5

* NVDA now has a built-in synthesizer called eSpeak, developed by Jonathan Duddington.It is very responsive and lite-weight, and has support for many different languages. Sapi synthesizers can still be used, but eSpeak will be used by default.
 * eSpeak does not depend on any special software to be installed, so it can be used with NVDA on any computer, on a USB thumb drive, or anywhere.
 * For more info on eSpeak, or to find other versions, go to http://espeak.sourceforge.net/.
* Fix bug where the wrong character was being announced when pressing delete in Internet Explorer / Outlook Express editable panes.
* Added support for more edit fields in Skype.
* VirtualBuffers only get loaded when focus is on the window that needs to be loaded. This fixes some problems when the preview pane is turned on in Outlook Express.
* Added commandline arguments to NVDA:
 * -m, --minimal: do not play startup/exit sounds and do not show the interface on startup if set to do so.
 * -q, --quit: quit any other already running instance of NVDA and then exit
 * -s, --stderr-file fileName: specify where NVDA should place uncaught errors and exceptions
 * -d, --debug-file fileName: specify where NVDA should place debug messages
 * -c, --config-file: specify an alternative configuration file
 * -h, -help: show a help message listing commandline arguments
* Fixed bug where punctuation symbols would not be translated to the appropriate language, when using a language other than english, and when speak typed characters was turned on.
* Added Slovak language files thanks to Peter Vagner
* Added a Virtual Buffer settings dialog and a Document Formatting settings dialog, from Peter Vagner.
* Added French translation thanks to Michel Such
* Added a script to toggle beeping of progress bars on and off (insert+u). Contributed by Peter Vagner.
* Made more messages in NVDA be translatable for other languages. This includes script descriptions when in keyboard help.
* Added a find dialog to the virtualBuffers (internet Explorer and Firefox). Pressing control+f when on a page brings up a dialog in which you can type some text to find. Pressing enter will then search for this text and place the virtualBuffer cursor on this line. Pressing f3 will also search for the next occurance of the text.
* When speak typed characters is turned on, more characters should be now spoken. Technically, now ascii characters from 32 to 255 can now be spoken.
* Renamed some control types for better readability. Editable text is now edit, outline is now tree view and push button is now button.
* When arrowing around list items in a list, or tree view items in a tree view, the control type (list item, tree view item) is no longer spoken, to speed up navigation.
* Has Popup (to indicate that a menu has a submenu) is now spoken as submenu.
* Where some language use control and alt (or altGR) to enter a special character, NVDA now will speak these characters when speak typed characters is on.
* Fixed some problems with reviewing static text controls.
* Added Translation for Traditional Chinese, thanks to Coscell Kao.
* Re-structured an important part of the NVDA code, which should now fix many issues with NVDA's user interface (including settings dialogs).
* Added Sapi4 support to NVDA. Currently there are two sapi4 drivers, one based on code contributed by Serotek Corporation, and one using the ActiveVoice.ActiveVoice com Interface. Both these drivers have issues, see which one works best for you.
* Now when trying to run a new copy of NVDA while an older copy is still running will cause the new copy to just exit. This fixes a major problem where running multiple copies of NVDA makes your system very unusable.
* Renamed the title of the NVDA user interface from NVDA Interface to NVDA.
* Fixed a bug in Outlook Express where pressing backspace at the start of an editable message would cause an error.
* Added patch from Rui Batista that adds a script to report the current battery status on laptops (insert+shift+b).
* Added a synth driver called Silence. This is a synth driver that does not speak anything, allowing NVDA to stay completely silent at all times. Eventually this could be used along with Braille support, when we have it.
* Added capitalPitchChange setting for synthesizers thanks to J.J. Meddaugh
* Added patch from J.J. Meddaugh that makes the toggle report objects under mouse script more like the other toggle scripts (saying on/off rather than changing the whole statement).
* Added spanish translation (es) contributed by Juan C. buo.
* Added Hungarian language file from Tamas Gczy.
* Added Portuguese language file from Rui Batista.
* Changing the voice in the voice settings dialog now sets the rate, pitch and volume sliders to the new values according to the synthesizer, rather than forcing the synthesizer to be set to the old values. This fixes issues where a synth like eloquence or viavoice seems to speek at a much faster rate than all other synths.
* Fixed a bug where either speech would stop, or NVDA would entirely crash, when in a Dos console window.
* If support for a particular language exists, NVDA now automatically can show its interface and speak its messages in the language Windows is set to. A particular language can still be chosen manualy from the user interface settings dialog as well.
* Added script 'toggleReportDynamicContentChanges' (insert+5). This toggles whether new text, or other dynamic changes should be automatically announced. So far this only works in Dos Console Windows.
* Added script 'toggleCaretMovesReviewCursor' (insert+6). This toggles whether the review cursor should be automatically repositioned when the system caret moves. This is useful in Dos console windows when trying to read information as the screen is updating.
* Added script 'toggleFocusMovesNavigatorObject' (insert+7). This toggles whether the navigator object is repositioned on the object with focus as it changes.
* Added some documentation translated in to various languages. So far there is French, Spannish and Finish.
* Removed some developer documentation from the binary distribution of NVDA, it is only now in the source version.
* Fixed a possible bug in Windows Live Messanger and MSN Messenger where arrowing up and down the contact list would cause errors.
* New messages are now automatically spoken when in a conversation using Windows Live Messenger. (only works for English versions so far)
* The history window in a Windows Live Messenger conversation can now be read by using the arrow keys. (Only works for English versions so far)
* Added script 'passNextKeyThrough' (insert+f2). Press this key, and then the next key pressed will be passed straight through to Windows. This is useful if you have to press a certain key in an application but NVDA uses that key for something else.
* NVDA no longer freezes up for more than a minute when opening very large documents in MS Word.
* Fixed a bug where moving out of a table in MS Word, and then moving back in, caused the current row/column numbers not to be spoken if moving back in to exactly the same cell.
* When starting NVDA with a synthesizer that doesn't exist, or is not working, the sapi5 synth will try and be loaded in stead, or if sapi5 isn't working, then speech will be set to silence.
* Increasing and decreasing rate scripts can no longer take the rate above 100 or below 0.
* If there is an error with a language when choosing it in the User Interface Settings dialog, a message box will alert the user to the fact.
* NVDA now asks if it should save configuration and restart if the user has just changed the language in the User Interface Settings Dialog. NVDA must be restarted for the language change to fully take effect.
* If a synthesizer can not be loaded, when choosing it from the synthesizer dialog, a message box alerts the user to the fact.
* When loading a synthesizer for the first time, NVDA lets the synthesizer choose the most suitable voice, rate and pitch parameters, rather than forcing it to defaults it thinks are ok. This fixes a problem where Eloquence and Viavoice sapi4 synths start speaking way too fast for the first time.<|MERGE_RESOLUTION|>--- conflicted
+++ resolved
@@ -8,6 +8,7 @@
 
 * When editing in Microsoft PowerPoint text boxes, you can now move per sentence with `alt+upArrow`/`alt+downArrow`. (#17015, @LeonarddeR)
 * In Mozilla Firefox, NVDA will report the highlighted text when a URL containing a text fragment is visited. (#16910, @jcsteh)
+* Added an action in the Add-on Store to cancel the install of add-ons. (#15578, @hwf1324)
 
 ### Changes
 
@@ -76,12 +77,6 @@
 * The comment command in Microsoft Word and notes command in Microsoft Excel can now be pressed twice to show the comment or note in a browsable message. (#16800, #16878, @Cary-Rowen)
 * NVDA can now be configured to report font attributes in speech and braille separately. (#16755)
 * The timeout to perform a multiple keypress is now configurable; this may be especially useful for people with dexterity impairment. (#11929, @CyrilleB79)
-<<<<<<< HEAD
-* When performing a braille cursor routing action, NVDA can now automatically speak the character at the cursor. (#8072, @LeonarddeR)
-  * This option is disabled by default. You can enable "Speak character when routing cursor in text" in NVDA's braille settings.
-* Added an action in the Add-on Store to cancel the install of add-ons. (#15578, @hwf1324)
-=======
->>>>>>> cee553df
 
 ### Changes
 
