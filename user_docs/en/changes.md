# What's New in NVDA

## 2025.1

### Important notes

### New Features

* The volume of other applications can be adjusted by `NVDA+alt+pageUp` and `NVDA+alt+pageDown`. In order to use this feature, application volume adjuster needs to be enabled in Audio pane of NVDA settings. (#16052, @mltony)
* Added command to mute or unmute all other applications, assigned to `NVDA+alt+delete`.
In order to use this feature, the application volume adjuster needs to be enabled in the Audio category of NVDA settings. (#16052, @mltony)
* When editing in Microsoft PowerPoint text boxes, you can now move per sentence with `alt+upArrow`/`alt+downArrow`. (#17015, @LeonarddeR)
* In Mozilla Firefox, NVDA will report the highlighted text when a URL containing a text fragment is visited. (#16910, @jcsteh)
* NVDA can now report when a link destination points to the current page. (#141, @LeonarddeR, @nvdaes)
* Added an action in the Add-on Store to cancel the install of add-ons. (#15578, @hwf1324)
* Added an action in the Add-on Store to retry the installation if the download/installation of an add-on fails. (#17090, @hwf1324)
* It is now possible to specify mirror URLs to use for NVDA updates and the Add-on Store. (#14974, #17151)
* The add-ons lists in the Add-on Store can be sorted by columns, including publication date, in ascending and descending order. (#15277, #16681, @nvdaes)
* When decreasing or increasing the font size in LibreOffice Writer using the corresponding keyboard shortcuts, NVDA announces the new font size. (#6915, @michaelweghorn)
* When applying the "Body Text" or a heading paragraph style using the corresponding keyboard shortcut in LibreOffice Writer 25.2 or newer, NVDA announces the new paragraph style. (#6915, @michaelweghorn)
* When toggling double underline in LibreOffice Writer using the corresponding keyboard shortcut, NVDA announces the new state ("double underline on"/"double underline off"). (#6915, @michaelweghorn)
* Automatic language switching is now supported when using Microsoft Speech API version 5 (SAPI5) and Microsoft Speech Platform voices. (#17146, @gexgd0419)

### Changes

* The Report link destination, Character formatting information, and Speak selection dialogs, now include "Close" and "Copy" buttons for user convenience. (#17018, @XLTechie)
* The exit dialog now allows you to restart NVDA with add-ons disabled and debug logging enabled simultaneously. (#11538, @CyrilleB79)
* Unicode Normalization is now enabled by default for speech output. (#17017, @LeonarddeR).
  * You can still disable this functionality in the Speech category of the NVDA Settings dialog.
* Changes to the COM Registration Fixing Tool: (#12355, @XLTechie)
  * It now starts with a more user friendly explanation of its purpose, instead of a warning. (#12351)
  * The initial window can now be exited with `escape` or `alt+f4`. (#10799)
  * It will now show a message to the user, including the error, in the rare event of a Windows error while attempting COM re-registrations.
* In Word and Outlook the result of more font formatting shortcuts is now reported. (#10271, @CyrilleB79)

### Bug Fixes

* Native support for the Dot Pad tactile graphics device from Dot Inc as a multiline braille display. (#17007)
* Improvements when editing in Microsoft PowerPoint:
  * Caret reporting no longer breaks when text contains wide characters, such as emoji. (#17006 , @LeonarddeR)
  * Character location reporting is now accurate (e.g. when pressing `NVDA+Delete`. (#9941, @LeonarddeR)
* When using the Seika Notetaker, space and space with dots gestures are now displayed correctly in the Input Gestures dialog. (#17047, @school510587)
* Configuration profiles:
  * Braille is no longer dysfunctional when activating 'say all' with an associated configuration profile. (#17163, @LeonarddeR)
  * Fixed an issue where certain settings were explicitly saved to the active configuration profile even when the value of that setting was equal to the value in the base configuration. (#17157, @leonarddeR)
* NVDA is able to read the popup submenu items on Thunderbird search results page. (#4708, @thgcode)
* The COM Registration Fixing Tool no longer reports success on failure. (#12355, @XLTechie)
* When using the Microsoft Pinyin Input Method for Chinese and enabling the Pinyin compatibility option to use the previous version, typing in LibreOffice Writer (and potentially other applications) while an IME popup is showing no longer triggers an error. (#17198, @michaelweghorn)
<<<<<<< HEAD
* Fix mouse tracking in Electron. E.g. VS Code. (#17108, #17190, @hwf1324)
=======
* In LibreOffice, the current checkbox state (checked/unchecked) is now also reported in braille, not just speech. (#17218, @michaelweghorn)
>>>>>>> 45402bc5

### Changes for Developers

Please refer to [the developer guide](https://www.nvaccess.org/files/nvda/documentation/developerGuide.html#API) for information on NVDA's API deprecation and removal process.

* Note: this is an Add-on API compatibility breaking release.
Add-ons will need to be re-tested and have their manifest updated.
* Component updates:
  * Updated Ruff to 0.6.3. (#17102)
  * Updated Comtypes to 1.4.6. (#17061, @LeonarddeR)
  * Updated wxPython to 4.2.2. (#17181, @dpy013)
* `ui.browseableMessage` may now be called with options to present a button for copying to clipboard, and/or a button for closing the window. (#17018, @XLTechie)
* Several additions to identify link types (#16994, @LeonarddeR, @nvdaes)
  * A new `utils.urlUtils` module with different functions to determine link types
  * A new `INTERNAL_LINK` state has been added to `controlTypes.states.State`
  * A new `linkType` property has been added on `NVDAObject`.
  It queries the `treeInterceptor` by default, if any.
  * `BrowseModeTreeInterceptor` object has a new `documentUrl` property
  * `BrowseModeTreeInterceptor` object has a new `getLinkTypeInDocument` method which accepts an URL to check the link type of the object
  * A `toggleBooleanValue` helper function has been added to `globalCommands`.
  It can be used in scripts to report the result when a boolean is toggled in `config.conf`
* Removed the requirement to indent function parameter lists by two tabs from NVDA's Coding Standards, to be compatible with modern automatic linting. (#17126, @XLTechie)
* Added the [VS Code workspace configuration for NVDA](https://nvaccess.org/nvaccess/vscode-nvda) as a git submodule. (#17003)

#### API Breaking Changes

These are breaking API changes.
Please open a GitHub issue if your add-on has an issue with updating to the new API.

* The `addonStore.network.BASE_URL` constant has been removed.
As the Add-on Store base URL is now configurable directly within NVDA, no replacement is planned. (#17099)
* The `updateCheck.CHECK_URL` constant has been removed.
As the NVDA update check URL is now configurable directly within NVDA, no replacement is planned. (#17151)
* `NVDAObjects.UIA.winConsoleUIA.WinTerminalUIA` has been removed with no public replacement. (#14047, #16820, @codeofdusk)
* `NVDAObjects.IAccessible.ia2TextMozilla.FakeEmbeddingTextInfo` has been removed. (#16768, @jcsteh)
* The following symbols in `appModules.soffice` have been renamed (#6915, @michaelweghorn):
  * `SymphonyDocument.announceToolbarButtonToggle` to `SymphonyDocument.announceFormattingGestureChange`
  * `SymphonyDocument.script_toggleTextAttribute` to `SymphonyDocument.script_changeTextFormatting`
* The `space` keyword argument for `brailleDisplayDrivers.seikantk.InputGesture` now expects an `int` rather than a `bool`. (#17047, @school510587)
* The `[upgrade]` configuration section including `[upgrade][newLaptopKeyboardLayout]` has been removed. (#17191)

#### Deprecations

* The `braille.filter_displaySize` extension point is deprecated.
Please use `braille.filter_displayDimensions` instead. (#17011)

## 2024.4

This release includes a number of improvements in Microsoft Office, braille, and document formatting.

In Word or Excel, it is now possible to double-press the comment gesture to read the comment or note in a browsable dialog.
You can now use the review cursor selection command to select text in PowerPoint.
NVDA also no longer brailles garbage characters when showing row or column header text in tables in Word when using the object model.

NVDA can now be configured to report font attributes in speech and braille separately.

A new setting has been added to configure the timeout to perform a multiple press gesture, such as the report time/date command.

You can now configure how NVDA shows text formatting in braille, and set NVDA to show the start of paragraphs in braille.
NVDA can now speak the character at the cursor when performing a braille cursor routing action.
Cursor routing reliability has been improved, and support for routing keys in PowerPoint has been added.
All lines of cells will now be used when using a multi-line braille display via HID braille.
NVDA is no longer unstable after restarting NVDA during an automatic Braille Bluetooth scan.

The minimum required version of Poedit that works with NVDA is now version 3.5.

eSpeak NG has been updated, adding support for the Faroese and Xextan languages.

LibLouis has been updated, adding new Braille tables for Thai and Greek international braille with single-cell accented letters.

There have also been a number of fixes, including to mouse tracking in Firefox, and the on-demand speech mode.

### New Features

* New braille features:
  * It is now possible to change the way NVDA displays certain text formatting attributes in braille.
    The available options are:
    * Liblouis (default): Uses formatting markers defined in the selected braille table.
    * Tags: Uses start and end tags to denote where certain font attributes begin and end. (#16864)
  * When the "Read by paragraph" option is enabled, NVDA can now be configured to indicate the start of paragraphs in braille. (#16895, @nvdaes)
  * When performing a braille cursor routing action, NVDA can now automatically speak the character at the cursor. (#8072, @LeonarddeR)
    * This option is disabled by default.
      You can enable "Speak character when routing cursor in text" in NVDA's braille settings.
* The comment command in Microsoft Word and notes command in Microsoft Excel can now be pressed twice to show the comment or note in a browsable message. (#16800, #16878, @Cary-Rowen)
* NVDA can now be configured to report font attributes in speech and braille separately. (#16755)
* The timeout to perform a multiple keypress is now configurable; this may be especially useful for people with dexterity impairment. (#11929, @CyrilleB79)

### Changes

* The `-c`/`--config-path` and `--disable-addons` command line options are now respected when launching an update from within NVDA. (#16937)
* Component updates:
  * Updated LibLouis Braille translator to [3.31.0](https://github.com/liblouis/liblouis/releases/tag/v3.31.0). (#17080, @LeonarddeR, @codeofdusk)
    * Fixed translation of numbers in Spanish Braille.
    * New Braille tables:
      * Thai grade 1
      * Greek international Braille (single-cell accented letters)
    * Renamed tables:
      * "Thai 6 dot" was renamed to "Thai grade 0" for consistency reasons.
      * The existing "Greek international braille" table was renamed to "Greek international braille (2-cell accented letters)" to clarify the distinction between the two Greek systems.
  * eSpeak NG has been updated to 1.52-dev commit `961454ff`. (#16775)
    * Added new languages Faroese and Xextan.
* When using a multi-line braille display via the standard HID braille driver, all lines of cells will be used. (#16993, @alexmoon)
* The stability of NVDA's Poedit support has been improved with the side effect that the minimum required version of Poedit is now version 3.5. (#16889, @LeonarddeR)

### Bug Fixes

* Braille fixes:
  * It is now possible to use braille display routing keys to move the text cursor in Microsoft PowerPoint. (#9101)
  * When accessing Microsoft Word without UI Automation, NVDA no longer outputs garbage characters in table headers defined with the set row and column header commands. (#7212)
  * The Seika Notetaker driver now correctly generates braille input for space, backspace and dots with space/backspace gestures. (#16642, @school510587)
  * Cursor routing is now much more reliable when a line contains one or more Unicode variation selectors or decomposed characters. (#10960, @mltony, @LeonarddeR)
  * NVDA no longer throws an error when panning the braille display forward in some empty edit controls. (#12885)
  * NVDA is no longer unstable after restarting NVDA during an automatic Braille Bluetooth scan. (#16933)
* It is now possible to use the review cursor selection commands to select text in Microsoft PowerPoint. (#17004)
* In on-demand speech mode, NVDA does not talk any more when a message is opened in Outlook, when a new page is loaded in a browser, or when displaying a new slide in a PowerPoint slideshow. (#16825, @CyrilleB79)
* In Mozilla Firefox, moving the mouse over text before or after a link now reliably reports the text. (#15990, @jcsteh)
* NVDA no longer occasionally fails to open browsable messages (such as pressing `NVDA+f` twice). (#16806, @LeonarddeR)
* Updating NVDA while add-on updates are pending no longer results in the add-on being removed. (#16837)
* It is now possible to interact with Data validation dropdown lists in Microsoft Excel 365. (#15138)
* NVDA is no longer as sluggish when arrowing up and down through large files in VS Code. (#17039)
* NVDA no longer becomes unresponsive after holding down an arrow key for a long time while in browse mode, particularly in Microsoft Word and Microsoft Outlook. (#16812)
* NVDA no longer reads the last line when the cursor is on the second-last line of a multiline edit control in Java applications. (#17027)

### Changes for Developers

Please refer to [the developer guide](https://www.nvaccess.org/files/nvda/documentation/developerGuide.html#API) for information on NVDA's API deprecation and removal process.

* Component updates:
  * Updated py2exe to 0.13.0.2 (#16907, @dpy013)
  * Updated setuptools to 72.0 (#16907, @dpy013)
  * Updated Ruff to 0.5.6. (#16868, @LeonarddeR)
  * Updated nh3 to 0.2.18 (#17020, @dpy013)
* Added a `.editorconfig` file to NVDA's repository in order for several IDEs to pick up basic NVDA code style rules by default. (#16795, @LeonarddeR)
* Added support for custom speech symbol dictionaries. (#16739, #16823, @LeonarddeR)
  * Dictionaries can be provided in locale specific folders in an add-on package, e.g. `locale\en`.
  * Dictionary metadata can be added to an optional `symbolDictionaries` section in the add-on manifest.
  * Please consult the [Custom speech symbol dictionaries section in the developer guide](https://www.nvaccess.org/files/nvda/documentation/developerGuide.html#AddonSymbolDictionaries) for more details.
* It is now possible to redirect objects retrieved from on-screen coordinates, by using the `NVDAObject.objectFromPointRedirect` method. (#16788, @Emil-18)
* Running SCons with the parameter `--all-cores` will automatically pick the maximum number of available CPU cores. (#16943, #16868, @LeonarddeR)
* Developer info now includes information on app architecture (such as AMD64) for the navigator object. (#16488, @josephsl)

#### Deprecations

* The `bool` configuration key `[documentFormatting][reportFontAttributes]` is deprecated for removal in 2025.1, instead use `[fontAttributeReporting]`. (#16748)
  * The new key has an `int` value matching an `OutputMode` `enum` with options for speech, braille, speech and braille and off.
  * API consumers can use the `bool` value as previously, or check the `OutputMode` if handling speech or braille specifically.
  * These keys are currently synchronized until 2025.1.
* `NVDAObjects.UIA.InaccurateTextChangeEventEmittingEditableText` is deprecated with no replacement. (#16817, @LeonarddeR)

## 2024.3.1

This is a patch release to fix a bug with the automatic add-on update notification.

### Bug Fixes

* When automatically checking for add-on updates, NVDA no longer freezes on poor connections. (#17036)

## 2024.3

The Add-on Store will now notify you if any add-on updates are available on NVDA startup.

There are now options to apply Unicode normalization to speech and braille output.
This can be useful when reading characters that are unknown to a particular speech synthesizer or braille table and which have a compatible alternative, like the bold and italic characters commonly used on social media.
It also allows reading of equations in the Microsoft Word equation editor.

Help Tech Activator Pro braille displays are now supported.

Unassigned commands have been added to scroll the mouse wheel vertically and horizontally.

There are several bug fixes, particularly for the Windows 11 Emoji Panel and Clipboard history.
For web browsers, there are fixes for reporting error messages, figures, captions, table labels and checkbox/radio button menu items.

LibLouis has been updated, adding new Braille tables for Cyrillic Serbian, Yiddish, several ancient languages, Turkish, and the International Phonetic Alphabet.
eSpeak has been updated, adding support for the Karakalpak language.
Unicode CLDR has also been updated.

### New Features

* New key commands:
  * Added unassigned commands for vertical and horizontal scrolling of the mouse wheel, to enhance navigation on web pages and apps with dynamic content, such as Dism++. (#16462, @Cary-Rowen)
* Added support for Unicode Normalization to speech and braille output. (#11570, #16466 @LeonarddeR).
  * This can be useful when reading characters that are unknown to a particular speech synthesizer or braille table and which have a compatible alternative, like the bold and italic characters commonly used on social media.
  * It also allows reading of equations in the Microsoft Word equation editor. (#4631)
  * You can enable this functionality for both speech and braille in their respective settings categories in the NVDA Settings dialog.
* By default, after NVDA startup, you will be notified if any add-on updates are available. (#15035)
  * This can be disabled in the "Add-on Store" category of settings.
  * NVDA checks daily for add-on updates.
  * Only updates within the same channel will be checked (e.g. installed beta add-ons will only notify for updates in the beta channel).
* Added support for the Help Tech Activator Pro displays. (#16668)

### Changes

* Component updates:
  * eSpeak NG has been updated to 1.52-dev commit `54ee11a79`. (#16495)
    * Added new language Karakalpak.
  * Updated Unicode CLDR to version 45.0. (#16507, @OzancanKaratas)
  * Updated fast_diff_match_patch (used to detect changes in terminals and other dynamic content) to version 2.1.0. (#16508, @codeofdusk)
  * Updated LibLouis braille translator to [3.30.0](https://github.com/liblouis/liblouis/releases/tag/v3.30.0). (#16652, @codeofdusk)
    * New braille tables:
      * Cyrillic Serbian.
      * Yiddish.
      * Several ancient languages: Biblical Hebrew, Akkadian, Syriac, Ugaritic and transliterated Cuneiform text.
      * Turkish grade 2. (#16735)
      * International Phonetic Alphabet. (#16773)
  * Updated NSIS to 3.10 (#16674, @dpy013)
  * Updated markdown to 3.6 (#16725, @dpy013)
  * Updated nh3 to 0.2.17 (#16725, @dpy013)
* The fallback braille input table is now equal to the fallback output table, which is Unified English Braille Code grade 1. (#9863, @JulienCochuyt, @LeonarddeR)
* NVDA will now report figures with no accessible children, but with a label or description. (#14514)
* When reading by line in browse mode, "caption" is no longer reported on each line of a long figure or table caption. (#14874)
* In the Python console, the last unexecuted command will no longer be lost when moving in the input history. (#16653, @CyrilleB79)
* A unique anonymous ID is now sent as part of optional NVDA usage statistics gathering. (#16266)
* By default, a new folder will be created when making a portable copy.
A warning message will inform you if you try writing to a non-empty directory. (#16686)

### Bug Fixes

* Windows 11 fixes:
  * NVDA will no longer appear to get stuck when closing the clipboard history and emoji panel. (#16346, #16347, @josephsl)
  * NVDA will announce visible candidates again when opening the IME interface. (#14023, @josephsl)
  * NVDA will no longer announce "clipboard history" twice when navigating through the emoji panel menu items. (#16532, @josephsl)
  * NVDA will no longer cut off speech and braille when reviewing kaomojis and symbols in the emoji panel. (#16533, @josephsl)
* Web browser fixes:
  * Error messages referenced with `aria-errormessage` are now reported in Google Chrome and Mozilla Firefox. (#8318)
  * If present, NVDA will now use `aria-labelledby` to provide accessible names for tables in Mozilla Firefox. (#5183)
  * NVDA will correctly announce radio and checkbox menu items when first entering sub-menus in Google Chrome and Mozilla Firefox. (#14550)
  * NVDA's browse mode find functionality is now more accurate when the page contains emojis. (#16317, @LeonarddeR)
  * In Mozilla Firefox, NVDA now correctly reports the current character, word and line when the cursor is at the insertion point at the end of a line. (#3156, @jcsteh)
  * No longer cause Google Chrome to crash when closing a document or exiting Chrome. (#16893)
* NVDA will announce correctly the autocomplete suggestions in Eclipse and other Eclipse-based environments on Windows 11. (#16416, @thgcode)
* Improved reliability of automatic text readout, particularly in terminal applications. (#15850, #16027, @Danstiv)
* It is once again possible to reset the configuration to factory defaults reliably. (#16755, @Emil-18)
* NVDA will correctly announce selection changes when editing a cell's text in Microsoft Excel. (#15843)
* In applications using Java Access Bridge, NVDA will now correctly read the last blank line of a text instead of repeating the previous line. (#9376, @dmitrii-drobotov)
* In LibreOffice Writer (version 24.8 and newer), when toggling text formatting (bold, italic, underline, subscript/superscript, alignment) using the corresponding keyboard shortcut, NVDA announces the new formatting attribute (e.g. "Bold on", "Bold off"). (#4248, @michaelweghorn)
* When navigating with the cursor keys in text boxes in applications which use UI Automation, NVDA no longer sometimes reports the wrong character, word, etc. (#16711, @jcsteh)
* When pasting into the Windows 10/11 Calculator, NVDA now correctly reports the full number pasted. (#16573, @TristanBurchett)
* Speech is no longer silent after disconnecting from and reconnecting to a Remote Desktop session. (#16722, @jcsteh)
* Support added for text review commands for an object's name in Visual Studio Code. (#16248, @Cary-Rowen)
* Playing NVDA sounds no longer fails on a mono audio device. (#16770, @jcsteh)
* NVDA will report addresses when arrowing through To/CC/BCC fields in outlook.com / Modern Outlook. (#16856)
* NVDA now handles add-on installation failures more gracefully. (#16704)

### Changes for Developers

* NVDA now uses Ruff instead of flake8 for linting. (#14817)
* Fixed NVDA's build system to work properly when using Visual Studio 2022 version 17.10 and above. (#16480, @LeonarddeR)
* A fixed width font is now used in Log Viewer and in the NVDA Python Console so that the cursor remains in the same column during vertical navigation.
It is especially useful to read the error location markers in tracebacks. (#16321, @CyrilleB79)
* Support for custom braille tables has been added. (#3304, #16208, @JulienCochuyt, @LeonarddeR)
  * Tables can be provided in the `brailleTables` folder in an add-on package.
  * Table metadata can be added to an optional `brailleTables` section in the add-on manifest or to a `.ini` file with the same format found in the brailleTables subdirectory of the scratchpad directory.
  * Please consult the [braille translation tables section in the developer guide](https://www.nvaccess.org/files/nvda/documentation/developerGuide.html#BrailleTables) for more details.
* When a `gainFocus` event is queued with an object that has a valid `focusRedirect` property, the object pointed to by the `focusRedirect` property is now held by `eventHandler.lastQueuedFocusObject`, rather than the originally queued object. (#15843)
* NVDA will log its executable architecture (x86) at startup. (#16432, @josephsl)
* `wx.CallAfter`, which is wrapped in `monkeyPatches/wxMonkeyPatches.py`, now includes proper `functools.wraps` indication. (#16520, @XLTechie)
* There is a new module for scheduling tasks `utils.schedule`, using the pip module `schedule`. (#16636)
  * You can use `scheduleThread.scheduleDailyJobAtStartUp` to automatically schedule a job that happens after NVDA starts, and every 24 hours after that.
  Jobs are scheduled with a delay to avoid conflicts.
  * `scheduleThread.scheduleDailyJob` and `scheduleJob` can be used to schedule jobs at custom times, where a `JobClashError` will be raised on a known job scheduling clash.
* It is now possible to create app modules for apps hosting Edge WebView2 (msedgewebview2.exe) controls. (#16705, @josephsl)

## 2024.2

There is a new feature called sound split.
This allows splitting NVDA sounds into one channel (e.g. left) while sounds from all other applications are directed to the other channel (e.g. right).

There are new commands for modifying the synth settings ring, allowing users to jump to the first or last setting, and to increase or decrease the current setting in larger steps.
There are also new quick navigation commands, allowing users to bind gestures to quickly jump between: paragraph, vertically aligned paragraph, same style text, different style text, menu item, toggle button, progress bar, figure, and math formula.

There are many new braille features and bug fixes.
A new braille mode called "display speech output" has been added.
When active, the braille display shows exactly what NVDA speaks.
Support was also added for the BrailleEdgeS2 and BrailleEdgeS3 displays.
LibLouis was updated, adding new detailed (with capital letters indicated) Belarusian and Ukrainian Braille tables, a Lao table, and a Spanish table for reading Greek texts.

eSpeak was updated, adding new language Tigrinya.

There are many minor bug fixes for applications, such as Thunderbird, Adobe Reader, web browsers, Nudi and Geekbench.

### New Features

* New key commands:
  * New Quick Navigation command `p` for jumping to next/previous text paragraph in browse mode. (#15998, @mltony)
  * New unassigned Quick Navigation commands, which can be used to jump to the next/previous:
    * figure (#10826)
    * vertically aligned paragraph (#15999, @mltony)
    * menu item (#16001, @mltony)
    * toggle button (#16001, @mltony)
    * progress bar (#16001, @mltony)
    * math formula (#16001, @mltony)
    * same style text (#16000, @mltony)
    * different style text (#16000, @mltony)
  * Added commands to jump first, last, forward and backward through the synth settings ring. (#13768, #16095, @rmcpantoja)
    * Setting the first/last setting in the synth settings ring has no assigned gesture. (#13768)
    * Decrease and increase the current setting of the synth settings ring in a larger step (#13768):
      * Desktop: `NVDA+control+pageUp` and `NVDA+control+pageDown`.
      * Laptop: `NVDA+control+shift+pageUp` and `NVDA+control+shift+pageDown`.
  * Added a new unassigned input gesture to toggle the reporting of figures and captions. (#10826, #14349)
* Braille:
  * Added support for the BrailleEdgeS2 and BrailleEdgeS3 displays. (#16033, #16279, @EdKweon)
  * A new braille mode called "display speech output" has been added. (#15898, @Emil-18)
    * When active, the braille display shows exactly what NVDA speaks.
    * It can be toggled by pressing `NVDA+alt+t`, or from the braille settings dialog.
* Sound split: (#12985, @mltony)
  * Allows splitting NVDA sounds into one channel (e.g. left) while sounds from all other applications are directed to the other channel (e.g. right).
  * Toggled by `NVDA+alt+s`.
* Reporting row and column headers is now supported in contenteditable HTML elements. (#14113)
* Added an option to disable the reporting of figures and captions in Document Formatting settings. (#10826, #14349)
* In Windows 11, NVDA will announce alerts from voice typing and suggested actions including the top suggestion when copying data such as phone numbers to the clipboard (Windows 11 2022 Update and later). (#16009, @josephsl)
* NVDA will keep the audio device awake after speech stops, in order to prevent the start of the next speech being clipped with some audio devices such as Bluetooth headphones. (#14386, @jcsteh, @mltony)
* HP Secure Browser is now supported. (#16377)

### Changes

* Add-on Store:
  * The minimum and the last tested NVDA version for an add-on are now displayed in the "other details" area. (#15776, @Nael-Sayegh)
  * The community reviews action will be available in all tabs of the store. (#16179, @nvdaes)
* Component updates:
  * Updated LibLouis Braille translator to [3.29.0](https://github.com/liblouis/liblouis/releases/tag/v3.29.0). (#16259, @codeofdusk)
    * New detailed (with capital letters indicated) Belarusian and Ukrainian Braille tables.
    * New Spanish table for reading Greek texts.
    * New table for Lao Grade 1. (#16470)
  * eSpeak NG has been updated to 1.52-dev commit `cb62d93fd7`. (#15913)
    * Added new language Tigrinya.
* Changed several gestures for BrailleSense devices to avoid conflicts with characters of the French braille table. (#15306)
  * `alt+leftArrow` is now mapped to `dot2+dot7+space`
  * `alt+rightArrow` is now mapped to `dot5+dot7+space`
  * `alt+upArrow` is now mapped to `dot2+dot3+dot7+space`
  * `alt+downArrow` is now mapped to `dot5+dot6+dot7+space`
* Padding dots commonly used in tables of contents are not reported anymore at low punctuation levels. (#15845, @CyrilleB79)

### Bug Fixes

* Windows 11 fixes:
  * NVDA will once again announce hardware keyboard input suggestions. (#16283, @josephsl)
  * In Version 24H2 (2024 Update and Windows Server 2025), mouse and touch interaction can be used in quick settings. (#16348, @josephsl)
* Add-on Store:
  * When pressing `ctrl+tab`, focus properly moves to the new current tab title. (#14986, @ABuffEr)
  * If cache files are not correct, NVDA no longer will restart. (#16362, @nvdaes)
* Fixes for Chromium-based browsers when used with UIA:
  * Fixed bugs causing NVDA to hang. (#16393, #16394)
  * Backspace key is now working correctly in Gmail sign-in fields. (#16395)
* Backspace now works correctly when using Nudi 6.1 with NVDA's "Handle keys from other applications" setting enabled. (#15822, @jcsteh)
* Fixed a bug where audio coordinates would be played while the application is in sleep mode when "Play audio coordinates when mouse moves" is enabled. (#8059, @hwf1324)
* In Adobe Reader, NVDA no longer ignores alternative text set on formulas in PDFs. (#12715)
* Fixed a bug causing NVDA to fail to read the ribbon and options within Geekbench. (#16251, @mzanm)
* Fixed a rare case when saving the configuration may fail to save all profiles. (#16343, @CyrilleB79)
* In Firefox and Chromium-based browsers, NVDA will correctly enter focus mode when pressing enter when positioned within a presentational list (ul / ol) inside editable content. (#16325)
* Column state change is now correctly reported when selecting columns to display in Thunderbird message list. (#16323)
* The command line switch `-h`/`--help` works properly again. (#16522, @XLTechie)
* NVDA's support for the Poedit translation software version 3.4 or higher correctly functions when translating languages with 1 or more than 2 plural forms (e.g. Chinese, Polish). (#16318)

### Changes for Developers

Please refer to [the developer guide](https://www.nvaccess.org/files/nvda/documentation/developerGuide.html#API) for information on NVDA's API deprecation and removal process.

* Instantiating `winVersion.WinVersion` objects with unknown Windows versions above 10.0.22000 such as 10.0.25398 returns "Windows 11 unknown" instead of "Windows 10 unknown" for release name. (#15992, @josephsl)
* Make the AppVeyor build process easier for NVDA forks, by adding configurable variables in appveyor.yml to disable or modify NV Access specific portions of the build scripts. (#16216, @XLTechie)
* Added a how-to document, explaining the process of building NVDA forks on AppVeyor. (#16293, @XLTechie)

## 2024.1

A new "on-demand" speech mode has been added.
When speech is on-demand, NVDA does not speak automatically (e.g. when moving the cursor) but still speaks when calling commands whose goal is explicitly to report something (e.g. report window title).
In the Speech category of NVDA's settings, it is now possible to exclude unwanted speech modes from the Cycle speech modes command (`NVDA+s`).

A new Native Selection mode (toggled by `NVDA+shift+f10`) is now available in NVDA's browse mode for Mozilla Firefox.
When turned on, selecting text in browse mode will also manipulate Firefox's own native selection.
Copying text with `control+c` will pass straight through to Firefox, thus copying the rich content, rather than NVDA's plain text representation.

The Add-on Store now supports bulk actions (e.g. installing, enabling add-ons) by selecting multiple add-ons
There is a new action to open a reviews webpage for the selected add-on.

The audio output device and ducking mode options have been removed from the "Select Synthesizer" dialog.
They can be found in the audio settings panel which can be opened with `NVDA+control+u`.

eSpeak-NG, LibLouis braille translator, and Unicode CLDR have been updated.
New Thai, Filipino and Romanian braille tables are available.

There are many bug fixes, particularly for the Add-on Store, braille, Libre Office, Microsoft Office and audio.

### Important notes

* This release breaks compatibility with existing add-ons.
* Windows 7, and Windows 8 are no longer supported.
Windows 8.1 is the minimum Windows version supported.

### New Features

* Add-on Store:
  * The Add-on Store now supports bulk actions (e.g. installing, enabling add-ons) by selecting multiple add-ons. (#15350, #15623, @CyrilleB79)
  * A new action has been added to open a dedicated webpage to see or provide feedback about the selected add-on. (#15576, @nvdaes)
* Added support for Bluetooth Low Energy HID Braille displays. (#15470)
* A new Native Selection mode (toggled by `NVDA+shift+f10`) is now available in NVDA's browse mode for Mozilla Firefox.
When turned on, selecting text in browse mode will also manipulate Firefox's own native selection.
Copying text with `control+c` will pass straight through to Firefox, thus copying the rich content, rather than NVDA's plain text representation.
Note however that as Firefox is handling the actual copy, NVDA will not report a "copy to clipboard" message in this mode. (#15830)
* When copying text in Microsoft Word with NVDA's browse mode enabled, formatting is now also included.
A side affect of this is that NVDA will no longer report a "copy to clipboard" message when pressing `control+c` in Microsoft Word / Outlook browse mode, as the application is now handling the copy, not NVDA. (#16129)
* A new "on-demand" speech mode has been added.
When speech is on-demand, NVDA does not speak automatically (e.g. when moving the cursor) but still speaks when calling commands whose goal is explicitly to report something (e.g. report window title). (#481, @CyrilleB79)
* In the Speech category of NVDA's settings, it is now possible to exclude unwanted speech modes from the Cycle speech modes command (`NVDA+s`). (#15806, @lukaszgo1)
  * If you are currently using the NoBeepsSpeechMode add-on consider uninstalling it, and disabling "beeps" and "on-demand" modes in the settings.

### Changes

* NVDA no longer supports Windows 7 and Windows 8.
Windows 8.1 is the minimum Windows version supported. (#15544)
* Component updates:
  * Updated LibLouis braille translator to [3.28.0](https://github.com/liblouis/liblouis/releases/tag/v3.28.0). (#15435, #15876, @codeofdusk)
    * Added new Thai, Romanian, and Filipino Braille tables.
  * eSpeak NG has been updated to 1.52-dev commit `530bf0abf`. (#15036)
  * CLDR emoji and symbol annotations has been updated to version 44.0. (#15712, @OzancanKaratas)
  * Updated Java Access Bridge to 17.0.9+8Zulu (17.46.19). (#15744)
* Key Commands:
  * The following commands now support two and three presses to spell the reported information and spell with character descriptions: report selection, report clipboard text and report focused object. (#15449, @CyrilleB79)
  * The command to toggle the screen curtain now has a default gesture: `NVDA+control+escape`. (#10560, @CyrilleB79)
  * When pressed four times, the report selection command now shows the selection in a browsable message. (#15858, @Emil-18)
* Microsoft Office:
  * When requesting formatting information on Excel cells, borders and background will only be reported if there is such formatting. (#15560, @CyrilleB79)
  * NVDA will again no longer report unlabelled groupings such as in recent versions of Microsoft Office 365 menus. (#15638)
* The audio output device and ducking mode options have been removed from the "Select Synthesizer" dialog.
They can be found in the audio settings panel which can be opened with `NVDA+control+u`. (#15512, @codeofdusk)
* The option "Report role when mouse enters object" in NVDA's mouse settings category has been renamed to "Report object when mouse enters it".
This option now announces additional relevant information about an object when the mouse enters it, such as states (checked/pressed) or cell coordinates in a table. (#15420, @LeonarddeR)
* New items have been added to the Help menu for the NV Access "Get Help" page and Shop. (#14631)
* NVDA's support for [Poedit](https://poedit.net) is overhauled for Poedit version 3 and above.
Users of Poedit 1 are encouraged to update to Poedit 3 if they want to rely on enhanced accessibility in Poedit, such as shortcuts to read translator notes and comments. (#15313, #7303, @LeonarddeR)
* Braille viewer and speech viewer are now disabled in secure mode. (#15680)
* During object navigation, disabled (unavailable) objects will not be ignored anymore. (#15477, @CyrilleB79)
* Added table of contents to key commands document. (#16106)

### Bug Fixes

* Add-on Store:
  * When the status of an add-on is changed while it has focus, e.g. a change from "downloading" to "downloaded", the updated item is now announced correctly. (#15859, @LeonarddeR)
  * When installing add-ons install prompts are no longer overlapped by the restart dialog. (#15613, @lukaszgo1)
  * When reinstalling an incompatible add-on it is no longer forcefully disabled. (#15584, @lukaszgo1)
  * Disabled and incompatible add-ons can now be updated. (#15568, #15029)
  * NVDA now recovers and displays an error in a case where an add-on fails to download correctly. (#15796)
  * NVDA no longer fails to restart intermittently after opening and closing Add-on Store. (#16019, @lukaszgo1)
* Audio:
  * NVDA no longer freezes briefly when multiple sounds are played in rapid succession. (#15311, #15757, @jcsteh)
  * If the audio output device is set to something other than the default and that device becomes available again after being unavailable, NVDA will now switch back to the configured device instead of continuing to use the default device. (#15759, @jcsteh)
  * NVDA now resumes audio if the configuration of the output device changes or another application releases exclusive control of the device. (#15758, #15775, @jcsteh)
* Braille:
  * Multi line braille displays will no longer crash the BRLTTY driver and are treated as one continuous display. (#15386)
  * More objects which contain useful text are detected, and text content is displayed in braille. (#15605)
  * Contracted braille input works properly again. (#15773, @aaclause)
  * Braille is now updated when moving the navigator object between table cells in more situations (#15755, @Emil-18)
  * The result of reporting current focus, current navigator object, and current selection commands is now shown in braille. (#15844, @Emil-18)
  * The Albatross braille driver no longer handles a Esp32 microcontroller as an Albatross display. (#15671)
* LibreOffice:
  * Words deleted using the `control+backspace` keyboard shortcut are now also properly announced when the deleted word is followed by whitespace (like spaces and tabs). (#15436, @michaelweghorn)
  * Announcement of the status bar using the `NVDA+end` keyboard shortcut now also works for dialogs in LibreOffice version 24.2 and newer. (#15591, @michaelweghorn)
  * All expected text attributes are now supported in LibreOffice versions 24.2 and above.
  This makes the announcement of spelling errors work when announcing a line in Writer. (#15648, @michaelweghorn)
  * Announcement of heading levels now also works for LibreOffice versions 24.2 and newer. (#15881, @michaelweghorn)
* Microsoft Office:
  * In Excel with UIA disabled, braille is updated, and the active cell content is spoken, when `control+y`, `control+z` or `alt+backspace` is pressed. (#15547)
  * In Word with UIA disabled braille is updated when `control+v`, `control+x`, `control+y`, `control+z`, `alt+backspace`, `backspace` or `control+backspace` is pressed.
  It is also updated with UIA enabled, when typing text and braille is tethered to review and review follows caret. (#3276)
  * In Word, the landing cell will now be correctly reported when using the native Word commands for table navigation `alt+home`, `alt+end`, `alt+pageUp` and `alt+pageDown`. (#15805, @CyrilleB79)
* Reporting of object shortcut keys has been improved. (#10807, #15816, @CyrilleB79)
* The SAPI4 synthesizer now properly supports volume, rate and pitch changes embedded in speech. (#15271, @LeonarddeR)
* Multi line state is now correctly reported in applications using Java Access Bridge. (#14609)
* NVDA will announce dialog content for more Windows 10 and 11 dialogs. (#15729, @josephsl)
* NVDA will no longer fail to read a newly loaded page in Microsoft Edge when using UI Automation. (#15736)
* When using say all or commands which spell text, pauses between sentences or characters no longer gradually decrease over time. (#15739, @jcsteh)
* NVDA no longer sometimes freezes when speaking a large amount of text. (#15752, @jcsteh)
* When accessing Microsoft Edge using UI Automation, NVDA is able to activate more controls in browse mode. (#14612)
* NVDA will not fail to start anymore when the configuration file is corrupted, but it will restore the configuration to default as it did in the past. (#15690, @CyrilleB79)
* Fixed support for System List view (`SysListView32`) controls in Windows Forms applications. (#15283, @LeonarddeR)
* It is not possible anymore to overwrite NVDA's Python console history. (#15792, @CyrilleB79)
* NVDA should remain responsive when being flooded with many UI Automation events, e.g. when large chunks of text are printed to a terminal or when listening to voice messages in WhatsApp messenger. (#14888, #15169)
  * This new behavior can be disabled using the new "Use enhanced event processing" setting in NVDA's advanced settings.
* NVDA is again able to track the focus in applications running within Windows Defender Application Guard (WDAG). (#15164)
* The speech text is no longer updated when the mouse moves in the Speech Viewer. (#15952, @hwf1324)
* NVDA will again switch back to browse mode when closing combo boxes with `escape` or `alt+upArrow` in Firefox or Chrome. (#15653)
* Arrowing up and down in combo boxes in iTunes will no longer inappropriately switch back to browse mode. (#15653)

### Changes for Developers

Please refer to [the developer guide](https://www.nvaccess.org/files/nvda/documentation/developerGuide.html#API) for information on NVDA's API deprecation and removal process.

* Note: this is an Add-on API compatibility breaking release.
Add-ons will need to be re-tested and have their manifest updated.
* Building NVDA now requires Visual Studio 2022.
Please refer to the [NVDA docs](https://github.com/nvaccess/nvda/blob/release-2024.1/projectDocs/dev/createDevEnvironment.md) for the specific list of Visual Studio components. (#14313)
* Added the following extension points:
  * `treeInterceptorHandler.post_browseModeStateChange`. (#14969, @nvdaes)
  * `speech.speechCanceled`. (#15700, @LeonarddeR)
  * `_onErrorSoundRequested` (should be retrieved calling `logHandler.getOnErrorSoundRequested()`) (#15691, @CyrilleB79)
* It is now possible to use plural forms in an add-on's translations. (#15661, @beqabeqa473)
* Included python3.dll in the binary distribution for use by add-ons with external libraries utilizing the [stable ABI](https://docs.python.org/3.11/c-api/stable.html). (#15674, @mzanm)
* The `BrailleDisplayDriver` base class now has `numRows` and `numCols` properties to provide information about multi line braille displays.
Setting `numCells` is still supported for single line braille displays and `numCells` will return the total number of cells for multi line braille displays. (#15386)
* Updated BrlAPI for BRLTTY to version 0.8.5, and its corresponding python module to a Python 3.11 compatible build. (#15652, @LeonarddeR)
* Added the `speech.speakSsml` function, which allows you to write NVDA speech sequences using [SSML](https://www.w3.org/TR/speech-synthesis11/). (#15699, @LeonarddeR)
  * The following tags are currently supported and translated to appropriate NVDA speech commands:
    * `Prosody` (`pitch`, `rate` and `volume`). Only multiplication (e.g. `200%` are supported.
    * `say-as` with the `interpret` attribute set to `characters`
    * `voice` with the `xml:lang` set to an XML language
    * `break` with the `time` attribute set to a value in milliseconds, e.g. `200ms`
    * `mark` with the `name` attribute set to a mark name, e.g. `mark1`, requires providing a callback
  * Example: `speech.speakSsml('<speak><prosody pitch="200%">hello</prosody><break time="500ms" /><prosody rate="50%">John</prosody></speak>')`
  * The SSML parsing capabilities are backed by the `SsmlParser` class in the `speechXml` module.
* Changes to the NVDA Controller Client library:
  * The file names of the library no longer contain a suffix denoting the architecture, i.e. `nvdaControllerClient32/64.dll` are now called `nvdaControllerClient.dll`. (#15718, #15717, @LeonarddeR)
  * Added an example to demonstrate using nvdaControllerClient.dll from Rust. (#15771, @LeonarddeR)
  * Added the following functions to the controller client: (#15734, #11028, #5638, @LeonarddeR)
    * `nvdaController_getProcessId`: To get the process id (PID) of the current instance of NVDA the controller client is using.
    * `nvdaController_speakSsml`: To instruct NVDA to speak according to the given SSML. This function also supports:
      * Providing the symbol level.
      * Providing the priority of speech to be spoken.
      * Speaking both synchronously (blocking) and asynchronously (instant return).
    * `nvdaController_setOnSsmlMarkReachedCallback`: To register a callback of type `onSsmlMarkReachedFuncType` that is called in synchronous mode for every `<mark />` tag encountered in the SSML sequence provided to `nvdaController_speakSsml`.
  * Note: the new functions in the controller client only support NVDA 2024.1 and above.
* Updated `include` dependencies:
  * detours to `4b8c659f549b0ab21cf649377c7a84eb708f5e68`. (#15695)
  * ia2 to `3d8c7f0b833453f761ded6b12d8be431507bfe0b`. (#15695)
  * sonic to `8694c596378c24e340c09ff2cd47c065494233f1`. (#15695)
  * w3c-aria-practices to `9a5e55ccbeb0f1bf92b6127c9865da8426d1c864`. (#15695)
  * wil to `5e9be7b2d2fe3834a7107f430f7d4c0631f69833`. (#15695)
* Device info yielded by `hwPortUtils.listUsbDevices` now contain the bus reported description of the USB device (key `busReportedDeviceDescription`). (#15764, @LeonarddeR)
* For USB serial devices, `bdDetect.getConnectedUsbDevicesForDriver` and `bdDetect.getDriversForConnectedUsbDevices` now yield device matches containing a `deviceInfo` dictionary enriched with data about the USB device, such as `busReportedDeviceDescription`. (#15764, @LeonarddeR)
* When the configuration file `nvda.ini` is corrupted, a backup copy is saved before it is reinitialized. (#15779, @CyrilleB79)
* When defining a script with the script decorator, the `speakOnDemand` boolean argument can be specified to control if a script should speak while in "on-demand" speech mode. (#481, @CyrilleB79)
  * Scripts that provide information (e.g. say window title, report time/date) should speak in the "on-demand" mode.
  * Scripts that perform an action (e.g. move the cursor, change a parameter) should not speak in the "on-demand" mode.
* Fixed bug where deleting git-tracked files during `scons -c` resulted in missing UIA COM interfaces on rebuild. (#7070, #10833, @hwf1324)
* Fix a bug where some code changes were not detected when building `dist`, that prevented a new build from being triggered.
Now `dist` always rebuilds. (#13372, @hwf1324)
* A `gui.nvdaControls.MessageDialog` with default type of standard, no longer throws a None conversion exception because no sound is assigned. (#16223, @XLTechie)

#### API Breaking Changes

These are breaking API changes.
Please open a GitHub issue if your Add-on has an issue with updating to the new API.

* NVDA is now built with Python 3.11. (#12064)
* Updated pip dependencies:
  * configobj to 5.1.0dev commit `e2ba4457c4651fa54f8d59d8dcdd3da950e956b8`. (#15544)
  * Comtypes to 1.2.0. (#15513, @codeofdusk)
  * Flake8 to 4.0.1. (#15636, @lukaszgo1)
  * py2exe to 0.13.0.1dev commit `4e7b2b2c60face592e67cb1bc935172a20fa371d`. (#15544)
  * robotframework to 6.1.1. (#15544)
  * SCons to 4.5.2. (#15529, @LeonarddeR)
  * sphinx to 7.2.6. (#15544)
  * wxPython to 4.2.2a commit `0205c7c1b9022a5de3e3543f9304cfe53a32b488`. (#12551, #16257)
* Removed pip dependencies:
  * typing_extensions, these should be supported natively in Python 3.11 (#15544)
  * nose, instead unittest-xml-reporting is used to generate XML reports. (#15544)
* `IAccessibleHandler.SecureDesktopNVDAObject` has been removed.
Instead, when NVDA is running on the user profile, track the existence of the secure desktop with the extension point: `winAPI.secureDesktop.post_secureDesktopStateChange`. (#14488)
* `braille.BrailleHandler.handlePendingCaretUpdate` has been removed with no public replacement. (#15163, @LeonarddeR)
* `bdDetect.addUsbDevices and bdDetect.addBluetoothDevices` have been removed.
Braille display drivers should implement the `registerAutomaticDetection` class method instead.
That method receives a `DriverRegistrar` object on which the `addUsbDevices` and `addBluetoothDevices` methods can be used. (#15200, @LeonarddeR)
* The default implementation of the check method on `BrailleDisplayDriver` now requires both the `threadSafe` and `supportsAutomaticDetection` attributes to be set to `True`. (#15200, @LeonarddeR)
* Passing lambda functions to `hwIo.ioThread.IoThread.queueAsApc` is no longer possible, as functions should be weakly referenceable. (#14627, @LeonarddeR)
* `IoThread.autoDeleteApcReference` has been removed. (#14924, @LeonarddeR)
* To support capital pitch changes, synthesizers must now explicitly declare their support for the `PitchCommand` in the `supportedCommands` attribute on the driver. (#15433, @LeonarddeR)
* `speechDictHandler.speechDictVars` has been removed. Use `NVDAState.WritePaths.speechDictsDir` instead of `speechDictHandler.speechDictVars.speechDictsPath`. (#15614, @lukaszgo1)
* `languageHandler.makeNpgettext` and `languageHandler.makePgettext` have been removed.
`npgettext` and `pgettext` are supported natively now. (#15546)
* The app module for [Poedit](https://poedit.net) has been changed significantly. The `fetchObject` function has been removed. (#15313, #7303, @LeonarddeR)
* The following redundant types and constants have been removed from `hwPortUtils`: (#15764, @LeonarddeR)
  * `PCWSTR`
  * `HWND` (replaced by `ctypes.wintypes.HWND`)
  * `ULONG_PTR`
  * `ULONGLONG`
  * `NULL`
  * `GUID` (replaced by `comtypes.GUID`)
* `gui.addonGui.AddonsDialog` has been removed. (#15834)
* `touchHandler.TouchInputGesture.multiFingerActionLabel` has been removed with no replacement. (#15864, @CyrilleB79)
* `NVDAObjects.IAccessible.winword.WordDocument.script_reportCurrentHeaders` has been removed with no replacement. (#15904, @CyrilleB79)
* The following app modules are removed.
Code which imports from one of them, should instead import from the replacement module. (#15618, @lukaszgo1)

| Removed module name |Replacement module|
|---|---|
|`azardi-2.0` |`azardi20`|
|`azuredatastudio` |`code`|
|`azuredatastudio-insiders` |`code`|
|`calculatorapp` |`calculator`|
|`code - insiders` |`code`|
|`commsapps` |`hxmail`|
|`dbeaver` |`eclipse`|
|`digitaleditionspreview` |`digitaleditions`|
|`esybraille` |`esysuite`|
|`hxoutlook` |`hxmail`|
|`miranda64` |`miranda32`|
|`mpc-hc` |`mplayerc`|
|`mpc-hc64` |`mplayerc`|
|`notepad++` |`notepadPlusPlus`|
|`searchapp` |`searchui`|
|`searchhost` |`searchui`|
|`springtoolsuite4` |`eclipse`|
|`sts` |`eclipse`|
|`teamtalk3` |`teamtalk4classic`|
|`textinputhost` |`windowsinternal_composableshell_experiences_textinput_inputapp`|
|`totalcmd64` |`totalcmd`|
|`win32calc` |`calc`|
|`winmail` |`msimn`|
|`zend-eclipse-php` |`eclipse`|
|`zendstudio` |`eclipse`|

#### Deprecations

* Using `watchdog.getFormattedStacksForAllThreads` is deprecated - please use `logHandler.getFormattedStacksForAllThreads` instead. (#15616, @lukaszgo1)
* `easeOfAccess.canConfigTerminateOnDesktopSwitch` has been deprecated, as it became obsolete since Windows 7 is no longer supported. (#15644, @LeonarddeR)
* `winVersion.isFullScreenMagnificationAvailable` has been deprecated - use `visionEnhancementProviders.screenCurtain.ScreenCurtainProvider.canStart` instead. (#15664, @josephsl)
* The following Windows release constants has been deprecated from winVersion module (#15647, @josephsl):
  * `winVersion.WIN7`
  * `winVersion.WIN7_SP1`
  * `winVersion.WIN8`
* The `bdDetect.KEY_*` constants have been deprecated.
Use `bdDetect.DeviceType.*` instead. (#15772, @LeonarddeR).
* The `bdDetect.DETECT_USB` and `bdDetect.DETECT_BLUETOOTH` constants have been deprecated with no public replacement. (#15772, @LeonarddeR).
* Using `gui.ExecAndPump` is deprecated - please use `systemUtils.ExecAndPump` instead. (#15852, @lukaszgo1)

## 2023.3.4

This is a patch release to fix a security issue and installer issue.
Please responsibly disclose security issues following NVDA's [security policy](https://github.com/nvaccess/nvda/blob/master/security.md).

### Security Fixes

* Prevents loading custom configuration while secure mode is forced.
([GHSA-727q-h8j2-6p45](https://github.com/nvaccess/nvda/security/advisories/GHSA-727q-h8j2-6p45))

### Bug Fixes

* Fixed bug which caused the NVDA process to fail to exit correctly. (#16123)
* Fixed bug where if the previous NVDA process failed to exit correctly, an NVDA installation could fail to an unrecoverable state. (#16122)

## 2023.3.3

This is a patch release to fix a security issue.
Please responsibly disclose security issues following NVDA's [security policy](https://github.com/nvaccess/nvda/blob/master/security.md).

### Security Fixes

* Prevents possible reflected XSS attack from crafted content to cause arbitrary code execution.
([GHSA-xg6w-23rw-39r8](https://github.com/nvaccess/nvda/security/advisories/GHSA-xg6w-23rw-39r8))

## 2023.3.2

This is a patch release to fix a security issue.
The security patch in 2023.3.1 was not resolved correctly.
Please responsibly disclose security issues following NVDA's [security policy](https://github.com/nvaccess/nvda/blob/master/security.md).

### Security Fixes

* The security patch in 2023.3.1 was not resolved correctly.
Prevents possible system access and arbitrary code execution with system privileges for unauthenticated users.
([GHSA-h7pp-6jqw-g3pj](https://github.com/nvaccess/nvda/security/advisories/GHSA-h7pp-6jqw-g3pj))

## 2023.3.1

This is a patch release to fix a security issue.
Please responsibly disclose security issues following NVDA's [security policy](https://github.com/nvaccess/nvda/blob/master/security.md).

### Security Fixes

* Prevents possible system access and arbitrary code execution with system privileges for unauthenticated users.
([GHSA-h7pp-6jqw-g3pj](https://github.com/nvaccess/nvda/security/advisories/GHSA-h7pp-6jqw-g3pj))

## 2023.3

This release includes improvements to performance, responsiveness and stability of audio output.
Options have been added to control the volume of NVDA sounds and beeps, or to have them follow the volume of the voice you are using.

NVDA can now periodically refresh OCR results, speaking new text as it appears.
This can be configured in the Windows OCR category of NVDA's settings dialog.

There's been several braille fixes, improving device detection and caret movement.
It is now possible to opt-out unwanted drivers from automatic detection, to improve autodetection performance.
There are also new BRLTTY commands.

There's also been bug fixes for the Add-on Store, Microsoft Office, Microsoft Edge context menus, and Windows Calculator.

### New Features

* Enhanced sound management:
  * A new Audio Settings panel:
    * This can be opened with `NVDA+control+u`. (#15497)
    * An option in Audio settings to have the volume of NVDA sounds and beeps follow the volume setting of the voice you are using. (#1409)
    * An option in Audio settings to separately configure the volume of NVDA sounds. (#1409, #15038)
    * The settings to change audio output device and toggle audio ducking have been moved to the new Audio settings panel from the Select Synthesizer dialog.
    These options will be removed from the "select synthesizer" dialog in 2024.1. (#15486, #8711)
  * NVDA will now output audio via the Windows Audio Session API (WASAPI), which may improve the responsiveness, performance and stability of NVDA speech and sounds. (#14697, #11169, #11615, #5096, #10185, #11061)
  * Note: WASAPI is incompatible with some add-ons.
  Compatible updates are available for these add-ons, please update them before updating NVDA.
  Incompatible versions of these add-ons will be disabled when updating NVDA:
    * Tony's Enhancements version 1.15 or older. (#15402)
    * NVDA global commands extension 12.0.8 or older. (#15443)
* NVDA is now able to continually update the result when performing optical character recognition (OCR), speaking new text as it appears. (#2797)
  * To enable this functionality, enable the option "Periodically refresh recognized content" in the Windows OCR category of NVDA's settings dialog.
  * Once enabled, you can toggle speaking new text by toggling report dynamic content changes (pressing `NVDA+5`).
* When using automatic detection of braille displays, it is now possible to opt-out drivers from detection from the braille display selection dialog. (#15196)
* A new option in Document Formatting settings, "Ignore blank lines for line indentation reporting". (#13394)
* Added an unassigned gesture to navigate by tab groupings in browse mode. (#15046)

### Changes

* Braille:
  * When the text in a terminal changes without updating the caret, the text on a braille display will now properly update when positioned on a changed line.
  This includes situations where braille is tethered to review. (#15115)
  * More BRLTTY key bindings are now mapped to NVDA commands (#6483):
    * `learn`: toggle NVDA input help
    * `prefmenu`: open the NVDA menu
    * `prefload`/`prefsave`: Load/save NVDA configuration
    * `time`: Show time
    * `say_line`: Speak the current line where the review cursor is located
    * `say_below`: Say all using review cursor
  * The BRLTTY driver is only available when a BRLTTY instance with BrlAPI enabled is running. (#15335)
  * The advanced setting to enable support for HID braille has been removed in favor of a new option.
  You can now disable specific drivers for braille display auto detection in the braille display selection dialog. (#15196)
* Add-on Store: Installed add-ons will now be listed in the Available Add-ons tab, if they are available in the store. (#15374)
* Some shortcut keys have been updated in the NVDA menu. (#15364)

### Bug Fixes

* Microsoft Office:
  * Fixed crash in Microsoft Word when Document formatting options "report headings" and "report comments and notes" were not enabled. (#15019)
  * In Word and Excel, text alignment will be correctly reported in more situations. (#15206, #15220)
  * Fixes the announcement of some cell formatting shortcuts in Excel. (#15527)
* Microsoft Edge:
  * NVDA will no longer jump back to the last browse mode position when opening the context menu in Microsoft Edge. (#15309)
  * NVDA is once again able to read context menus of downloads in Microsoft Edge. (#14916)
* Braille:
  * The braille cursor and selection indicators will now always be updated correctly after showing or hiding respective indicators with a gesture. (#15115)
  * Fixed bug where Albatross braille displays try to initialize although another braille device has been connected. (#15226)
* Add-on Store:
  * Fixed bug where unchecking "include incompatible add-ons" would result in incompatible add-ons still being listed in the store. (#15411)
  * Add-ons blocked due to compatibility reasons should now be filtered correctly when toggling the filter for enabled/disabled status. (#15416)
  * Fixed bug preventing overridden enabled incompatible add-ons being upgraded or replaced using the external install tool. (#15417)
  * Fixed bug where NVDA would not speak until restarted after add-on installation. (#14525)
  * Fixed bug where add-ons cannot be installed if a previous download failed or was cancelled. (#15469)
  * Fixed issues with handling incompatible add-ons when upgrading NVDA. (#15414, #15412, #15437)
* NVDA once again announces calculation results in the Windows 32bit calculator on Server, LTSC and LTSB versions of Windows. (#15230)
* NVDA no longer ignores focus changes when a nested window (grand child window) gets focus. (#15432)
* Fixed a potential cause of crashing during NVDA startup. (#15517)

### Changes for Developers

Please refer to [the developer guide](https://www.nvaccess.org/files/nvda/documentation/developerGuide.html#API) for information on NVDA's API deprecation and removal process.

* `braille.handler.handleUpdate` and `braille.handler.handleReviewMove` have been changed in order not to update instantly.
Before this change, when either of these methods was called very often, this would drain many resources.
These methods now queue an update at the end of every core cycle instead.
They should also be thread safe, making it possible to call them from background threads. (#15163)
* Added official support to register custom braille display drivers in the automatic braille display detection process.
Consult the `braille.BrailleDisplayDriver` class documentation for more details.
Most notably, the `supportsAutomaticDetection` attribute must be set to `True` and the `registerAutomaticDetection` `classmethod` must be implemented.  (#15196)

#### Deprecations

* `braille.BrailleHandler.handlePendingCaretUpdate` is now deprecated with no public replacement.
It will be removed in 2024.1. (#15163)
* Importing the constants `xlCenter`, `xlJustify`, `xlLeft`, `xlRight`, `xlDistributed`, `xlBottom`, `xlTop` from `NVDAObjects.window.excel` is deprecated.
Use `XlHAlign` or `XlVAlign` enumerations instead. (#15205)
* The mapping `NVDAObjects.window.excel.alignmentLabels` is deprecated.
Use the `displayString` methods of `XlHAlign` or `XlVAlign` enumerations instead. (#15205)
* `bdDetect.addUsbDevices` and `bdDetect.addBluetoothDevices` have been deprecated.
Braille display drivers should implement the `registerAutomaticDetection` classmethod instead.
That method receives a `DriverRegistrar` object on which the `addUsbDevices` and `addBluetoothDevices` methods can be used. (#15200)
* The default implementation of the check method on `BrailleDisplayDriver` uses `bdDetect.driverHasPossibleDevices` for devices that are marked as thread safe.
Starting from NVDA 2024.1, in order for the base method to use `bdDetect.driverHasPossibleDevices`, the `supportsAutomaticDetection` attribute must be set to `True` as well. (#15200)

## 2023.2

This release introduces the Add-on Store to replace the Add-ons Manager.
In the Add-on Store you can browse, search, install and update community add-ons.
You can now manually override incompatibility issues with outdated add-ons at your own risk.

There are new braille features, commands, and display support.
There are also new input gestures for OCR and flattened object navigation.
Navigating and reporting formatting in Microsoft Office is improved.

There are many bug fixes, particularly for braille, Microsoft Office, web browsers and Windows 11.

eSpeak-NG, LibLouis braille translator, and Unicode CLDR have been updated.

### New Features

* Add-on Store has been added to NVDA. (#13985)
  * Browse, search, install and update community add-ons.
  * Manually override incompatibility issues with outdated add-ons.
  * The Add-ons Manager has been removed and replaced by the Add-on Store.
  * For more information please read the updated user guide.
* New input gestures:
  * An unbound gesture to cycle through the available languages for Windows OCR. (#13036)
  * An unbound gesture to cycle through the braille show messages modes. (#14864)
  * An unbound gesture to toggle showing the selection indicator for braille. (#14948)
  * Added default keyboard gesture assignments to move to the next or previous object in a flattened view of the object hierarchy. (#15053)
    * Desktop: `NVDA+numpad9` and `NVDA+numpad3` to move to the previous and next objects respectively.
    * Laptop: `shift+NVDA+[` and `shift+NVDA+]` to move to the previous and next objects respectively.
* New braille features:
  * Added support for the Help Tech Activator braille display. (#14917)
  * A new option to toggle showing the selection indicator (dots 7 and 8). (#14948)
  * A new option to optionally move the system caret or focus when changing the review cursor position with braille routing keys. (#14885, #3166)
  * When pressing `numpad2` three times to report the numerical value of the character at the position of the review cursor, the information is now also provided in braille. (#14826)
  * Added support for the `aria-brailleroledescription` ARIA 1.3 attribute, allowing web authors to override the type of an element shown on the braille display. (#14748)
  * Baum braille driver: added several braille chord gestures for performing common keyboard commands such as `windows+d` and `alt+tab`.
  Please refer to the NVDA User Guide for a full list. (#14714)
* Added pronunciation of Unicode symbols:
  * braille symbols such as `⠐⠣⠃⠗⠇⠐⠜`. (#13778)
  * Mac Option key symbol `⌥`. (#14682)
* Added gestures for Tivomatic Caiku Albatross braille displays. (#14844, #15002)
  * showing the braille settings dialog
  * accessing the status bar
  * cycling the braille cursor shape
  * cycling the braille show messages mode
  * toggling the braille cursor on/off
  * toggling the "braille show selection indicator" state
  * cycling the "braille move system caret when routing review cursor" mode. (#15122)
* Microsoft Office features:
  * When highlighted text is enabled Document Formatting, highlight colours are now reported in Microsoft Word. (#7396, #12101, #5866)
  * When colors are enabled Document Formatting, background colours are now reported in Microsoft Word. (#5866)
  * When using Excel shortcuts to toggle format such as bold, italic, underline and strike through of a cell in Excel, the result is now reported. (#14923)
* Experimental enhanced sound management:
  * NVDA can now output audio via the Windows Audio Session API (WASAPI), which may improve the responsiveness, performance and stability of NVDA speech and sounds. (#14697)
  * WASAPI usage can be enabled in Advanced settings.
  Additionally, if WASAPI is enabled, the following Advanced settings can also be configured.
    * An option to have the volume of NVDA sounds and beeps follow the volume setting of the voice you are using. (#1409)
    * An option to separately configure the volume of NVDA sounds. (#1409, #15038)
  * There is a known issue with intermittent crashing when WASAPI is enabled. (#15150)
* In Mozilla Firefox and Google Chrome, NVDA now reports when a control opens a dialog, grid, list or tree if the author has specified this using `aria-haspopup`. (#8235)
* It is now possible to use system variables (such as `%temp%` or `%homepath%`) in the path specification while creating portable copies of NVDA. (#14680)
* In Windows 10 May 2019 Update and later, NVDA can announce virtual desktop names when opening, changing, and closing them. (#5641)
* A system wide parameter has been added to allow users and system administrators to force NVDA to start in secure mode. (#10018)

### Changes

* Component updates:
  * eSpeak NG has been updated to 1.52-dev commit `ed9a7bcf`. (#15036)
  * Updated LibLouis braille translator to [3.26.0](https://github.com/liblouis/liblouis/releases/tag/v3.26.0). (#14970)
  * CLDR has been updated to version 43.0. (#14918)
* LibreOffice changes:
  * When reporting the review cursor location, the current cursor/caret location is now reported relative to the current page in LibreOffice Writer 7.6 and newer, similar to what is done for Microsoft Word. (#11696)
  * Announcement of the status bar (e.g. triggered by `NVDA+end`) works for LibreOffice. (#11698)
  * When moving to a different cell in LibreOffice Calc, NVDA no longer incorrectly announces the coordinates of the previously focused cell when cell coordinate announcement is disabled in NVDA's settings. (#15098)
* Braille changes:
  * When using a braille display via the Standard HID braille driver, the dpad can be used to emulate the arrow keys and enter.
  Also `space+dot1` and `space+dot4` now map to up and down arrow respectively. (#14713)
  * Updates to dynamic web content (ARIA live regions) are now displayed in braille.
  This can be disabled in the Advanced Settings panel. (#7756)
* Dash and em-dash symbols will always be sent to the synthesizer. (#13830)
* Distance reported in Microsoft Word will now honour the unit defined in Word's advanced options even when using UIA to access Word documents. (#14542)
* NVDA responds faster when moving the cursor in edit controls. (#14708)
* Script for reporting the destination of a link now reports from the caret / focus position rather than the navigator object. (#14659)
* Portable copy creation no longer requires that a drive letter be entered as part of the absolute path. (#14680)
* If Windows is configured to display seconds in the system tray clock, using `NVDA+f12` to report the time now honors that setting. (#14742)
* NVDA will now report unlabeled groupings that have useful position information, such as in recent versions of Microsoft Office 365 menus. (#14878)

### Bug Fixes

* Braille:
  * Several stability fixes to input/output for braille displays, resulting in less frequent errors and crashes of NVDA. (#14627)
  * NVDA will no longer unnecessarily switch to no braille multiple times during auto detection, resulting in a cleaner log and less overhead. (#14524)
  * NVDA will now switch back to USB if a HID Bluetooth device (such as the HumanWare Brailliant or APH Mantis) is automatically detected and an USB connection becomes available.
  This only worked for Bluetooth Serial ports before. (#14524)
  * When no braille display is connected and the braille viewer is closed by pressing `alt+f4` or clicking the close button, the display size of the braille subsystem will again be reset to no cells. (#15214)
* Web browsers:
  * NVDA no longer occasionally causes Mozilla Firefox to crash or stop responding. (#14647)
  * In Mozilla Firefox and Google Chrome, typed characters are no longer reported in some text boxes even when speak typed characters is disabled. (#8442)
  * You can now use browse mode in Chromium Embedded Controls where it was not possible previously. (#13493, #8553)
  * In Mozilla Firefox, moving the mouse over text after a link now reliably reports the text. (#9235)
  * The destination of graphic links is now reported accurately in more cases in Chrome and Edge. (#14783)
  * When trying to report the URL for a link without a href attribute NVDA is no longer silent.
  Instead NVDA reports that the link has no destination. (#14723)
  * In Browse mode, NVDA will no longer incorrectly ignore focus moving to a parent or child control e.g. moving from a control to its parent list item or gridcell. (#14611)
    * Note however that this fix only applies when the Automatically set focus to focusable elements" option in Browse Mode settings is turned off (which is the default).
* Fixes for Windows 11:
  * NVDA can once again announce Notepad status bar contents. (#14573)
  * Switching between tabs will announce the new tab name and position for Notepad and File Explorer. (#14587, #14388)
  * NVDA will once again announce candidate items when entering text in languages such as Chinese and Japanese. (#14509)
  * It is once again possible to open the Contributors and License items on the NVDA Help menu. (#14725)
* Microsoft Office fixes:
  * When rapidly moving through cells in Excel, NVDA is now less likely to report the wrong cell or selection. (#14983, #12200, #12108)
  * When landing on an Excel cell from outside a work sheet, braille and focus highlighter are no longer needlessly updated to the object that had focus previously. (#15136)
  * NVDA no longer fails to announce focusing password fields in Microsoft Excel and Outlook. (#14839)
* For symbols which do not have a symbol description in the current locale, the default English symbol level will be used. (#14558, #14417)
* It is now possible to use the backslash character in the replacement field of a dictionaries entry, when the type is not set to regular expression. (#14556)
* In Windows 10 and 11 Calculator, a portable copy of NVDA will no longer do nothing or play error tones when entering expressions in standard calculator in compact overlay mode. (#14679)
* NVDA again recovers from many more situations such as applications that stop responding which previously caused it to freeze completely. (#14759)
* When forcing UIA support with certain terminal and consoles, a bug is fixed which caused a freeze and the log file to be spammed. (#14689)
* NVDA will no longer refuse to save the configuration after a configuration reset. (#13187)
* When running a temporary version from the launcher, NVDA will not mislead users into thinking they can save the configuration. (#14914)
* NVDA now generally responds slightly faster to commands and focus changes. (#14928)
* Displaying the OCR settings will not fail on some systems anymore. (#15017)
* Fix bug related to saving and loading the NVDA configuration, including switching synthesizers. (#14760)
* Fix bug causing text review "flick up" touch gesture to move pages rather than move to previous line. (#15127)

### Changes for Developers

Please refer to [the developer guide](https://www.nvaccess.org/files/nvda/documentation/developerGuide.html#API) for information on NVDA's API deprecation and removal process.

* Suggested conventions have been added to the add-on manifest specification.
These are optional for NVDA compatibility, but are encouraged or required for submitting to the Add-on Store. (#14754)
  * Use `lowerCamelCase` for the name field.
  * Use `<major>.<minor>.<patch>` format for the version field (required for add-on datastore).
  * Use `https://` as the schema for the url field (required for add-on datastore).
* Added a new extension point type called `Chain`, which can be used to iterate over iterables returned by registered handlers. (#14531)
* Added the `bdDetect.scanForDevices` extension point.
Handlers can be registered that yield `BrailleDisplayDriver/DeviceMatch` pairs that don't fit in existing categories, like USB or Bluetooth. (#14531)
* Added extension point: `synthDriverHandler.synthChanged`. (#14618)
* The NVDA Synth Settings Ring now caches available setting values the first time they're needed, rather than when loading the synthesizer. (#14704)
* You can now call the export method on a gesture map to export it to a dictionary.
This dictionary can be imported in another gesture by passing it either to the constructor of `GlobalGestureMap` or to the update method on an existing map. (#14582)
* `hwIo.base.IoBase` and its derivatives now have a new constructor parameter to take a `hwIo.ioThread.IoThread`.
If not provided, the default thread is used. (#14627)
* `hwIo.ioThread.IoThread` now has a `setWaitableTimer` method to set a waitable timer using a python function.
Similarly, the new `getCompletionRoutine` method allows you to convert a python method into a completion routine safely. (#14627)
* `offsets.OffsetsTextInfo._get_boundingRects` should now always return `List[locationHelper.rectLTWH]` as expected for a subclass of `textInfos.TextInfo`. (#12424)
* `highlight-color` is now a format field attribute. (#14610)
* NVDA should more accurately determine if a logged message is coming from NVDA core. (#14812)
* NVDA will no longer log inaccurate warnings or errors about deprecated appModules. (#14806)
* All NVDA extension points are now briefly described in a new, dedicated chapter in the Developer Guide. (#14648)
* `scons checkpot` will no longer check the `userConfig` subfolder anymore. (#14820)
* Translatable strings can now be defined with a singular and a plural form using `ngettext` and `npgettext`. (#12445)

#### Deprecations

* Passing lambda functions to `hwIo.ioThread.IoThread.queueAsApc` is deprecated.
Instead, functions should be weakly referenceable. (#14627)
* Importing `LPOVERLAPPED_COMPLETION_ROUTINE` from `hwIo.base` is deprecated.
Instead import from `hwIo.ioThread`. (#14627)
* `IoThread.autoDeleteApcReference` is deprecated.
It was introduced in NVDA 2023.1 and was never meant to be part of the public API.
Until removal, it behaves as a no-op, i.e. a context manager yielding nothing. (#14924)
* `gui.MainFrame.onAddonsManagerCommand` is deprecated, use `gui.MainFrame.onAddonStoreCommand` instead. (#13985)
* `speechDictHandler.speechDictVars.speechDictsPath` is deprecated, use `NVDAState.WritePaths.speechDictsDir` instead. (#15021)
* Importing `voiceDictsPath` and `voiceDictsBackupPath` from `speechDictHandler.dictFormatUpgrade` is deprecated.
Instead use `WritePaths.voiceDictsDir` and `WritePaths.voiceDictsBackupDir` from `NVDAState`. (#15048)
* `config.CONFIG_IN_LOCAL_APPDATA_SUBKEY` is deprecated.
Instead use `config.RegistryKey.CONFIG_IN_LOCAL_APPDATA_SUBKEY`. (#15049)

## 2023.1

A new option has been added, "Paragraph Style" in "Document Navigation".
This can be used with text editors that do not support paragraph navigation natively, such as Notepad and Notepad++.

There is a new global command to report the destination of a link, mapped to `NVDA+k`.

Support for annotated web content (such as comments and footnotes) has improved.
Press `NVDA+d` to cycle through summaries when annotations are reported (e.g. "has comment, has footnote").

Tivomatic Caiku Albatross 46/80 braille displays are now supported.

Support for ARM64 and AMD64 versions of Windows has improved.

There are many bug fixes, notably Windows 11 fixes.

eSpeak, LibLouis, Sonic rate boost and Unicode CLDR have been updated.
There are new Georgian, Swahili (Kenya) and Chichewa (Malawi) braille tables.

Note:

* This release breaks compatibility with existing add-ons.

### New Features

* Microsoft Excel via UI Automation: Automatic reporting of column and row headers in tables. (#14228)
  * Note: This is referring to tables formatted via the "Table" button on the Insert pane of the Ribbon.
  "First Column" and "Header Row" in "Table Style Options" correspond to column and row headers respectively.
  * This is not referring to screen reader specific headers via named ranges, which is currently not supported via UI Automation.
* An unassigned script has been added to toggle delayed character descriptions. (#14267)
* Added an experimental option to leverage the UIA notification support in Windows Terminal to report new or changed text in the terminal, resulting in improved stability and responsivity. (#13781)
  * Consult the user guide for limitations of this experimental option.
* On Windows 11 ARM64, browse mode is now available in AMD64 apps such as Firefox, Google Chrome and 1Password. (#14397)
* A new option has been added, "Paragraph Style" in "Document Navigation".
This adds support for single line break (normal) and multi line break (block) paragraph navigation.
This can be used with text editors that do not support paragraph navigation natively, such as Notepad and Notepad++. (#13797)
* The presence of multiple annotations are now reported.
`NVDA+d` now cycles through reporting the summary of each annotation target for origins with multiple annotation targets.
For example, when text has a comment and a footnote associated with it. (#14507, #14480)
* Added support for Tivomatic Caiku Albatross 46/80 braille displays. (#13045)
* New global command: Report link destination (`NVDA+k`).
Pressed once will speak/braille the destination of the link that is in the navigator object.
Pressing twice will show it in a window, for more detailed review. (#14583)
* New unmapped global command (Tools category): Report link destination in a window.
Same as pressing `NVDA+k` twice, but may be more useful for braille users. (#14583)

### Changes

* Updated LibLouis braille translator to [3.24.0](https://github.com/liblouis/liblouis/releases/tag/v3.24.0). (#14436)
  * Major updates to Hungarian, UEB, and Chinese bopomofo braille.
  * Support for the Danish braille standard 2022.
  * New braille tables for Georgian literary braille, Swahili (Kenya) and Chichewa (Malawi).
* Updated Sonic rate boost library to commit `1d70513`. (#14180)
* CLDR has been updated to version 42.0. (#14273)
* eSpeak NG has been updated to 1.52-dev commit `f520fecb`. (#14281, #14675)
  * Fixed reporting of large numbers. (#14241)
* Java applications with controls using the selectable state will now announce when an item is not selected rather than when the item is selected. (#14336)

### Bug Fixes

* Windows 11 fixes:
  * NVDA will announce search highlights when opening Start menu. (#13841)
  * On ARM, x64 apps are no longer identified as ARM64 applications. (#14403)
  * Clipboard history menu items such as "pin item" can be accessed. (#14508)
  * In Windows 11 22H2 and newer, it is again possible to use mouse and touch interaction to interact with areas such as the system tray overflow window and "Open With" dialog. (#14538, #14539)
* Suggestions are reported when typing an @mention in in Microsoft Excel comments. (#13764)
* In the Google Chrome location bar, suggestion controls (switch to tab, remove suggestion etc) are now reported when selected. (#13522)
* When requesting formatting information, colors are now explicitly reported in Wordpad or log viewer, rather than only "Default color". (#13959)
* In Firefox, activating the "Show options" button on GitHub issue pages now works reliably. (#14269)
* The date picker controls in Outlook 2016 / 365 Advanced search dialog now report their label and value. (#12726)
* ARIA switch controls are now actually reported as switches in Firefox, Chrome and Edge, rather than checkboxes. (#11310)
* NVDA will automatically announce the sort state on an HTML table column header when changed by pressing an inner button. (#10890)
* A landmark or region's name is always automatically spoken when jumping inside from outside using quick navigation or focus in browse mode. (#13307)
* When beep or announce 'cap' for capitals is enabled with delayed character descriptions, NVDA no longer beeps or announces 'cap' twice. (#14239)
* Controls in tables in Java applications will now be announced more accurately by NVDA. (#14347)
* Some settings will no longer be unexpectedly different when used with multiple profiles. (#14170)
  * The following settings have been addressed:
    * Line indentation in Document formatting settings.
    * Cell borders in doc formatting settings
    * Show messages in braille settings
    * Tether Braille in braille settings
  * In some rare cases, these settings used in profiles may be unexpectedly modified when installing this version of NVDA.
  * Please check these options in your profiles after upgrading NVDA to this version.
* Emojis should now be reported in more languages. (#14433)
* The presence of an annotation is no longer missing in braille for some elements. (#13815)
* Fixed an issue where config changes not save correctly when changing between a "Default" option and the value of the "Default" option. (#14133)
* When configuring NVDA there will always be at least one key defined as an NVDA key. (#14527)
* When accessing the NVDA menu via the notification area, NVDA will not suggest a pending update anymore when no update is available. (#14523)
* Remaining, elapsed and total time is now reported correctly for audio files over a day long in foobar2000. (#14127)
* In web browsers such as Chrome and Firefox, alerts such as file downloads are shown in braille in addition to being spoken. (#14562)
* Bug fixed when navigating to the first and last column in a table in Firefox (#14554)
* When NVDA is launched with `--lang=Windows` parameter, it is again possible to open NVDA's General settings dialog. (#14407)
* NVDA no longer fails to continue reading in Kindle for PC after turning the page. (#14390)

### Changes for Developers

Note: this is an Add-on API compatibility breaking release.
Add-ons will need to be re-tested and have their manifest updated.
Please refer to [the developer guide](https://www.nvaccess.org/files/nvda/documentation/developerGuide.html#API) for information on NVDA's API deprecation and removal process.

* System tests should now pass when run locally on non-English systems. (#13362)
* In Windows 11 on ARM, x64 apps are no longer identified as ARM64 applications. (#14403)
* It is no longer necessary to use `SearchField` and `SuggestionListItem` `UIA` `NVDAObjects` in new UI Automation scenarios, where automatic reporting of search suggestions, and where typing has been exposed via UI Automation with the `controllerFor` pattern.
This functionality is now available generically via `behaviours.EditableText` and the base `NVDAObject` respectively. (#14222)
* The UIA debug logging category when enabled now produces significantly more logging for UIA event handlers and utilities. (#14256)
* NVDAHelper build standards updated. (#13072)
  * Now uses the C++20 standard, was C++17.
  * Now uses the `/permissive-` compiler flag which disables permissive behaviors, and sets the `/Zc` compiler options for strict conformance.
* Some plugin objects (e.g. drivers and add-ons) now have a more informative description in the NVDA python console. (#14463)
* NVDA can now be fully compiled with Visual Studio 2022, no longer requiring the Visual Studio 2019 build tools. (#14326)
* More detailed logging for NVDA freezes to aid debugging. (#14309)
* The singleton `braille._BgThread` class has been replaced with `hwIo.ioThread.IoThread`. (#14130)
  * A single instance `hwIo.bgThread` (in NVDA core) of this class provides background i/o for thread safe braille display drivers.
  * This new class is not a singleton by design, add-on authors are encouraged to use their own instance when doing hardware i/o.
* The processor architecture for the computer can be queried from `winVersion.WinVersion.processorArchitecture attribute.` (#14439)
* New extension points have been added. (#14503)
  * `inputCore.decide_executeGesture`
  * `tones.decide_beep`
  * `nvwave.decide_playWaveFile`
  * `braille.pre_writeCells`
  * `braille.filter_displaySize`
  * `braille.decide_enabled`
  * `braille.displayChanged`
  * `braille.displaySizeChanged`
* It is possible to set useConfig to False on supported settings for a synthesizer driver. (#14601)

#### API Breaking Changes

These are breaking API changes.
Please open a GitHub issue if your Add-on has an issue with updating to the new API.

* The configuration specification has been altered, keys have been removed or modified:
  * In `[documentFormatting]` section (#14233):
    * `reportLineIndentation` stores an int value (0 to 3) instead of a boolean
    * `reportLineIndentationWithTones` has been removed.
    * `reportBorderStyle` and `reportBorderColor` have been removed and are replaced by `reportCellBorders`.
  * In `[braille]` section (#14233):
    * `noMessageTimeout` has been removed, replaced by a value for `showMessages`.
    * `messageTimeout` cannot take the value 0 anymore, replaced by a value for `showMessages`.
    * `autoTether` has been removed; `tetherTo` can now take the value "auto" instead.
  * In `[keyboard]` section  (#14528):
    * `useCapsLockAsNVDAModifierKey`, `useNumpadInsertAsNVDAModifierKey`, `useExtendedInsertAsNVDAModifierKey` have been removed.
    They are replaced by `NVDAModifierKeys`.
* The `NVDAHelper.RemoteLoader64` class has been removed with no replacement. (#14449)
* The following functions in `winAPI.sessionTracking` are removed with no replacement. (#14416, #14490)
  * `isWindowsLocked`
  * `handleSessionChange`
  * `unregister`
  * `register`
  * `isLockStateSuccessfullyTracked`
* It is no longer possible to enable/disable the braille handler by setting `braille.handler.enabled`.
To disable the braille handler programatically, register a handler to `braille.handler.decide_enabled`. (#14503)
* It is no longer possible to update the display size of the handler by setting `braille.handler.displaySize`.
To update the displaySize programatically, register a handler to `braille.handler.filter_displaySize`.
Refer to `brailleViewer` for an example on how to do this. (#14503)
* There have been changes to the usage of `addonHandler.Addon.loadModule`. (#14481)
  * `loadModule` now expects dot as a separator, rather than backslash.
  For example "lib.example" instead of "lib\example".
  * `loadModule` now raises an exception when a module can't be loaded or has errors, instead of silently returning `None` without giving information about the cause.
* The following symbols have been removed from `appModules.foobar2000` with no direct replacement. (#14570)
  * `statusBarTimes`
  * `parseIntervalToTimestamp`
  * `getOutputFormat`
  * `getParsingFormat`
* The following are no longer singletons - their get method has been removed.
Usage of `Example.get()` is now `Example()`. (#14248)
  * `UIAHandler.customAnnotations.CustomAnnotationTypesCommon`
  * `UIAHandler.customProps.CustomPropertiesCommon`
  * `NVDAObjects.UIA.excel.ExcelCustomProperties`
  * `NVDAObjects.UIA.excel.ExcelCustomAnnotationTypes`

#### Deprecations

* `NVDAObjects.UIA.winConsoleUIA.WinTerminalUIA` is deprecated and usage is discouraged. (#14047)
* `config.addConfigDirsToPythonPackagePath` has been moved.
Use `addonHandler.packaging.addDirsToPythonPackagePath` instead. (#14350)
* `braille.BrailleHandler.TETHER_*` are deprecated.
Use `configFlags.TetherTo.*.value` instead. (#14233)
* `utils.security.postSessionLockStateChanged` is deprecated.
Use `utils.security.post_sessionLockStateChanged` instead. (#14486)
* `NVDAObject.hasDetails`, `NVDAObject.detailsSummary`, `NVDAObject.detailsRole` has been deprecated.
Use `NVDAObject.annotations` instead. (#14507)
* `keyboardHandler.SUPPORTED_NVDA_MODIFIER_KEYS` is deprecated with no direct replacement.
Consider using the class `config.configFlags.NVDAKey` instead. (#14528)
* `gui.MainFrame.evaluateUpdatePendingUpdateMenuItemCommand` has been deprecated.
Use `gui.MainFrame.SysTrayIcon.evaluateUpdatePendingUpdateMenuItemCommand` instead. (#14523)

## 2022.4

This release includes several new key commands, including table say all commands.
A "Quick Start Guide" section has been added to the User Guide.
There are also several bug fixes.

eSpeak has been updated and LibLouis has been updated.
There are new Chinese, Swedish, Luganda and Kinyarwanda braille tables.

### New Features

* Added a "Quick Start Guide" section to the User Guide. (#13934)
* Introduced a new command to check the keyboard shortcut of the current focus. (#13960)
  * Desktop: `shift+numpad2`.
  * Laptop: `NVDA+ctrl+shift+.`.
* Introduced new commands to move the review cursor by page where supported by the application. (#14021)
  * Move to previous page:
    * Desktop: `NVDA+pageUp`.
    * Laptop: `NVDA+shift+pageUp`.
  * Move to next page:
    * Desktop: `NVDA+pageDown`.
    * Laptop: `NVDA+shift+pageDown`.
* Added the following table commands. (#14070)
  * Say all in column: `NVDA+control+alt+downArrow`
  * Say all in row: `NVDA+control+alt+rightArrow`
  * Read entire column: `NVDA+control+alt+upArrow`
  * Read entire row: `NVDA+control+alt+leftArrow`
* Microsoft Excel via UI Automation: NVDA now announces when moving out of a table within a spreadsheet. (#14165)
* Reporting table headers can now be configured separately for rows and columns. (#14075)

### Changes

* eSpeak NG has been updated to 1.52-dev commit `735ecdb8`. (#14060, #14079, #14118, #14203)
  * Fixed reporting of Latin characters when using Mandarin. (#12952, #13572, #14197)
* Updated LibLouis braille translator to [3.23.0](https://github.com/liblouis/liblouis/releases/tag/v3.23.0). (#14112)
  * Added braille tables:
    * Chinese common braille (simplified Chinese characters)
    * Kinyarwanda literary braille
    * Luganda literary braille
    * Swedish uncontracted braille
    * Swedish partially contracted braille
    * Swedish contracted braille
    * Chinese (China, Mandarin) Current Braille System (no tones) (#14138)
* NVDA now includes the architecture of the operating system as part of user statistics tracking. (#14019)

### Bug Fixes

* When updating NVDA using the Windows Package Manager CLI (aka winget), a released version of NVDA is no longer always treated as newer than whatever alpha version is installed. (#12469)
* NVDA will now correctly announce Group boxes in Java applications. (#13962)
* Caret properly follows spoken text during "say all" in applications such as Bookworm, WordPad, or the NVDA log viewer. (#13420, #9179)
* In programs using UI Automation, partially checked checkboxes will be reported correctly. (#13975)
* Improved performance and stability in Microsoft Visual Studio, Windows Terminal, and other UI Automation based applications. (#11077, #11209)
  * These fixes apply to Windows 11 Sun Valley 2 (version 22H2) and later.
  * Selective registration for UI Automation events and property changes now enabled by default.
* Text reporting, Braille output, and password suppression now work as expected in the embedded Windows Terminal control in Visual Studio 2022. (#14194)
* NVDA is now DPI aware when using multiple monitors.
There are several fixes for using a DPI setting higher than 100% or multiple monitors.
Issues may still exist with versions of Windows older than Windows 10 1809.
For these fixes to work, applications which NVDA interacts with also need to be DPI aware.
Note there are still known issues with Chrome and Edge. (#13254)
  * Visual highlighting frames should now be correctly placed in most applications. (#13370, #3875, #12070)
  * Touch screen interaction should now be accurate for most applications. (#7083)
  * Mouse tracking should now work for most applications. (#6722)
* Orientation state (landscape/portrait) changes are now correctly ignored when there is no change (e.g. monitor changes). (#14035)
* NVDA will announce dragging items on screen in places such as rearranging Windows 10 Start menu tiles and virtual desktops in Windows 11. (#12271, #14081)
* In advanced settings, "Play a sound for logged errors" option is now correctly restored to its default value when pressing the "Restore defaults" button. (#14149)
* NVDA can now select text using the `NVDA+f10` keyboard shortcut on Java applications. (#14163)
* NVDA will no longer get stuck in a menu when arrowing up and down threaded conversations in Microsoft Teams. (#14355)

### Changes for Developers

Please refer to [the developer guide](https://www.nvaccess.org/files/nvda/documentation/developerGuide.html#API) for information on NVDA's API deprecation and removal process.

* The [NVDA API Announcement mailing list](https://groups.google.com/a/nvaccess.org/g/nvda-api/about) was created. (#13999)
* NVDA no longer processes `textChange` events for most UI Automation applications due to their extreme negative performance impact. (#11002, #14067)

#### Deprecations

* `core.post_windowMessageReceipt` is deprecated, use `winAPI.messageWindow.pre_handleWindowMessage` instead.
* `winKernel.SYSTEM_POWER_STATUS` is deprecated and usage is discouraged, this has been moved to `winAPI._powerTracking.SystemPowerStatus`.
* `winUser.SM_*` constants are deprecated, use `winAPI.winUser.constants.SystemMetrics` instead.

## 2022.3.3

This is a minor release to fix issues with 2022.3.2, 2022.3.1 and 2022.3.
This also addresses a security issue.

### Security Fixes

* Prevents possible system access (e.g. NVDA Python console) for unauthenticated users.
([GHSA-fpwc-2gxx-j9v7](https://github.com/nvaccess/nvda/security/advisories/GHSA-fpwc-2gxx-j9v7))

### Bug Fixes

* Fixed bug where if NVDA freezes when locking, NVDA will allow access to the users desktop while on the Windows lock screen. (#14416)
* Fixed bug where if NVDA freezes when locking, NVDA will not behave correctly, as if the device was still locked. (#14416)
* Fixed accessibility issues with the Windows "forgot my PIN" process and Windows update/install experience. (#14368)
* Fixed bug when trying to install NVDA in some Windows environments, e.g. Windows Server. (#14379)

### Changes for Developers

#### Deprecations

* `utils.security.isObjectAboveLockScreen(obj)` is deprecated, instead use `obj.isBelowLockScreen`. (#14416)
* The following functions in `winAPI.sessionTracking` are deprecated for removal in 2023.1. (#14416)
  * `isWindowsLocked`
  * `handleSessionChange`
  * `unregister`
  * `register`
  * `isLockStateSuccessfullyTracked`

## 2022.3.2

This is a minor release to fix regressions with 2022.3.1 and address a security issue.

### Security Fixes

* Prevents possible system level access for unauthenticated users.
([GHSA-3jj9-295f-h69w](https://github.com/nvaccess/nvda/security/advisories/GHSA-3jj9-295f-h69w))

### Bug Fixes

* Fixes a regression from 2022.3.1 where certain functionality was disabled on secure screens. (#14286)
* Fixes a regression from 2022.3.1 where certain functionality was disabled after sign-in, if NVDA started on the lock screen. (#14301)

## 2022.3.1

This is a minor release to fix several security issues.
Please responsibly disclose security issues to <info@nvaccess.org>.

### Security Fixes

* Fixed exploit where it was possible to elevate from user to system privileges.
([GHSA-q7c2-pgqm-vvw5](https://github.com/nvaccess/nvda/security/advisories/GHSA-q7c2-pgqm-vvw5))
* Fixed a security issue allowing access to the python console on the lock screen via a race condition for NVDA startup.
([GHSA-72mj-mqhj-qh4w](https://github.com/nvaccess/nvda/security/advisories/GHSA-72mj-mqhj-qh4w))
* Fixed issue where speech viewer text is cached when locking Windows.
([GHSA-grvr-j2h8-3qm4](https://github.com/nvaccess/nvda/security/advisories/GHSA-grvr-j2h8-3qm4))

### Bug Fixes

* Prevent an unauthenticated user from updating settings for speech and Braille viewer on the lock screen. ([GHSA-grvr-j2h8-3qm4](https://github.com/nvaccess/nvda/security/advisories/GHSA-grvr-j2h8-3qm4))

## 2022.3

A significant amount of this release was contributed by the NVDA development community.
This includes delayed character descriptions and improved Windows Console support.

This release also includes several bug fixes.
Notably, up-to-date versions of Adobe Acrobat/Reader will no longer crash when reading a PDF document.

eSpeak has been updated, which introduces 3 new languages: Belarusian, Luxembourgish and Totontepec Mixe.

### New Features

* In the Windows Console Host used by Command Prompt, PowerShell, and the Windows Subsystem for Linux on Windows 11 version 22H2 (Sun Valley 2) and later:
  * Vastly improved performance and stability. (#10964)
  * When pressing `control+f` to find text, the review cursor position is updated to follow the found term. (#11172)
  * Reporting of typed text that does not appear on-screen (such as passwords) is disabled by default.
It can be re-enabled in NVDA's advanced settings panel. (#11554)
  * Text that has scrolled offscreen can be reviewed without scrolling the console window. (#12669)
  * More detailed text formatting information is available. ([microsoft/terminal PR 10336](https://github.com/microsoft/terminal/pull/10336))
* A new Speech option has been added to read character descriptions after a delay. (#13509)
* A new Braille option has been added to determine if scrolling the display forward/back should interrupt speech. (#2124)

### Changes

* eSpeak NG has been updated to 1.52-dev commit `9de65fcb`. (#13295)
  * Added languages:
    * Belarusian
    * Luxembourgish
    * Totontepec Mixe
* When using UI Automation to access Microsoft Excel spreadsheet controls, NVDA is now able to report when a cell is merged. (#12843)
* Instead of reporting "has details" the purpose of details is included where possible, for example "has comment". (#13649)
* The installation size of NVDA is now shown in Windows Programs and Feature section. (#13909)

### Bug Fixes

* Adobe Acrobat / Reader 64 bit will no longer crash when reading a PDF document. (#12920)
  * Note that the most up to date version of Adobe Acrobat / Reader is also required to avoid the crash.
* Font size measurements are now translatable in NVDA. (#13573)
* Ignore Java Access Bridge events where no window handle can be found for Java applications.
This will improve performance for some Java applications including IntelliJ IDEA. (#13039)
* Announcement of selected cells for LibreOffice Calc is more efficient and no longer results in a Calc freeze when many cells are selected. (#13232)
* When running under a different user, Microsoft Edge is no longer inaccessible. (#13032)
* When rate boost is off, eSpeak's rate does not drop anymore between rates 99% and 100%. (#13876)
* Fix bug which allowed 2 Input Gestures dialogs to open. (#13854)

### Changes for Developers

* Updated Comtypes to version 1.1.11. (#12953)
* In builds of Windows Console (`conhost.exe`) with an NVDA API level of 2 (`FORMATTED`) or greater, such as those included with Windows 11 version 22H2 (Sun Valley 2), UI Automation is now used by default. (#10964)
  * This can be overridden by changing the "Windows Console support" setting in NVDA's advanced settings panel.
  * To find your Windows Console's NVDA API level, set "Windows Console support" to "UIA when available", then check the NVDA+F1 log opened from a running Windows Console instance.
* The Chromium virtual buffer is now loaded even when the document object has the MSAA `STATE_SYSTEM_BUSY` exposed via IA2. (#13306)
* A config spec type `featureFlag` has been created for use with experimental features in NVDA. See `devDocs/featureFlag.md` for more information. (#13859)

#### Deprecations

There are no deprecations proposed in 2022.3.

## 2022.2.4

This is a patch release to fix a security issue.

### Bug Fixes

* Fixed an exploit where it was possible to open the NVDA python console via the log viewer on the lock screen.
([GHSA-585m-rpvv-93qg](https://github.com/nvaccess/nvda/security/advisories/GHSA-585m-rpvv-93qg))

## 2022.2.3

This is a patch release to fix an accidental API breakage introduced in 2022.2.1.

### Bug Fixes

* Fixed a bug where NVDA did not announce "Secure Desktop" when entering a secure desktop.
This caused NVDA remote to not recognize secure desktops. (#14094)

## 2022.2.2

This is a patch release to fix a bug introduced in 2022.2.1 with input gestures.

### Bug Fixes

* Fixed a bug where input gestures didn't always work. (#14065)

## 2022.2.1

This is a minor release to fix a security issue.
Please responsibly disclose security issues to <info@nvaccess.org>.

### Security Fixes

* Fixed exploit where it was possible to run a python console from the lockscreen. (GHSA-rmq3-vvhq-gp32)
* Fixed exploit where it was possible to escape the lockscreen using object navigation. (GHSA-rmq3-vvhq-gp32)

### Changes for Developers

#### Deprecations

These deprecations are currently not scheduled for removal.
The deprecated aliases will remain until further notice.
Please test the new API and provide feedback.
For add-on authors, please open a GitHub issue if these changes stop the API from meeting your needs.

* `appModules.lockapp.LockAppObject` should be replaced with `NVDAObjects.lockscreen.LockScreenObject`. (GHSA-rmq3-vvhq-gp32)
* `appModules.lockapp.AppModule.SAFE_SCRIPTS` should be replaced with `utils.security.getSafeScripts()`. (GHSA-rmq3-vvhq-gp32)

## 2022.2

This release includes many bug fixes.
Notably, there are significant improvements for Java based applications, braille displays and Windows features.

New table navigation commands have been introduced.
Unicode CLDR has been updated.
LibLouis has been updated, which includes a new German braille table.

### New Features

* Support for interacting with Microsoft Loop Components in Microsoft Office products. (#13617)
* New table navigation commands have been added. (#957)
 * `control+alt+home/end` to jump to first/last column.
 * `control+alt+pageUp/pageDown` to jump to first/last row.
* An unassigned script to cycle through language and dialect switching modes has been added. (#10253)

### Changes

* NSIS has been updated to version 3.08. (#9134)
* CLDR has been updated to version 41.0. (#13582)
* Updated LibLouis braille translator to [3.22.0](https://github.com/liblouis/liblouis/releases/tag/v3.22.0). (#13775)
  * New braille table: German grade 2 (detailed)
* Added new role for "busy indicator" controls. (#10644)
* NVDA now announces when an NVDA action cannot be performed. (#13500)
  * This includes when:
    * Using the NVDA Windows Store version.
    * In a secure context.
    * Waiting for a response to a modal dialog.

### Bug Fixes

* Fixes for Java based applications:
  * NVDA will now announce read-only state. (#13692)
  * NVDA will now announce disabled/enabled state correctly. (#10993)
  * NVDA will now announce function key shortcuts. (#13643)
  * NVDA can now beep or speak on progress bars. (#13594)
  * NVDA will no longer incorrectly remove text from widgets when presenting to the user. (#13102)
  * NVDA will now announce the state of toggle buttons. (#9728)
  * NVDA will now identify the window in a Java application with multiple windows. (#9184)
  * NVDA will now announce position information for tab controls. (#13744)
* Braille fixes:
  * Fix braille output when navigating certain text in Mozilla rich edit controls, such as drafting a message in Thunderbird. (#12542)
  * When braille is tethered automatically and the mouse is moved with mouse tracking enabled,
   text review commands now update the braille display with the spoken content. (#11519)
  * It is now possible to pan the braille display through content after use of text review commands. (#8682)
* The NVDA installer can now run from directories with special characters. (#13270)
* In Firefox, NVDA no longer fails to report items in web pages when aria-rowindex, aria-colindex, aria-rowcount or aria-colcount attributes are invalid. (#13405)
* The cursor does not switch row or column anymore when using table navigation to navigate through merged cells. (#7278)
* When reading non-interactive PDFs in Adobe Reader, the type and state of form fields (such as checkboxes and radio buttons) are now reported. (#13285)
* "Reset configuration to factory defaults" is now accessible in the NVDA menu during secure mode. (#13547)
* Any locked mouse keys will be unlocked when NVDA exits, previously the mouse button would remain locked. (#13410)
* Visual Studio now reports line numbers. (#13604)
  * Note that for line number reporting to work, showing line numbers must be enabled in Visual Studio and NVDA.
* Visual Studio now correctly reports line indentation. (#13574)
* NVDA will once again announce Start menu search result details in recent Windows 10 and 11 releases. (#13544)
* In Windows 10 and 11 Calculator version 10.1908 and later,
NVDA will announce results when more commands are pressed, such as commands from scientific mode. (#13383)
* In Windows 11, it is again possible to navigate and interact with user interface elements,
such as Taskbar and Task View using mouse and touch interaction. (#13506)
* NVDA will announce status bar content in Windows 11 Notepad. (#13688)
* Navigator object highlighting now shows up immediately upon activation of the feature. (#13641)
* Fix reading single column list view items. (#13659, #13735)
* Fix eSpeak automatic language switching for English and French falling back to British English and French (France). (#13727)
* Fix OneCore automatic language switching when trying to switch to a formerly installed language. (#13732)

### Changes for Developers

* Compiling NVDA dependencies with Visual Studio 2022 (17.0) is now supported.
For development and release builds, Visual Studio 2019 is still used. (#13033)
* When retrieving the count of selected children via accSelection,
the case where a negative child ID or an IDispatch is returned by `IAccessible::get_accSelection` is now handled properly. (#13277)
* New convenience functions `registerExecutableWithAppModule` and `unregisterExecutable` were added to the `appModuleHandler` module.
They can be used to use a single App Module with multiple executables. (#13366)

#### Deprecations

These are proposed API breaking changes.
The deprecated part of the API will continue to be available until the specified release.
If no release is specified, the plan for removal has not been determined.
Note, the roadmap for removals is 'best effort' and may be subject to change.
Please test the new API and provide feedback.
For add-on authors, please open a GitHub issue if these changes stop the API from meeting your needs.

* `appModuleHandler.NVDAProcessID` is deprecated, use `globalVars.appPid` instead. (#13646)
* `gui.quit` is deprecated, use `wx.CallAfter(mainFrame.onExitCommand, None)` instead. (#13498)
  -
* Some alias appModules are marked as deprecated.
Code which imports from one of them, should instead import from the replacement module.  (#13366)

| Removed module name |Replacement module|
|---|---|
|azuredatastudio |code|
|azuredatastudio-insiders |code|
|calculatorapp |calculator|
|code - insiders |code|
|commsapps |hxmail|
|dbeaver |eclipse|
|digitaleditionspreview |digitaleditions|
|esybraille |esysuite|
|hxoutlook |hxmail|
|miranda64 |miranda32|
|mpc-hc |mplayerc|
|mpc-hc64 |mplayerc|
|notepad++ |notepadPlusPlus|
|searchapp |searchui|
|searchhost |searchui|
|springtoolsuite4 |eclipse|
|sts |eclipse|
|teamtalk3 |teamtalk4classic|
|textinputhost |windowsinternal_composableshell_experiences_textinput_inputapp|
|totalcmd64 |totalcmd|
|win32calc |calc|
|winmail |msimn|
|zend-eclipse-php |eclipse|
|zendstudio |eclipse|

## 2022.1

This release includes major improvements to UIA support with MS Office.
For Microsoft Office 16.0.15000 and higher on Windows 11, NVDA will use UI Automation to access Microsoft Word documents by default.
This provides a significant performance improvement over the old Object model access.

There are improvements to braille display drivers including Seika Notetaker, Papenmeier and HID Braille.
There are also various Windows 11 bug fixes, for apps such as Calculator, Console, Terminal, Mail and Emoji Panel.

eSpeak-NG and LibLouis have been updated, adding new Japanese, German and Catalan tables.

Note:

 * This release breaks compatibility with existing add-ons.

### New Features

* Support for reporting notes in MS Excel with UI Automation enabled on Windows 11. (#12861)
* In recent builds of Microsoft Word via UI Automation on Windows 11, the existence of bookmarks, draft comments and resolved comments are now reported in both speech and braille. (#12861)
* The new `--lang` command line parameter allows overriding the configured NVDA language. (#10044)
* NVDA now warns about command line parameters which are unknown and not used by any add-ons. (#12795)
* In Microsoft Word accessed via UI Automation, NVDA will now make use of mathPlayer to read and navigate Office math equations. (#12946)
  * For this to work, you must be running Microsoft Word 365/2016 build 14326 or later.
  * MathType equations must also be manually converted to Office Math by selecting each, opening the context menu, choosing Equation options, Convert to Office Math.
* Reporting of "has details" and the associated command to summarize the details relation have been updated to work in focus mode. (#13106)
* Seika Notetaker can now be auto-detected when connected via USB and Bluetooth. (#13191, #13142)
  * This affects the following devices: MiniSeika (16, 24 cells), V6, and V6Pro (40 cells)
  * Manually selecting the bluetooth COM port is also now supported.
* Added a command to toggle the braille viewer; there is no default associated gesture. (#13258)
* Added commands for toggling multiple modifiers simultaneously with a Braille display (#13152)
* The Speech Dictionary dialog now features a "Remove all" button to help clear a whole dictionary. (#11802)
* Added support for Windows 11 Calculator. (#13212)
* In Microsoft Word with UI Automation enabled on Windows 11, line numbers and section numbers can now be reported. (#13283, #13515)
* For Microsoft Office 16.0.15000 and higher on Windows 11, NVDA will use UI Automation to access Microsoft Word documents by default, providing a significant performance improvement over the old Object model access. (#13437)
 * This includes documents in Microsoft Word itself, and also the message reader and composer in Microsoft Outlook.

### Changes

* Espeak-ng has been updated to 1.51-dev commit `7e5457f91e10`. (#12950)
* Updated liblouis braille translator to [3.21.0](https://github.com/liblouis/liblouis/releases/tag/v3.21.0). (#13141, #13438)
  * Added new braille table: Japanese (Kantenji) literary braille.
  * Added new German 6 dot computer braille table.
  * Added Catalan grade 1 braille table. (#13408)
* NVDA will report selection and merged cells in LibreOffice Calc 7.3 and above. (#9310, #6897)
* Updated Unicode Common Locale Data Repository (CLDR) to 40.0. (#12999)
* `NVDA+Numpad Delete` reports the location of the caret or focused object by default. (#13060)
* `NVDA+Shift+Numpad Delete` reports the location of the review cursor. (#13060)
* Added default bindings for toggling modifier keys to Freedom Scientific displays (#13152)
* "Baseline" is no longer reported via the report text formatting command (`NVDA+f`). (#11815)
* Activate long description no longer has a default gesture assigned. (#13380)
* Report details summary now has a default gesture (`NVDA+d`). (#13380)
* NVDA needs to be restarted after installing MathPlayer. (#13486)

### Bug Fixes

* Clipboard manager pane should no longer incorrectly steal focus when opening some Office programs. (#12736)
* On a system where the user has chosen to swap the primary mouse button from the left to the right, NVDA will no longer accidentally bring up a context menu instead of activating an item, in applications such as web browsers. (#12642)
* When moving the review cursor past the end of text controls, such as in Microsoft Word with UI Automation, "bottom" is correctly reported in more situations. (#12808)
* NVDA can report the application name and version for binaries placed in system32 when running under 64-bit version of Windows. (#12943)
* Improved consistency of output reading in terminal programs. (#12974)
  * Note that in some situations, when inserting or deleting characters in the middle of a line, the characters after the caret may again be read out.
* MS word with UIA: heading quick nav in browse mode no longer gets stuck on the final heading of a document, nor is this heading shown twice in the NVDA elements list. (#9540)
* In Windows 8 and later, the File Explorer status bar can now be retrieved using the standard gesture NVDA+end (desktop) / NVDA+shift+end (laptop). (#12845)
* Incoming messages in the chat of Skype for Business are reported again. (#9295)
* NVDA can again duck audio when using the SAPI5 synthesizer on Windows 11. (#12913)
* In Windows 10 Calculator, NVDA will announce labels for history and memory list items. (#11858)
* Gestures such as scrolling and routing again work with HID Braille devices. (#13228)
* Windows 11 Mail: After switching focus between apps, while reading a long email, NVDA no longer gets stuck on a line of the email. (#13050)
* HID braille: chorded gestures (e.g. `space+dot4`) can be successfully performed from the Braille display. (#13326)
* Fixed an issue where multiple settings dialogs could be opened at the same time. (#12818)
* Fixed a problem where some Focus Blue Braille displays would stop working after waking the computer from sleep. (#9830)
* "Baseline" is no longer spuriously reported when the "report superscript and subscript" option is active. (#11078)
* In Windows 11, NVDA will no longer prevent navigation in emoji panel when selecting emojis. (#13104)
* Prevents a bug causing double-reporting when using Windows Console and Terminal. (#13261)
* Fixed several cases where list items could not be reported in 64 bit applications, such as REAPER. (#8175)
* In the Microsoft Edge downloads manager, NVDA will now automatically switch to focus mode once the list item with the most recent download gains focus. (#13221)
* NVDA no longer causes 64-bit versions of Notepad++ 8.3 and above to crash. (#13311)
* Adobe Reader no longer crashes on startup if Adobe Reader's protected mode is enabled. (#11568)
* Fixed a bug where selecting the Papenmeier Braille Display Driver caused NVDA to crash. (#13348)
* In Microsoft word with UIA: page number and other formatting is no longer inappropriately announced when moving from a blank table cell to a cell with content, or from the end of the document into existing content. (#13458, #13459)
* NVDA will no longer fail to report the page title and start automatically reading, when a page loads in Google chrome 100. (#13571)
* NVDA no longer crashes when resetting the NVDA configuration to factory defaults while speak command keys is on. (#13634)

### Changes for Developers

* Note: this is a Add-on API compatibility breaking release. Add-ons will need to be re-tested and have their manifest updated.
* Although NVDA still requires Visual Studio 2019, Builds should no longer fail if a newer version of Visual Studio (E.g. 2022) is installed along side 2019. (#13033, #13387)
* Updated SCons to version 4.3.0. (#13033)
* Updated py2exe to version 0.11.1.0. (#13510)
* `NVDAObjects.UIA.winConsoleUIA.WinConsoleUIA.isImprovedTextRangeAvailable` has been removed. Use `apiLevel` instead. (#12955, #12660)
* `TVItemStruct` has been removed from `sysTreeView32`. (#12935)
* `MessageItem` has been removed from the Outlook appModule. (#12935)
* `audioDucking.AUDIODUCKINGMODE_*` constants are now a `DisplayStringIntEnum`. (#12926)
  * usages should be replaced with `AudioDuckingMode.*`
  * usages of `audioDucking.audioDuckingModes` should be replaced with `AudioDuckingMode.*.displayString`
* `audioDucking.ANRUS_ducking_*` constants usages should be replaced with `ANRUSDucking.*`. (#12926)
* `synthDrivers.sapi5` changes (#12927):
  * `SPAS_*` usages should be replaced with `SPAudioState.*`
  * `constants.SVSF*` usages should be replaced with `SpeechVoiceSpeakFlags.*`
    * Note: `SVSFlagsAsync` should be replaced with `SpeechVoiceSpeakFlags.Async` not `SpeechVoiceSpeakFlags.lagsAsync`
  * `constants.SVE*` usages should be replaced with `SpeechVoiceEvents.*`
* The `soffice` appModule has the following classes and functions removed `JAB_OOTableCell`, `JAB_OOTable`, `gridCoordStringToNumbers`. (#12849)
* `core.CallCancelled` is now `exceptions.CallCancelled`. (#12940)
* All constants starting with RPC from `core` and `logHandler` are moved into `RPCConstants.RPC` enum. (#12940)
* It is recommended that `mouseHandler.doPrimaryClick` and `mouseHandler.doSecondaryClick` functions should be used to click the mouse to perform a logical action such as activating (primary) or secondary (show context menu),
rather than using `executeMouseEvent` and specifying the left or right mouse button specifically.
This ensures code will honor the Windows user setting for swapping the primary mouse button. (#12642)
* `config.getSystemConfigPath` has been removed - there is no replacement. (#12943)
* `shlobj.SHGetFolderPath` has been removed - please use `shlobj.SHGetKnownFolderPath` instead. (#12943)
* `shlobj` constants have been removed. A new enum has been created, `shlobj.FolderId` for usage with `SHGetKnownFolderPath`. (#12943)
* `diffHandler.get_dmp_algo` and `diffHandler.get_difflib_algo` have been replaced with `diffHandler.prefer_dmp` and `diffHandler.prefer_difflib` respectively. (#12974)
* `languageHandler.curLang` has been removed - to get the current NVDA language use `languageHandler.getLanguage()`. (#13082)
* A `getStatusBarText` method can be implemented on an appModule to customize the way NVDA fetches the text from the status bar. (#12845)
* `globalVars.appArgsExtra` has been removed. (#13087)
  * If your add-on need to process additional command line arguments see the documentation of `addonHandler.isCLIParamKnown` and the developer guide for details.
* The UIA handler module and other UIA support modules are now part of a UIAHandler package. (#10916)
  * `UIAUtils` is now `UIAHandler.utils`
  * `UIABrowseMode` is now `UIAHandler.browseMode`
  * `_UIAConstants` is now `UIAHandler.constants`
  * `_UIACustomProps` is now `UIAHandler.customProps`
  * `_UIACustomAnnotations` is now `UIAHandler.customAnnotations`
* The `IAccessibleHandler` `IA2_RELATION_*` constants have been replaced with the `IAccessibleHandler.RelationType` enum. (#13096)
  * Removed `IA2_RELATION_FLOWS_FROM`
  * Removed `IA2_RELATION_FLOWS_TO`
  * Removed `IA2_RELATION_CONTAINING_DOCUMENT`
* `LOCALE_SLANGUAGE`, `LOCALE_SLIST` and `LOCALE_SLANGDISPLAYNAME` are removed from `languageHandler` - use members of `languageHandler.LOCALE` instead. (#12753)
* Switched from Minhook to Microsoft Detours as a hooking library for NVDA. Hooking with this library is mainly used to aid the display model. (#12964)
* `winVersion.WIN10_RELEASE_NAME_TO_BUILDS` is removed. (#13211)
* SCons now warns to build with a number of jobs that is equal to the number of logical processors in the system.
This can dramatically decrease build times on multi core systems. (#13226, #13371)
* `characterProcessing.SYMLVL_*` constants are removed - please use `characterProcessing.SymbolLevel.*` instead. (#13248)
* Functions `loadState` and `saveState` are removed from addonHandler - please use `addonHandler.state.load` and `addonHandler.state.save` instead. (#13245)
* Moved the UWP/OneCore interaction layer of NVDAHelper [from C++/CX to C++/Winrt](https://docs.microsoft.com/en-us/windows/uwp/cpp-and-winrt-apis/move-to-winrt-from-cx). (#10662)
* It is now mandatory to subclass `DictionaryDialog` to use it. (#13268)
* `config.RUN_REGKEY`, `config.NVDA_REGKEY` are deprecated, please use `config.RegistryKey.RUN`, `config.RegistryKey.NVDA` instead. These will be removed in 2023. (#13242)
* `easeOfAccess.ROOT_KEY`, `easeOfAccess.APP_KEY_PATH` are deprecated, please use`easeOfAccess.RegistryKey.ROOT`, `easeOfAccess.RegistryKey.APP` instead. These will be removed in 2023. (#13242)
* `easeOfAccess.APP_KEY_NAME` has been deprecated, to be removed in 2023. (#13242)
* `DictionaryDialog` and `DictionaryEntryDialog` are moved from `gui.settingsDialogs` to `gui.speechDict`. (#13294)
* IAccessible2 relations are now shown in developer info for IAccessible2 objects. (#13315)
* `languageHandler.windowsPrimaryLCIDsToLocaleNames` has been removed, instead use `languageHandler.windowsLCIDToLocaleName` or `winKernel.LCIDToLocaleName`. (#13342)
* `UIAAutomationId` property for UIA objects should be preferred over `cachedAutomationId`. (#13125, #11447)
  * `cachedAutomationId` can be used if obtained directly from the element.
* `NVDAObjects.window.scintilla.CharacterRangeStruct` has moved to `NVDAObjects.window.scintilla.Scintilla.CharacterRangeStruct`. (#13364)
* Boolean `gui.isInMessageBox` is removed, please use the function `gui.message.isModalMessageBoxActive` instead. (#12984, #13376)
* `controlTypes` has been split up into various submodules. (#12510, #13588)
  * `ROLE_*` and `STATE_*` have been replaced with `Role.*` and `State.*`.
  * Although still available, the following should be considered deprecated:
    * `ROLE_*` and `STATE_*`, use `Role.*` and `State.*` instead.
    * `roleLabels`, `stateLabels` and `negativeStateLabels`, usages like `roleLabels[ROLE_*]` should be replaced with their equivalent `Role.*.displayString` or `State.*.negativeDisplayString`.
    * `processPositiveStates` and `processNegativeStates` should use `processAndLabelStates` instead.
* Excel cell state constants (`NVSTATE_*`) are now values in the `NvCellState` enum, mirrored in the `NvCellState` enum in `NVDAObjects/window/excel.py` and mapped to `controlTypes.State` via _nvCellStatesToStates. (#13465)
* `EXCEL_CELLINFO` struct member `state` is now `nvCellStates`.
* `mathPres.ensureInit` has been removed, MathPlayer is now initialized when NVDA starts. (#13486)

## 2021.3.5

This is a minor release to fix a security issue.
Please responsibly disclose security issues to <info@nvaccess.org>.

### Security Fixes

* Addressed security advisory `GHSA-xc5m-v23f-pgr7`.
  * The symbol pronunciation dialog is now disabled in secure mode.

## 2021.3.4

This is a minor release to fix several security issues raised.
Please responsibly disclose security issues to <info@nvaccess.org>.

### Security Fixes

* Addressed security advisory `GHSA-354r-wr4v-cx28`. (#13488)
  * Remove the ability to start NVDA with debug logging enabled when NVDA runs in secure mode.
  * Remove the ability to update NVDA when NVDA runs in secure mode.
* Addressed security advisory `GHSA-wg65-7r23-h6p9`. (#13489)
  * Remove the ability to open the input gestures dialog in secure mode.
  * Remove the ability to open the default, temporary and voice dictionary dialogs in secure mode.
* Addressed security advisory `GHSA-mvc8-5rv9-w3hx`. (#13487)
  * The wx GUI inspection tool is now disabled in secure mode.

## 2021.3.3

This release is identical to 2021.3.2.
A bug existed in NVDA 2021.3.2 where it incorrectly identified itself as 2021.3.1.
This release correctly identifies itself as 2021.3.3.

## 2021.3.2

This is a minor release to fix several security issues raised.
Please responsibly disclose security issues to <info@nvaccess.org>.

### Bug Fixes

* Security fix: Prevent object navigation outside of the lockscreen on Windows 10 and Windows 11. (#13328)
* Security fix: The addons manager dialog is now disabled on secure screens. (#13059)
* Security fix: NVDA context help is no longer available on secure screens. (#13353)

## 2021.3.1

This is a minor release to fix several issues in 2021.3.

### Changes

* The new HID Braille protocol is no longer preferred when another braille display driver can be used. (#13153)
* The new HID Braille protocol can be disabled via a setting in the advanced settings panel. (#13180)

### Bug Fixes

* Landmark is once again abbreviated in braille. #13158
* Fixed unstable braille display auto detection for Humanware Brailliant and APH Mantis Q40 braille displays when using Bluetooth. (#13153)

## 2021.3

This release introduces support for the new HID Braille specification.
This specification aims to standardise support for Braille Displays without needing individual drivers.
There are updates to eSpeak-NG and LibLouis, including new Russian and Tshivenda tables.
Error sounds can be enabled in stable builds of NVDA via a new advanced settings option.
Say all in Word now scrolls the view to keep the current position visible.
There are lots of improvements when using Office with UIA.
One UIA fix is that Outlook now ignores more types of layout tables in messages.

Important notes:

Due to an update to our security certificate, a small number of users get an error when NVDA 2021.2 checks for updates.
NVDA now asks Windows to update security certificates, which will prevent this error in future.
Affected users will need to download this update manually.

### New Features

* Adds an input gesture for toggling settings for reporting the style of cell borders. (#10408)
* Support for the new HID Braille specification which aims to standardise support for Braille Displays. (#12523)
  * Devices that support this specification will be auto detected by NVDA.
  * For technical details on NVDA's implementation of this specification, see https://github.com/nvaccess/nvda/blob/master/devDocs/hidBrailleTechnicalNotes.md
* Add support for the VisioBraille Vario 4 Braille Device. (#12607)
* Error notifications can be enabled (advanced settings) when using any version of NVDA. (#12672)
* In Windows 10 and later, NVDA will announce the suggestion count when entering search terms in apps such as Settings and Microsoft Store. (#7330, #12758, #12790)
* Table navigation is now supported in grid controls created using the Out-GridView cmdlet in PowerShell. (#12928)

### Changes

* Espeak-ng has been updated to 1.51-dev commit `74068b91bcd578bd7030a7a6cde2085114b79b44`. (#12665)
* NVDA will default to eSpeak if no installed OneCore voices support the NVDA preferred language. (#10451)
* If OneCore voices consistently fail to speak, revert to eSpeak as a synthesizer. (#11544)
* When reading status bar with `NVDA+end`, the review cursor is no longer moved to its location.
If you need this functionality please assign a gesture to the appropriate script in the Object Navigation category in the Input Gestures dialog. (#8600)
* When opening a settings dialog which is already open, NVDA sets focus on the existing dialog rather than raise an error. (#5383)
* Updated liblouis braille translator to [3.19.0](https://github.com/liblouis/liblouis/releases/tag/v3.19.0). (#12810)
  * New braille tables: Russian grade 1, Tshivenda grade 1, Tshivenda grade 2
* Instead of "marked content" or "mrkd", "highlight" or "hlght" will be announced for speech and braille respectively. (#12892)
* NVDA will no longer attempt to exit when dialogs are awaiting a required action (eg Confirm/Cancel). (#12984)

### Bug Fixes

* Tracking keyboard modifiers (such as Control, or Insert) is more robust when watchdog is recovering. (#12609)
* It is once again possible to check for NVDA updates on certain systems; e.g. clean Windows installs. (#12729)
* NVDA correctly announces blank table cells in Microsoft Word when using UI automation. (#11043)
* In ARIA data grid cells on the web, the Escape key will now be passed through to the grid and no longer turn off focus mode unconditionally. (#12413)
* When reading a header cell of a table in Chrome, fix the column name being announced twice. (#10840)
* NVDA no longer reports a numerical value for UIA sliders that have a textual representation of their value defined. (UIA ValuePattern is now preferred over RangeValuePattern). (#12724)
* NVDA no longer treats the value of UIA sliders as always percentage based.
* Reporting the location of a cell in Microsoft Excel when accessed via UI Automation again works correctly on Windows 11. (#12782)
* NVDA no longer sets invalid Python locales. (#12753)
* If a disabled addon is uninstalled and then re-installed it is re-enabled. (#12792)
* Fixed bugs around updating and removing addons where the addon folder has been renamed or has files opened. (#12792, #12629)
* When using UI Automation to access Microsoft Excel spreadsheet controls, NVDA no longer redundantly announces when a single cell is selected. (#12530)
* More dialog text is automatically read in LibreOffice Writer, such as in confirmation dialogs. (#11687)
* Reading / navigating with browse mode in Microsoft Word via UI automation now ensures the document is always scrolled so that the current browse mode position is visible, and that the caret position in focus mode correctly reflects the browse mode position. (#9611)
* When performing Say all in Microsoft Word via UI automation, the document is now automatically scrolled, and the caret position is correctly updated. (#9611)
* When reading emails in Outlook and NVDA is accessing the message with UI Automation, certain tables are now marked as layout tables, which means they will no longer be reported by default. (#11430)
* A rare error when changing audio devices has been fixed. (#12620)
* Input with literary braille tables should behave more reliably when in edit fields. (#12667)
* When navigating the Windows system tray calendar, NVDA now reports the day of the week in full. (#12757)
* When using a Chinese input method such as Taiwan - Microsoft Quick in Microsoft Word, scrolling the braille display forward and backward no longer incorrectly keeps jumping back to the original caret position. (#12855)
* When accessing Microsoft Word documents via UIA, navigating by sentence (alt+downArrow / alt+upArrow) is again possible. (#9254)
* When accessing MS Word with UIA, paragraph indenting is now reported. (#12899)
* When accessing MS Word with UIA, change tracking command and some other localized commands are now reported in Word . (#12904)
* Fixed duplicate braille and speech when 'description' matches 'content' or 'name'. (#12888)
* In MS Word with UIA enabled, more accurate playing of spelling error sounds as you type. (#12161)
* In Windows 11, NVDA will no longer announce "pane" when pressing Alt+Tab to switch between programs. (#12648)
* The new Modern Comments side track pane is now supported in MS Word when not accessing the document via UIA. Press alt+f12 to move between the side track pane and the document. (#12982)

### Changes for Developers

* Building NVDA now requires Visual Studio 2019 16.10.4 or later.
To match the production build environment, update Visual Studio to keep in sync with the [current version AppVeyor is using](https://www.appveyor.com/docs/windows-images-software/#visual-studio-2019). (#12728)
* `NVDAObjects.UIA.winConsoleUIA.WinConsoleUIA.isImprovedTextRangeAvailable` has been deprecated for removal in 2022.1. (#12660)
  * Instead use `apiLevel` (see the comments at `_UIAConstants.WinConsoleAPILevel` for details).
* Transparency of text background color sourced from GDI applications (via the display model), is now exposed for add-ons or appModules. (#12658)
* `LOCALE_SLANGUAGE`, `LOCALE_SLIST` and `LOCALE_SLANGDISPLAYNAME` are moved to the `LOCALE` enum in languageHandler.
They are still available at the module level but are deprecated and to be removed in NVDA 2022.1. (#12753)
* The usage of functions `addonHandler.loadState` and `addonHandler.saveState` should be replaced with their equivalents `addonHandler.state.save` and `addonHandler.state.load` before 2022.1. (#12792)
* Braille output can now be checked in system tests. (#12917)

## 2021.2

This release introduces preliminary Windows 11 support.
While Windows 11 is yet to be released, this release has been tested on preview versions of Windows 11.
This includes an important fix for Screen Curtain (see important notes).
The COM Registration Fixing Tool can now resolve more problems when running NVDA.
There are updates to the synthesizer eSpeak and braille translator LibLouis.
There are also various bug fixes and improvements, notably for braille support and Windows terminals, calculator, emoji panel and clipboard history.

### Important notes

Due to a change in the Windows Magnification API, Screen Curtain had to be updated to support the newest versions of Windows.
Use NVDA 2021.2 to activate Screen Curtain with Windows 10 21H2 (10.0.19044) or later.
This includes Windows 10 Insiders and Windows 11.
For security purposes, when using a new version of Windows, get visual confirmation that the Screen Curtain makes the screen entirely black.

### New Features

* Experimental support for ARIA annotations:
  * adds a command to read a summary of details of an object with aria-details. (#12364)
  * adds an option in advanced preferences to report if an object has details in browse mode. (#12439)
* In Windows 10 Version 1909 and later (including Windows 11), NVDA will announce suggestion count when performing searches in File Explorer. (#10341, #12628)
* In Microsoft Word, NVDA now announces the result of indent and hanging indent shortcuts when executed. (#6269)

### Changes

* Espeak-ng has been updated to 1.51-dev commit `ab11439b18238b7a08b965d1d5a6ef31cbb05cbb`. (#12449, #12202, #12280, #12568)
* If article is enabled in the user preferences for document formatting, NVDA announces "article" after the content. (#11103)
* Updated liblouis braille translator to [3.18.0](https://github.com/liblouis/liblouis/releases/tag/v3.18.0). (#12526)
  * New braille tables: Bulgarian grade 1, Burmese grade 1, Burmese grade 2, Kazakh grade 1, Khmer grade 1, Northern Kurdish grade 0, Sepedi grade 1, Sepedi grade 2, Sesotho grade 1, Sesotho grade 2, Setswana grade 1, Setswana grade 2, Tatar grade 1, Vietnamese grade 0, Vietnamese grade 2, Southern Vietnamese grade 1, Xhosa grade 1, Xhosa grade 2, Yakut grade 1, Zulu grade 1, Zulu grade 2
* Windows 10 OCR was renamed to Windows OCR. (#12690)

### Bug Fixes

* In Windows 10 Calculator, NVDA will announce calculator expressions on a braille display. (#12268)
* In terminal programs on Windows 10 version 1607 and later, when inserting or deleting characters in the middle of a line, the characters to the right of the caret are no longer read out. (#3200)
  * Diff Match Patch now enabled by default. (#12485)
* The braille input works properly with the following contracted tables: Arabic grade 2, Spanish grade 2, Urdu grade 2, Chinese (China, Mandarin) grade 2. (#12541)
* The COM Registration Fixing Tool now resolves more issues, especially on 64 bit Windows. (#12560)
* Improvements to button handling for the Seika Notetaker braille device from Nippon Telesoft. (#12598)
* Improvements to announcing the Windows emoji panel and clipboard history. (#11485)
* Updated the Bengali alphabet character descriptions. (#12502)
* NVDA exits safely when a new process is started. (#12605)
* Reselecting the Handy Tech braille display driver from the Select Braille Display dialog no longer causes errors. (#12618)
* Windows version 10.0.22000 or later is recognized as Windows 11, not Windows 10. (#12626)
* Screen curtain support has been fixed and tested for Windows versions up until 10.0.22000. (#12684)
* If no results are shown when filtering input gestures, the input gesture configuration dialog continues to work as expected. (#12673)
* Fixed a bug where the first menu item of a submenu is not announced in some contexts. (#12624)

### Changes for Developers

* `characterProcessing.SYMLVL_*` constants should be replaced using their equivalent `SymbolLevel.*` before 2022.1. (#11856, #12636)
* `controlTypes` has been split up into various submodules, symbols marked for deprecation must be replaced before 2022.1. (#12510)
  * `ROLE_*` and `STATE_*` constants should be replaced to their equivalent `Role.*` and `State.*`.
  * `roleLabels`, `stateLabels` and `negativeStateLabels` have been deprecated, usages such as `roleLabels[ROLE_*]` should be replaced to their equivalent `Role.*.displayString` or `State.*.negativeDisplayString`.
  * `processPositiveStates` and `processNegativeStates` have been deprecated for removal.
* On Windows 10 Version 1511 and later (including Insider Preview builds), the current Windows feature update release name is obtained from Windows Registry. (#12509)
* Deprecated: `winVersion.WIN10_RELEASE_NAME_TO_BUILDS` will be removed in 2022.1, there is no direct replacement. (#12544)

## 2021.1

This release includes optional experimental support for UIA in Excel and Chromium browsers.
There are fixes for several languages, and for accessing links in Braille.
There are updates to Unicode CLDR, mathematical symbols, and LibLouis.
As well as many bug fixes and improvements, including in Office, Visual Studio, and several languages.

Note:

 * This release breaks compatibility with existing add-ons.
 * This release also drops support for Adobe Flash.

### New Features

* Early support for UIA with Chromium based browsers (such as Edge). (#12025)
* Optional experimental support for Microsoft Excel via UI Automation. Only recommended for Microsoft Excel build 16.0.13522.10000 or higher. (#12210)
* Easier navigation of output in NVDA Python Console. (#9784)
  * alt+up/down jumps to the previous/next output result (add shift for selecting).
  * control+l clears the output pane.
* NVDA now reports the categories assigned to an appointment in Microsoft Outlook, if any. (#11598)
* Support for the Seika Notetaker braille display from Nippon Telesoft. (#11514)

### Changes

* In browse mode, controls can now be activated with braille cursor routing on their descriptor (ie. "lnk" for a link). This is especially useful for activating eg. check-boxes with no labels. (#7447)
* NVDA now prevents the user from performing Windows 10 OCR if screen curtain is enabled. (#11911)
* Updated Unicode Common Locale Data Repository (CLDR) to 39.0. (#11943, #12314)
* Added more mathematical symbols to the symbols dictionary. (#11467)
* The user guide, changes file, and key commands listing now have a refreshed appearance. (#12027)
* "Unsupported" now reported when attempting to toggle screen layout in applications that do not support it, such as Microsoft Word. (#7297)
* 'Attempt to cancel speech for expired focus events' option in the advanced settings panel now enabled by default. (#10885)
  * This behaviour can be disabled by setting this option to "No".
  * Web applications (E.G. Gmail) no longer speak outdated information when moving focus rapidly.
* Updated liblouis braille translator to [3.17.0](https://github.com/liblouis/liblouis/releases/tag/v3.17.0). (#12137)
  * New braille tables: Belarusian literary braille, Belarusian computer braille, Urdu grade 1, Urdu grade 2.
* Support for Adobe Flash content has been removed from NVDA due to the use of Flash being actively discouraged by Adobe. (#11131)
* NVDA will exit even with windows still open, the exit process now closes all NVDA windows and dialogs. (#1740)
* The Speech Viewer can now be closed with `alt+F4` and has a standard close button for easier interaction with users of pointing devices. (#12330)
* The Braille Viewer now has a standard close button for easier interaction with users of pointing devices. (#12328)
* In the Elements List dialog, the accelerator key on the "Activate" button has been removed in some locales to avoid collision with an element type radio button label. When available, the button is still the default of the dialog and as such can still be invoked by simply pressing enter from the elements list itself. (#6167)

### Bug Fixes

* The list of messages in Outlook 2010 is once again readable. (#12241)
* In terminal programs on Windows 10 version 1607 and later, when inserting or deleting characters in the middle of a line, the characters to the right of the caret are no longer read out. (#3200)
  * This experimental fix must be manually enabled in NVDA's advanced settings panel by changing the diff algorithm to Diff Match Patch.
* In MS Outlook, inappropriate distance reporting when shift+tabbing from the message body to the subject field should not occur anymore. (#10254)
* In the Python Console, inserting a tab for indentation at the beginning of a non-empty input line and performing tab-completion in the middle of an input line are now supported. (#11532)
* Formatting information and other browseable messages no longer present unexpected blank lines when screen layout is turned off. (#12004)
* It is now possible to read comments in MS Word with UIA enabled. (#9285)
* Performance when interacting with Visual Studio has been improved. (#12171)
* Fix graphical bugs such as missing elements when using NVDA with a right-to-left layout. (#8859)
* Respect the GUI layout direction based on the NVDA language, not the system locale. (#638)
  * known issue for right-to-left languages: the right border of groupings clips with labels/controls. (#12181)
* The python locale is set to match the language selected in preferences consistently, and will occur when using the default language. (#12214)
* TextInfo.getTextInChunks no longer freezes when called on Rich Edit controls such as the NVDA log viewer. (#11613)
* It is once again possible to use NVDA in languages containing underscores in the locale name such as de_CH on Windows 10 1803 and 1809. (#12250)
* In WordPad, configuration of superscript/subscript reporting works as expected. (#12262)
* NVDA no longer fails to announce the newly focused content on a web page if the old focus disappears and is replaced by the new focus in the same position. (#12147)
* Strikethrough, superscript and subscript formatting for entire Excel cells are now reported if the corresponding option is enabled. (#12264)
* Fixed copying config during installation from a portable copy when default destination config directory is empty. (#12071, #12205)
* Fixed incorrect announcement of some letters with accents or diacritic when 'Say cap before capitals' option is checked. (#11948)
* Fixed the pitch change failure in SAPI4 speech synthesizer. (#12311)
* The NVDA installer now also honors the `--minimal` command line parameter and does not play the start-up sound, following the same documented behavior as an installed or portable copy NVDA executable. (#12289)
* In MS Word or Outlook, the table quick navigation key can now jump to layout table if "Include layout tables" option is enabled in Browse mode settings. (#11899)
* NVDA will no longer announce "↑↑↑" for emojis in particular languages. (#11963)
* Espeak now supports Cantonese and Mandarin again. (#10418)
* In the new Chromium based Microsoft Edge, text fields such as the address bar are now announced when empty. (#12474)
* Fix Seika Braille driver. (#10787)

### Changes for Developers

* Note: this is an Add-on API compatibility breaking release. Add-ons will need to be re-tested and have their manifest updated.
* NVDA's build system now fetches all Python dependencies with pip and stores them in a Python virtual environment. This is all done transparently.
  * To build NVDA, SCons should continue to be used in the usual way. E.g. executing scons.bat in the root of the repository. Running `py -m SCons` is no longer supported, and `scons.py` has also been removed.
  * To run NVDA from source, rather than executing `source/nvda.pyw` directly, the developer should now use `runnvda.bat` in the root of the repository. If you do try to execute `source/nvda.pyw`, a message box will alert you this is no longer supported.
  * To perform unit tests, execute `rununittests.bat [<extra unittest discover options>]`
  * To perform system tests: execute `runsystemtests.bat [<extra robot options>]`
  * To perform linting, execute `runlint.bat <base branch>`
  * Please refer to readme.md for more details.
* The following Python dependencies have also been upgraded:
  * comtypes updated to 1.1.8.
  * pySerial updated to 3.5.
  * wxPython updated to 4.1.1.
  * Py2exe updated to 0.10.1.0.
* `LiveText._getTextLines` has been removed. (#11639)
  * Instead, override `_getText` which returns a string of all text in the object.
* `LiveText` objects can now calculate diffs by character. (#11639)
  * To alter the diff behaviour for some object, override the `diffAlgo` property (see the docstring for details).
* When defining a script with the script decorator, the 'allowInSleepMode' boolean argument can be specified to control if a script is available in sleep mode or not. (#11979)
* The following functions are removed from the config module. (#11935)
  * canStartOnSecureScreens - use config.isInstalledCopy instead.
  * hasUiAccess and execElevated - use them from the systemUtils module.
  * getConfigDirs - use globalVars.appArgs.configPath instead.
* Module level REASON_* constants are removed from controlTypes - please use controlTypes.OutputReason instead. (#11969)
* REASON_QUICKNAV has been removed from browseMode - use controlTypes.OutputReason.QUICKNAV instead. (#11969)
* `NVDAObject` (and derivatives) property `isCurrent` now strictly returns Enum class `controlTypes.IsCurrent`. (#11782)
  * `isCurrent` is no longer Optional, and thus will not return None.
    * When an object is not current `controlTypes.IsCurrent.NO` is returned.
* The `controlTypes.isCurrentLabels` mapping has been removed. (#11782)
  * Instead use the `displayString` property on a `controlTypes.IsCurrent` enum value.
    * For example: `controlTypes.IsCurrent.YES.displayString`.
* `winKernel.GetTimeFormat` has been removed - use `winKernel.GetTimeFormatEx` instead. (#12139)
* `winKernel.GetDateFormat` has been removed - use `winKernel.GetDateFormatEx` instead. (#12139)
* `gui.DriverSettingsMixin` has been removed - use `gui.AutoSettingsMixin`. (#12144)
* `speech.getSpeechForSpelling` has been removed - use `speech.getSpellingSpeech`. (#12145)
* Commands cannot be directly imported from speech as `import speech; speech.ExampleCommand()` or `import speech.manager; speech.manager.ExampleCommand()` - use `from speech.commands import ExampleCommand` instead. (#12126)
* `speakTextInfo` will no longer send speech through `speakWithoutPauses` if reason is `SAYALL`, as `SayAllHandler` does this manually now. (#12150)
* The `synthDriverHandler` module is no longer star imported into `globalCommands` and `gui.settingsDialogs` - use `from synthDriverHandler import synthFunctionExample` instead. (#12172)
* `ROLE_EQUATION` has been removed from controlTypes - use `ROLE_MATH` instead. (#12164)
* `autoSettingsUtils.driverSetting` classes are removed from `driverHandler` - please use them from `autoSettingsUtils.driverSetting`. (#12168)
* `autoSettingsUtils.utils` classes are removed from `driverHandler` - please use them from `autoSettingsUtils.utils`. (#12168)
* Support of `TextInfo`s that do not inherit from `contentRecog.BaseContentRecogTextInfo` is removed. (#12157)
* `speech.speakWithoutPauses` has been removed - please use `speech.speechWithoutPauses.SpeechWithoutPauses(speakFunc=speech.speak).speakWithoutPauses` instead. (#12195, #12251)
* `speech.re_last_pause` has been removed - please use `speech.speechWithoutPauses.SpeechWithoutPauses.re_last_pause` instead. (#12195, #12251)
* `WelcomeDialog`, `LauncherDialog` and `AskAllowUsageStatsDialog` are moved to the `gui.startupDialogs`. (#12105)
* `getDocFilePath` has been moved from `gui` to the `documentationUtils` module. (#12105)
* The gui.accPropServer module as well as the AccPropertyOverride and ListCtrlAccPropServer classes from the gui.nvdaControls module have been removed in favor of WX native support for overriding accessibility properties. When enhancing accessibility of WX controls, implement wx.Accessible instead. (#12215)
* Files in `source/comInterfaces/` are now more easily consumable by developer tools such as IDEs. (#12201)
* Convenience methods and types have been added to the winVersion module for getting and comparing Windows versions. (#11909)
  * isWin10 function found in winVersion module has been removed.
  * class winVersion.WinVersion is a comparable and order-able type encapsulating Windows version information.
  * Function winVersion.getWinVer has been added to get a winVersion.WinVersion representing the currently running OS.
  * Convenience constants have been added for known Windows releases, see winVersion.WIN* constants.
* IAccessibleHandler no longer star imports everything from IAccessible and IA2 COM interfaces - please use them directly. (#12232)
* TextInfo objects now have start and end properties which can be compared mathematically with operators such as < <= == != >= >. (#11613)
  * E.g. ti1.start <= ti2.end
  * This usage is now prefered instead of ti1.compareEndPoints(ti2,"startToEnd") <= 0
* TextInfo start and end properties can also be set to each other. (#11613)
  * E.g. ti1.start = ti2.end
  * This usage is prefered instead of ti1.SetEndPoint(ti2,"startToEnd")
* `wx.CENTRE_ON_SCREEN` and `wx.CENTER_ON_SCREEN` are removed, use `self.CentreOnScreen()` instead. (#12309)
* `easeOfAccess.isSupported` has been removed, NVDA only supports versions of Windows where this evaluates to `True`. (#12222)
* `sayAllHandler` has been moved to `speech.sayAll`. (#12251)
  * `speech.sayAll.SayAllHandler` exposes the functions `stop`, `isRunning`, `readObjects`, `readText`, `lastSayAllMode`.
  * `SayAllHandler.stop` also resets the `SayAllHandler` `SpeechWithoutPauses` instance.
  * `CURSOR_REVIEW` and `CURSOR_CARET` has been replaced with `CURSOR.REVIEW` and `CURSOR.CARET`.
* `speech.SpeechWithoutPauses` has been moved to `speech.speechWithoutPauses.SpeechWithoutPauses`. (#12251)
* `speech.curWordChars` has been renamed `speech._curWordChars`. (#12395)
* the following have been removed from `speech` and can be accessed through `speech.getState()`. These are readonly values now. (#12395)
  * speechMode
  * speechMode_beeps_ms
  * beenCanceled
  * isPaused
* to update `speech.speechMode` use `speech.setSpeechMode`. (#12395)
* the following have been moved to `speech.SpeechMode`. (#12395)
  * `speech.speechMode_off` becomes `speech.SpeechMode.off`
  * `speech.speechMode_beeps` becomes `speech.SpeechMode.beeps`
  * `speech.speechMode_talk` becomes `speech.SpeechMode.talk`
* `IAccessibleHandler.IAccessibleObjectIdentifierType` is now `IAccessibleHandler.types.IAccessibleObjectIdentifierType`. (#12367)
* The following in `NVDAObjects.UIA.WinConsoleUIA` have been changed (#12094)
  * `NVDAObjects.UIA.winConsoleUIA.is21H1Plus` renamed `NVDAObjects.UIA.winConsoleUIA.isImprovedTextRangeAvailable`.
  * `NVDAObjects.UIA.winConsoleUIA.consoleUIATextInfo` renamed to start class name with upper case.
  * `NVDAObjects.UIA.winConsoleUIA.consoleUIATextInfoPre21H1` renamed `NVDAObjects.UIA.winConsoleUIA.ConsoleUIATextInfoWorkaroundEndInclusive`
    * The implementation works around both end points being inclusive (in text ranges) before [microsoft/terminal PR 4018](https://github.com/microsoft/terminal/pull/4018)
    * Workarounds for `expand`, `collapse`, `compareEndPoints`, `setEndPoint`, etc

## 2020.4

This release includes new Chinese Input methods, an update to Liblouis and the elements list (NVDA+f7) now works in focus mode.
Context sensitive help is now available when pressing F1 in NVDA dialogs.
Improvements to symbol pronunciation rules, speech dictionary, Braille message and skim reading.
Bug fixes and improvements to Mail, Outlook, Teams, Visual Studio, Azure Data Studio, Foobar2000.
On the web, there are improvements to Google Docs, and greater support for ARIA.
Plus many other important bug fixes and improvements.

### New Features

* Pressing F1 inside NVDA dialogs will now open the help file to most relevant section. (#7757)
* Support for auto complete suggestions (IntelliSense) in Microsoft SQL Server Management Studio plus Visual Studio 2017 and higher. (#7504)
* Symbol pronunciation: Support for grouping in a complex symbol definition and support group references in a replacement rule making them simpler and more powerful. (#11107)
* Users are now notified when attempting to create Speech Dictionary entries with invalid regular expression substitutions. (#11407)
  * Specifically grouping errors are now detected.
* Added support for the new chinese Traditional Quick and Pinyin Input methods in Windows 10. (#11562)
* Tab headers are now considered form fields with quick navigation f key. (#10432)
* Added a command to toggle reporting of marked (highlighted) text; There is no default associated gesture. (#11807)
* Added the --copy-portable-config command line parameter that allows you to automatically copy the provided configuration to the user account when silently installing NVDA. (#9676)
* Braille routing is now supported with the Braille Viewer for mouse users, hover to route to a braille cell. (#11804)
* NVDA will now automatically detect the Humanware Brailliant BI 40X and 20X devices via both USB and Bluetooth. (#11819)

### Changes

* Updated liblouis braille translator to version 3.16.1:
 * Addresses multiple crashes
 * Adds Bashkir grade 1 Braille table
 * Adds Coptic 8 dot computer braille table
 * Adds Russian literary braille and Russian literary braille (detailed) tables
 * Adds Added Afrikaans grade 2 braille table
 * Removes the Russian grade 1 Braille table
* When reading with say all in browse mode, the find next and find previous commands do not stop reading anymore if Allow skim reading option is enabled; say all rather resumes from after the next or previous found term. (#11563)
* For HIMS braille displays F3 has been remapped to Space + dots 148. (#11710)
* Improvements to the UX of the "braille message timeout" and "Show messages indefinitely" options. (#11602)
* In web browsers and other applications that support browse mode, the Elements List dialog (NVDA+F7) can now be invoked when in focus mode. (#10453)
* Updates to ARIA live regions are now suppressed when reporting of dynamic content changes is disabled. (#9077)
* NVDA will now report "Copied to clipboard" before the copied text. (#6757)
* Presentation of graphical view table in disk management has been improved. (#10048)
* Labels for controls are now disabled (greyed out) when the control is disabled. (#11809)
* Updated CLDR emoji annotation to version 38. (#11817)
* The inbuilt "Focus Highlight" feature has been renamed "Vision Highlight". (#11700)

### Bug Fixes

* NVDA once again works correctly with edit fields when using the Fast Log Entry application. (#8996)
* Report elapsed time in Foobar2000 if no total time is available (e.g. when playing a live stream). (#11337)
* NVDA now honors the aria-roledescription attribute on elements in editable content in web pages. (#11607)
* 'list' is no longer announced on every line of a list in Google Docs or other editable content in Google Chrome. (#7562)
* When arrowing by character or word from one list item to another in editable content on the web, entering the new list item is now announced. (#11569)
* NVDA now reads the correct line when the caret is placed at the end of a link on the end of a list item in Google Docs or other editable content on the web. (#11606)
* On Windows 7, opening and closing the start menu from the desktop now sets focus correctly. (#10567)
* When "attempt to cancel expired focus events" is enabled, the title of the tab is now announced again when switching tabs in Firefox. (#11397)
* NVDA no longer fails to announce a list item after typing a character in a list when speaking with the SAPI5 Ivona voices. (#11651)
* It is again possible to use browse mode when reading emails in Windows 10 Mail 16005.13110 and later. (#11439)
* When using the SAPI5 Ivona voices from harposoftware.com, NVDA is now able to save configuration, switch synthesizers, and no longer will stay silent after restarting. (#11650)
* It is now possible to enter number 6 in computer braille from a braille keyboard on HIMS displays. (#11710)
* Major performance improvements in Azure Data Studio. (#11533, #11715)
* With "Attempt to Cancel speech for expired focus events" enabled the title of the NVDA Find dialog is announced again. (#11632)
* NVDA should no longer freeze when waking the computer and focus lands in a Microsoft Edge document. (#11576)
* It is no longer necessary to press tab or move focus after closing a context menu in MS Edge for browse mode to be functional again. (#11202)
* NVDA no longer fails to read items in list views within a 64-bit application such as Tortoise SVN. (#8175)
* ARIA treegrids are now exposed as normal tables in browse mode in both Firefox and Chrome. (#9715)
* A reverse search can now be initiated with 'find previous' via NVDA+shift+F3 (#11770)
* An NVDA script is no longer treated as being repeated if an unrelated key press happens in between the two executions of the script. (#11388)
* Strong and emphasis tags in Internet Explorer can again be suppressed from being reported by turning off Report Emphasis in NVDA's Document Formatting settings. (#11808)
* A freeze of several seconds experienced by a small amount of users when arrowing between cells in Excel should no longer occur. (#11818)
* In Microsoft Teams builds with version numbers like 1.3.00.28xxx, NVDA no longer fails reading messages in chats or Teams channels due to an incorrectly focused menu. (#11821)
* Text marked both as being a spelling and grammar error at the same time in Google Chrome will be appropriately announced as both a spelling and grammar error by NVDA. (#11787)
* When using Outlook (French locale), the shortcut for 'Reply all' (control+shift+R) works again. (#11196)
* In Visual Studio, IntelliSense tool tips that provide additional details about the currently selected IntelliSense item are now only reported once. (#11611)
* In Windows 10 Calculator, NVDA will not announce progress of calculations if speak typed characters is disabled. (#9428)
* NVDA no longer crashes when using English US grade 2 and expand to computer Braille at the cursor is on, when displaying certain content such as a URL in Braille. (#11754)
* It is again possible to report formatting information for the focused Excel cell using NVDA+F. (#11914)
* QWERTY input on Papenmeier braille displays that support it again works and no longer causes NVDA to randomly freeze. (#11944)
* In Chromium based browsers, several cases were solved where table navigation didn't work and NVDA didn't report the number of rows/columns of the table. (#12359)

### Changes for Developers

* System tests can now send keys using spy.emulateKeyPress, which takes a key identifier that conforms to NVDA's own key names, and by default also blocks until the action is executed. (#11581)
* NVDA no longer requires the current directory to be the NVDA application directory in order to function. (#6491)
* The aria live politeness setting for live regions can now be found on NVDA Objects using the liveRegionPoliteness property. (#11596)
* It is now possible to define separate gestures for Outlook and Word document. (#11196)

## 2020.3

This release includes several large improvements to stability and performance particularly in Microsoft Office applications. There are new settings to toggle touchscreen support and graphics reporting.
The existence of marked (highlighted) content can be reported in browsers, and there are new German braille tables.

### New Features

* You can now toggle reporting of graphics from NVDA's document formatting settings. Note that disabling this option will still read the alternative texts of graphics. (#4837)
* You can now toggle NVDA's touchscreen support. An option has been added to the Touch Interaction panel of NVDA's settings. The default gesture is NVDA+control+alt+t. (#9682)
* Added new German braille tables. (#11268)
* NVDA now detects read-only text UIA controls. (#10494)
* The existence of marked (highlighted) content is reported in both speech and braille in all web browsers. (#11436)
 * This can be toggled on and off by a new NVDA Document Formatting option for Highlighting.
* New emulated system keyboard keys can be added from NVDA's Input gestures dialog. (#6060)
  * To do this, press the add button after you selected the Emulated system keyboard keys category.
* Handy Tech Active Braille with joystick is now supported. (#11655)
* "Automatic focus mode for caret movement" setting is now compatible with disabling "Automatically set focus to focusable elements". (#11663)

### Changes

* The Report formatting script (NVDA+f) has now been changed to report the formatting at the system caret rather than at the review cursor position. To report formatting at the review cursor position now use NVDA+shift+f. (#9505)
* NVDA no longer automatically sets the system focus to focusable elements by default in browse mode, improving performance and stability. (#11190)
* CLDR updated from version 36.1 to version 37. (#11303)
* Updated eSpeak-NG to 1.51-dev, commit 1fb68ffffea4
* You can now utilize table navigation in list boxes with checkable list items when the particular list has multiple columns. (#8857)
* In the Add-ons manager, when prompted to confirm removal of an add-on, "No" is now the default. (#10015)
* In Microsoft Excel, the Elements List dialog now presents formulas in their localized form. (#9144)
* NVDA now reports the correct terminology for notes in MS Excel. (#11311)
* When using the "move review cursor to focus" command in browse mode, the review cursor is now set at the position of the virtual caret. (#9622)
* Information reported in browse mode, such as the formatting info with NVDA+F, are now displayed in a slightly bigger window centered on screen. (#9910)

### Bug Fixes

* NVDA now always speaks when navigating by word and landing on any single symbol followed by white space, whatever the verbosity settings. (#5133)
* In applications using QT 5.11 or newer, object descriptions are again reported. (#8604)
* When deleting a word with control+delete, NVDA no longer remains silent. (#3298, #11029)
  * Now the word to the right of the deleted word is announced.
* In general settings panel, the language list is now sorted correctly. (#10348)
* In the Input Gestures dialog, significantly improved performance while filtering. (#10307)
* You can now send Unicode characters beyond U+FFFF from a braille display. (#10796)
* NVDA will announce Open With dialog content in Windows 10 May 2020 Update. (#11335)
* A new experimental option in Advanced settings (Enable selective registration for UI Automation events and property changes) can provide major performance improvements in Microsoft Visual Studio and other UIAutomation based applications if enabled. (#11077, #11209)
* For checkable list items, the selected state is no longer announced redundantly, and if applicable, the unselected state is announced instead. (#8554)
* On Windows 10 May 2020 Update, NVDA now shows the Microsoft Sound Mapper when viewing output devices from synthesizer dialog. (#11349)
* In Internet Explorer, numbers are now announced correctly for ordered lists if the list does not start with 1. (#8438)
* In Google chrome, NVDA will now report not checked for all checkable controls (not just check boxes) that are currently not checked. (#11377)
* It is once again possible to navigate in various controls when NVDA's language is set to Aragonese. (#11384)
* NVDA should no longer sometimes freeze in Microsoft Word when rapidly arrowing up and down or typing characters with Braille enabled. (#11431, #11425, #11414)
* NVDA no longer appends nonexistent trailing space when copying the current navigator object to the clipboard. (#11438)
* NVDA no longer activates the Say All profile if there is nothing to read. (#10899, #9947)
* NVDA is no longer unable to read the features list in Internet Information Services (IIS) Manager. (#11468)
* NVDA now keeps the audio device open improving performance on some sound cards (#5172, #10721)
* NVDA will no longer freeze or exit when holding down control+shift+downArrow in Microsoft Word. (#9463)
* The expanded / collapsed state of directories in the navigation treeview on drive.google.com is now always reported by NVDA. (#11520)
* NVDA will auto detect the NLS eReader Humanware braille display via Bluetooth as its Bluetooth name is now "NLS eReader Humanware". (#11561)
* Major performance improvements in Visual Studio Code. (#11533)

### Changes For Developers

* The GUI Helper's BoxSizerHelper.addDialogDismissButtons supports a new "separated" keyword argument, for adding a standard horizontal separator to dialogs (other than messages and single input dialogs). (#6468)
* Additional properties were added to app modules, including path for the executable (appPath), is a Windows Store app (isWindowsStoreApp), and machine architecture for the app (appArchitecture). (#7894)
* It is now possible to create app modules for apps hosted inside wwahost.exe on Windows 8 and later. (#4569)
* A fragment of the log can now be delimited and then copied to clipboard using NVDA+control+shift+F1. (#9280)
* NVDA-specific objects that are found by Python's cyclic garbage collector are now logged when being deleted by the collector to aide in removing reference cycles from NVDA. (#11499)
 * The majority of NVDA's classes are tracked including NVDAObjects, appModules, GlobalPlugins, SynthDrivers, and TreeInterceptors.
 * A class that needs to be tracked should inherit from garbageHandler.TrackedObject.
* Significant debug logging for MSAA events can be now enabled in NVDA's Advanced settings. (#11521)
* MSAA winEvents for the currently focused object are no longer filtered out along with other events if the event count for a given thread is exceeded. (#11520)

## 2020.2

Highlights of this release include support for a new braille display from Nattiq, better support for ESET antivirus GUI and Windows Terminal, performance improvements in 1Password, and with Windows OneCore synthesizer. Plus many other important bug fixes and improvements.

### New Features

* Support for new braille displays:
  * Nattiq nBraille (#10778)
* Added script to open NVDA configuration directory (no default gesture). (#2214)
* Better support for ESET antivirus GUI. (#10894)
* Added support for Windows Terminal. (#10305)
* Added a command to report the active configuration profile (no default gesture). (#9325)
* Added a command to toggle reporting of subscripts and superscripts (no default gesture). (#10985)
* Web applications (E.G. Gmail) no longer speak outdated information when moving focus rapidly. (#10885)
  * This experimental fix must be manually enabled via the 'Attempt to cancel speech for expired focus events' option in the advanced settings panel.
* Many more symbols have been added to the default symbols dictionary. (#11105)

### Changes

* Updated liblouis braille translator from 3.12 to [3.14.0](https://github.com/liblouis/liblouis/releases/tag/v3.14.0). (#10832, #11221)
* The reporting of superscripts and subscripts is now controlled separately to the reporting of font attributes. (#10919)
* Due to changes made in VS Code, NVDA no longer disables browse mode in Code by default. (#10888)
* NVDA no longer reports "top" and "bottom" messages when moving the review cursor directly to the first or last line of the current navigator object with the move to top and move to bottom review cursor scripts respectively. (#9551)
* NVDA no longer reports  "left" and "right" messages when directly moving the review cursor to the first or last character of the line for the current navigator object with the move to beginning of line and move to end of line review cursor scripts respectively. (#9551)

### Bug Fixes

* NVDA now starts correctly when the log file cannot be created. (#6330)
* In recent releases of Microsoft Word 365, NVDA will no longer announce "delete back word" when Control+Backspace is pressed while editing a document. (#10851)
* In Winamp, NVDA will once again announce toggle status of shuffle and repeat. (#10945)
* NVDA is no longer extremely sluggish when moving within the list of items in 1Password. (#10508)
* The Windows OneCore speech synthesizer no longer lags between utterances. (#10721)
* NVDA no longer freezes when you open the context menu for 1Password in the system notification area. (#11017)
* In Office 2013 and older:
  * Ribbons are announced when focus moves to them for the first time. (#4207)
  * Context menu items  are once again reported properly. (#9252)
  * Ribbon sections are consistently announced when navigating with Control+arrows. (#7067)
* In browse mode in Mozilla Firefox and Google Chrome, text no longer incorrectly appears on a separate line when web content uses CSS display: inline-flex. (#11075)
* In browse mode with Automatically set system focus to focusable elements disabled, it is now possible to activate elements that aren't focusable.
* In browse mode with Automatically set system focus to focusable elements disabled, it is now possible to activate elements reached by pressing the tab key. (#8528)
* In browse mode with Automatically set system focus to focusable elements disabled, activating certain elements no longer clicks in an incorrect location. (#9886)
* NVDA error sounds are no longer heard when accessing DevExpress text controls. (#10918)
* The tool-tips of the icons in the system tray are no longer reported upon keyboard navigation if their text is equal to the name of the icons, to avoid double announcing. (#6656)
* In browse mode with 'Automatically set system focus to focusable elements' disabled, switching to focus mode with NVDA+space now focuses the element under the caret. (#11206)
* It is once again possible to check for NVDA updates on certain systems; e.g. clean Windows installs. (#11253)
* Focus is not moved in Java application when the selection is changed in an unfocused tree, table or list. (#5989)

### Changes For Developers

* execElevated and hasUiAccess have moved from config module to systemUtils module. Usage via config module is deprecated. (#10493)
* Updated configobj to 5.1.0dev commit f9a265c4. (#10939)
* Automated testing of NVDA with Chrome and a HTML sample is now possible. (#10553)
* IAccessibleHandler has been converted into a package, OrderedWinEventLimiter has been extracted to a module and unit tests added (#10934)
* Updated BrlApi to version 0.8 (BRLTTY 6.1). (#11065)
* Status bar retrieval may now be customized by an AppModule. (#2125, #4640)
* NVDA no longer listens for IAccessible EVENT_OBJECT_REORDER. (#11076)
* A broken ScriptableObject (such as a GlobalPlugin missing a call to its base class' init method) no longer breaks NVDA's script handling. (#5446)

## 2020.1

Highlights of this release include support for several new braille displays from HumanWare and APH, plus many other important bug fixes such as the ability to again read math in Microsoft Word using MathPlayer / MathType.

### New Features

* The currently selected item in listboxes is again presented in browse mode in Chrome, similar to NVDA 2019.1. (#10713)
* You can now perform right mouse clicks on touch devices by doing a one finger tap and hold. (#3886)
* Support for New braille displays: APH Chameleon 20, APH Mantis Q40, HumanWare BrailleOne, BrailleNote Touch v2, and NLS eReader. (#10830)

### Changes

* NVDA will prevent the system from locking or going to sleep when in say all. (#10643)
* Support for out-of-process iframes in Mozilla Firefox. (#10707)
* Updated liblouis braille translator to version 3.12. (#10161)

### Bug Fixes

* Fixed NVDA not announcing Unicode minus symbol (U+2212). (#10633)
* When installing add-on from add-ons manager, names of files and folders in the browse window are no longer reported twice. (#10620, #2395)
* In Firefox, when loading Mastodon with the advanced web interface enabled, all timelines now render correctly in browse mode. (#10776)
* In browse mode, NVDA now reports "not checked" for unchecked check boxes where it sometimes didn't previously. (#10781)
* ARIA switch controls no longer report confusing information such as "not pressed checked" or "pressed checked". (#9187)
* SAPI4 voices should no longer refuse to speak certain text. (#10792)
* NVDA can again read and interact with math equations in Microsoft Word. (#10803)
* NVDA will again announce text being unselected in browse mode if pressing an arrow key while text is selected. (#10731).
* NVDA no longer exits if there is an error initializing eSpeak. (#10607)
* Errors caused by unicode in translations for shortcuts no longer stop the installer, mitigated by falling back to the English text. (#5166, #6326)
* Arrowing out and away from lists and tables in sayAll with skim reading enabled no longer continuously announces exiting the list or table. (#10706)
* Fix mouse tracking for some MSHTML elements in Internet Explorer. (#10736)

### Changes for Developers

* Developer documentation is now build using sphinx. (#9840)
* Several speech functions have been split into two. (#10593)
  The speakX version remains, but now depends on a getXSpeech function which returns a speech sequence.
  * speakObjectProperties now relies on getObjectPropertiesSpeech
  * speakObject now relies on getObjectSpeech
  * speakTextInfo now relies on getTextInfoSpeech
  * speakWithoutPauses has been converted into a class, and refactored, but should not break compatibility.
  * getSpeechForSpelling is deprecated (though still available) use getSpellingSpeech instead.
  Private changes that should not affect addon developers:
  * _speakPlaceholderIfEmpty is now _getPlaceholderSpeechIfTextEmpty
  * _speakTextInfo_addMath is now _extendSpeechSequence_addMathForTextInfo
* Speech 'reason' has been converted to an Enum, see controlTypes.OutputReason class. (#10703)
  * Module level 'REASON_*' constants are deprecated.
* Compiling NVDA dependencies now requires Visual Studio 2019 (16.2 or newer). (#10169)
* Updated SCons to version 3.1.1. (#10169)
* Again allow behaviors._FakeTableCell to have no location defined (#10864)

## 2019.3

NVDA 2019.3 is a very significant release containing many under-the-hood changes including the upgrade of Python 2 to Python 3, and a major re-write of NVDA's speech subsystem.
Although these changes do break compatibility with older NVDA add-ons, the upgrade to Python 3 is necessary for security, and the changes to speech allow for  some exciting innovations in the near future.
 Other highlights in this release include 64 bit support for Java VMs, Screen Curtain and Focus Highlight functionality, support for more braille displays and a new Braille viewer, and many many other bug fixes.

### New Features

* The accuracy of the move mouse to navigator object command has been improved in text fields in Java applications. (#10157)
* Added support for  the following Handy Tech Braille displays (#8955):
 * Basic Braille Plus 40
 * Basic Braille Plus 32
 * Connect Braille
* All user-defined gestures can now be removed via a new "Reset to factory defaults" button in the Input Gestures dialog. (#10293)
* Font reporting in Microsoft Word now includes if text is marked as hidden. (#8713)
* Added a command to move the review cursor to the position previously set as start marker for selection or copy: NVDA+shift+F9. (#1969)
* In Internet Explorer, Microsoft Edge and recent versions of Firefox and Chrome, landmarks are now reported in focus mode and object navigation. (#10101)
* In Internet Explorer, Google Chrome and Mozilla Firefox, You can now navigate by article and grouping using quick navigation scripts. These scripts are unbound by default and can be assigned in the Input Gestures dialog when the dialog is opened from a browse mode document. (#9485, #9227)
 * Figures are also reported. They are considered objects and therefore navigable with the o quick navigation key.
* In Internet Explorer, Google Chrome and Mozilla Firefox, article elements are now reported with object navigation, and optionally in browse mode if turned on in Document Formatting settings. (#10424)
* Added screen curtain, which when enabled, makes the whole screen black on Windows 8 and later. (#7857)
 * Added a script to enable screen curtain (until next restart with one press, or always while NVDA is running with two presses), no default gesture is assigned.
 * Can be enabled and configured via the 'vision' category in NVDA's settings dialog.
* Added screen highlight functionality to NVDA. (#971, #9064)
 * Highlighting of the focus, navigator object, and browse mode caret position can be enabled and configured via the 'vision' category in NVDA's settings dialog.
 * Note: This feature is incompatible with the focus highlight add-on, however, the add-on can still be used while the built-in highlighter is disabled.
* Added Braille Viewer tool, allows viewing braille output via an on-screen window. (#7788)

### Changes

* The user guide now describes how to use NVDA in the Windows Console. (#9957)
* Running nvda.exe now defaults to replacing an already running copy of NVDA. The -r|--replace command line parameter is still accepted, but ignored. (#8320)
* On Windows 8 and later, NVDA will now report product name and version information for hosted apps such as apps downloaded from Microsoft Store using information provided by the app. (#4259, #10108)
* When toggling track changes on and off with the keyboard in Microsoft Word, NVDA will announce the state of the setting. (#942)
* The NVDA version number is now logged as the first message in the log. This occurs even if logging has been disabled from the GUI. (#9803)
* The settings dialog no longer allows for changing the configured log level if it has been overridden from the command line. (#10209)
* In Microsoft Word, NVDA now announces the display state of non printable characters when pressing the toggle shortcut Ctrl+Shift+8 . (#10241)
* Updated Liblouis braille translator to commit 58d67e63. (#10094)
* When CLDR characters (including emojis) reporting is enabled, they are announced at all punctuation levels. (#8826)
* Third party python packages included in NVDA, such as comtypes, now log their warnings and errors to the NVDA log. (#10393)
* Updated Unicode Common Locale Data Repository emoji annotations to version 36.0. (#10426)
* When focussing a grouping in browse mode, the description is now also read. (#10095)
* The Java Access Bridge is now included with NVDA to enable access to Java applications, including for 64 bit Java VMs. (#7724)
* If the Java Access Bridge is not enabled for the user, NVDA automatically enables it at NVDA startup. (#7952)
* Updated eSpeak-NG to 1.51-dev, commit ca65812ac6019926f2fbd7f12c92d7edd3701e0c. (#10581)

### Bug Fixes

* Emoji and other 32 bit unicode characters now take less space on a braille display when they are shown as hexadecimal values. (#6695)
* In Windows 10, NVDA will announce tooltips from universal apps if NVDA is configured to report tooltips in object presentation dialog. (#8118)
* On Windows 10 Anniversary Update and later, typed text is now reported in Mintty. (#1348)
* On Windows 10 Anniversary Update and later, output in the Windows Console that appears close to the caret is no longer spelled out. (#513)
* Controls in Audacitys compressor dialog are now announced when navigating the dialog. (#10103)
* NVDA no longer treats spaces as words in object review in Scintilla based editors such as Notepad++. (#8295)
* NVDA will prevent the  system from entering sleep mode when scrolling through text with braille display gestures. (#9175)
* On Windows 10, braille will now follow when editing cell contents in Microsoft Excel and in other UIA text controls where it was lagging behind. (#9749)
* NVDA will once again report suggestions in the Microsoft Edge address bar. (#7554)
* NVDA is no longer silent when focusing an HTML tab control header in Internet Explorer. (#8898)
* In Microsoft Edge based on EdgeHTML, NVDA will no longer play search suggestion sound when the window becomes maximized. (#9110, #10002)
* ARIA 1.1 combo boxes are now supported in Mozilla Firefox and Google Chrome. (#9616)
* NVDA will no longer report content of visually hidden columns for list items in SysListView32 controls. (#8268)
* The settings dialog no longer shows "info" as the current log level when in secure mode. (#10209)
* In Start menu for Windows 10 Anniversary Update and later, NVDA will announce details of search results. (#10340)
* In browse mode, if moving the cursor or using quick navigation causes the document to change, NVDA no longer speaks incorrect content in some cases. (#8831, #10343)
* Some bullet names in Microsoft Word have been corrected. (#10399)
* In Windows 10 May 2019 Update and later, NVDA will once again announce first selected emoji or clipboard item when emoji panel and clipboard history opens, respectively. (#9204)
* In Poedit, it is once again possible to view some translations for right to left languages. (#9931)
* In the Settings app in Windows 10 April 2018 Update and later, NVDA will no longer announce progress bar information for volume meters found in the System/Sound page. (#10412)
* Invalid regular expressions in speech dictionaries no longer completely break speech in NVDA. (#10334)
* When reading bulleted items in Microsoft Word with UIA enabled, the bullet from the next list item is no longer inappropriately announced. (#9613)
* Some rare braille translation issues and errors with liblouis have been resolved. (#9982)
* Java applications started before NVDA are now accessible without the need to restart the Java app. (#10296)
* In Mozilla Firefox, when the focused element becomes marked as current (aria-current), this change is no longer spoken multiple times. (#8960)
* NVDA will now treat certain composit unicode characters such as e-acute as one single character when moving through text. (#10550)
* Spring Tool Suite Version 4 is now supported. (#10001)
* Don't double speak name when aria-labelledby relation target is an inner element. (#10552)
* On Windows 10 version 1607 and later, typed characters from Braille keyboards are spoken in more situations. (#10569)
* When changing the audio output device, tones played by NVDA will now play through the newly selected device. (#2167)
* In Mozilla Firefox, moving focus in browse mode is faster. This makes moving the cursor in browse mode more responsive in many cases. (#10584)

### Changes for Developers

* Updated Python to 3.7. (#7105)
* Updated pySerial to version 3.4. (#8815)
* Updated wxPython to 4.0.3 to support Python 3.5 and later. (#9630)
* Updated six to version 1.12.0. (#9630)
* Updated py2exe to version 0.9.3.2 (in development, commit b372a8e from albertosottile/py2exe#13). (#9856)
* Updated UIAutomationCore.dll comtypes module to version 10.0.18362. (#9829)
* The tab-completion in the Python console only suggests attributes starting with an underscore if the underscore is first typed. (#9918)
* Flake8 linting tool has been integrated with SCons reflecting code requirements for Pull Requests. (#5918)
* As NVDA no longer depends on pyWin32, modules such as win32api and win32con are no longer available to add-ons. (#9639)
 * win32api calls can be replaced with direct calls to win32 dll functions via ctypes.
 * win32con constants should be defined in your files.
* The "async" argument in nvwave.playWaveFile has been renamed to "asynchronous". (#8607)
* speakText and speakCharacter methods on synthDriver objects are no longer supported.
 * This functionality is handled by SynthDriver.speak.
* SynthSetting classes in synthDriverHandler have been removed. Now use driverHandler.DriverSetting classes instead.
* SynthDriver classes should no longer expose index via the lastIndex property.
 * Instead, they should notify the synthDriverHandler.synthIndexReached action with the index, once all previous audio has finished playing before that index.
* SynthDriver classes must now notify the synthDriverHandler.synthDoneSpeaking action, once all audio from a SynthDriver.speak call has completed playing.
* SynthDriver classes must support the speech.PitchCommand in their speak method, as changes in pitch for speak spelling now depends on this functionality.
* The speech function getSpeechTextForProperties has been renamed to getPropertiesSpeech. (#10098)
* The braille function getBrailleTextForProperties has been renamed to getPropertiesBraille. (#10469)
* Several speech functions have been changed to return speech sequences. (#10098)
 * getControlFieldSpeech
 * getFormatFieldSpeech
 * getSpeechTextForProperties now called getPropertiesSpeech
 * getIndentationSpeech
 * getTableInfoSpeech
* Added a textUtils module to simplify string differences between Python 3 strings and Windows unicode strings. (#9545)
 * See the module documentation and textInfos.offsets module for example implementations.
* Deprecated functionality now removed. (#9548)
 * AppModules removed:
  * Windows XP sound recorder.
  * Klango Player, which is abandoned software.
 * configobj.validate wrapper removed.
  * New code should use from configobj import validate instead of import validate
 * textInfos.Point and textInfos.Rect replaced by locationHelper.Point and locationHelper.RectLTRB respectively.
 * braille.BrailleHandler._get_tether and braille.BrailleHandler.set_tether have been removed.
 * config.getConfigDirs has been removed.
 * config.ConfigManager.getConfigValidationParameter has been replaced by getConfigValidation
 * inputCore.InputGesture.logIdentifier property has been removed.
   * Use _get_identifiers in inputCore.InputGesture instead.
 * synthDriverHandler.SynthDriver.speakText/speakCharacter have been removed.
 * Removed several synthDriverHandler.SynthSetting classes.
   * Previously kept for backwards compatibility (#8214), now considered obsolete.
   * Drivers that used the SynthSetting classes should be updated to use the DriverSetting classes.
 * Some legacy code has been removed, particularly:
  * Support for the Outlook pre 2003 message list.
  * An overlay class for the classic start menu, only found in Windows Vista and earlier.
  * Dropped support for Skype 7, as it is definitely not working any more.
* Added a framework to create vision enhancement providers; modules that can change screen contents, optionally based on input from NVDA about object locations. (#9064)
 * Add-ons can bundle their own providers in a visionEnhancementProviders folder.
 * See the vision and visionEnhancementProviders modules for the implementation of the framework and examples, respectively.
 * Vision enhancement providers are enabled and configured via the 'vision' category in NVDA's settings dialog.
* Abstract class properties are now supported on objects that inherit from baseObject.AutoPropertyObject (e.g. NVDAObjects and TextInfos). (#10102)
* Introduced displayModel.UNIT_DISPLAYCHUNK as a textInfos unit constant specific to DisplayModelTextInfo. (#10165)
 * This new constant allows walking over the text in a DisplayModelTextInfo in a way that more closely resembles how the text chunks are saved in the underlying model.
* displayModel.getCaretRect now returns an instance of locationHelper.RectLTRB. (#10233)
* The UNIT_CONTROLFIELD and UNIT_FORMATFIELD constants have been moved from virtualBuffers.VirtualBufferTextInfo to the textInfos package. (#10396)
* For every entry in the NVDA log, information about the originating thread is now included. (#10259)
* UIA TextInfo objects can now be moved/expanded by the page, story and formatField text units. (#10396)
* External modules (appModules and globalPlugins) are now less likely to be able to break the creation of NVDAObjects.
 * Exceptions caused by the "chooseNVDAObjectOverlayClasses" and "event_NVDAObject_init" methods are now properly caught and logged.
* The aria.htmlNodeNameToAriaLandmarkRoles dictionary has been renamed to aria.htmlNodeNameToAriaRoles. It now also contains roles that aren't landmarks.
* scriptHandler.isCurrentScript has been removed due to lack of use. There is no replacement. (#8677)

## 2019.2.1

This is a minor release to fix several crashes present in 2019.2. Fixes include:

* Addressed several crashes in Gmail seen in both Firefox and Chrome when interacting with particular popup menus such as when creating filters or changing certain Gmail settings. (#10175, #9402, #8924)
* In Windows 7, NVDA no longer causes Windows Explorer to crash when the mouse is used in the start menu. (#9435)
* Windows Explorer on Windows 7 no longer crashes when accessing metadata edit fields. (#5337)
* NVDA no longer freezes when interacting with images with a base64 URI in Mozilla Firefox or Google Chrome. (#10227)

## 2019.2

Highlights of this release include auto detection of Freedom Scientific braille displays, an experimental setting in the Advanced panel to stop browse mode from automatically moving focus (which may provide performance improvements), a rate boost option for the Windows OneCore synthesizer to achieve very fast rates, and many other bug fixes.

### New Features

* NVDA's Miranda NG support  works with newer versions of the client. (#9053)
* You can now disable browse mode by default by disabling the new "Enable browse mode on page load" option in NVDA's browse mode settings. (#8716)
 * Note that when this option is disabled, you can still enable browse mode manually by pressing NVDA+space.
* You can now filter symbols in the punctuation/symbol pronunciation dialog, similar to how filtering works in the elements list and input gestures dialog. (#5761)
* A command has been added to change the mouse text unit resolution (how much text will be spoken when the mouse moves), it has not been assigned a default gesture. (#9056)
* The windows OneCore synthesizer now has a rate boost option, which allows for significantly faster speech. (#7498)
* The Rate Boost option is now configurable from the Synth Settings Ring for supported speech synthesizers. (Currently eSpeak-NG and Windows OneCore). (#8934)
* Configuration profiles can now be manually activated with gestures. (#4209)
 * The gesture must be configured in the "Input gestures" dialog.
* In Eclipse, added support for autocompletion in code editor. (#5667)
 * Additionally, Javadoc information can be read from the editor when it is present by using NVDA+d.
* Added an experimental option to the Advanced Settings panel that allows you to stop the system focus from following the browse mode cursor (Automatically set system focus to focusable elements). (#2039) Although this may not be suitable to turn off for all websites, this may fix:
 * Rubber band effect: NVDA sporadically undoes the last browse mode keystroke by jumping to the previous location.
 * Edit boxes steal system focus when arrowing down through them on some websites.
 * Browse mode keystrokes are slow to respond.
* For braille display drivers that support it, driver settings can now be changed from the braille settings category in NVDA's settings dialog. (#7452)
* Freedom Scientific braille displays are now supported by braille display auto detection. (#7727)
* Added a command to show the replacement for the symbol under the review cursor. (#9286)
* Added an experimental option to the Advanced Settings panel that allows you to try out a new, work-in-progress rewrite of NVDA's Windows Console support using the Microsoft UI Automation API. (#9614)
* In the Python Console, the input field now supports pasting multiple lines from the clipboard. (#9776)

### Changes

* Synthesizer volume is now increased and decreased by 5 instead of 10 when using the settings ring. (#6754)
* Clarified the text in the add-on manager when NVDA is launched with the --disable-addons flag. (#9473)
* Updated Unicode Common Locale Data Repository emoji annotations to version 35.0. (#9445)
* The hotkey for the filter field in the elements list in browse mode has changed to alt+y. (#8728)
* When an auto detected braille display is connected via Bluetooth, NVDA will keep searching for USB displays supported by the same driver and switch to a USB connection if it becomes available. (#8853)
* Updated eSpeak-NG to commit 67324cc.
* Updated liblouis braille translator to version 3.10.0. (#9439, #9678)
* NVDA will now report the word 'selected' after reporting the text a user has just selected.(#9028, #9909)
* In Microsoft Visual Studio Code, NVDA is in focus mode by default. (#9828)

### Bug Fixes

* NVDA no longer crashes when an add-on directory is empty. (#7686)
* LTR and RTL marks are no longer reported in Braille or per-character speech when accessing the properties window. (#8361)
* When jumping to form fields with Browse Mode quick navigation, the entire form field is now announced rather than just the first line. (#9388)
* NVDA will no longer become silent after exiting the Windows 10 Mail app. (#9341)
* NVDA no longer fails to start when the users regional settings are set to a locale unknown to NVDA, such as English (Netherlands). (#8726)
* When browse mode is enabled in Microsoft Excel and you switch to a browser in focus mode or vice versa, browse mode state is now reported appropriately. (#8846)
* NVDA now properly reports the line at the mouse cursor in Notepad++ and other Scintilla based editors. (#5450)
* In Google Docs (and other web-based editors), braille no longer sometimes incorrectly shows "lst end" before the cursor in the middle of a list item. (#9477)
* In the Windows 10 May 2019 Update, NVDA no longer speaks many volume notifications if changing the volume with hardware buttons when File Explorer has focus. (#9466)
* Loading the punctuation/symbol pronunciation dialog is now much faster when using symbol dictionaries containing over 1000 entries. (#8790)
* In Scintilla controls such as Notepad++, NVDA can read the correct line when wordwrap is enabled. (#9424)
* In Microsoft Excel, the cell location is announced after it changes due to the shift+enter or shift+numpadEnter gestures. (#9499)
* In Visual Studio 2017 and up, in the Objects Explorer window, the selected item in objects tree or members tree with categories is now reported correctly. (#9311)
* Add-ons with names that only differ in capitalization are no longer treated as separate add-ons. (#9334)
* For Windows OneCore voices, the rate set in NVDA is no longer affected by the rate set in Windows 10 Speech Settings. (#7498)
* The log can now be opened with NVDA+F1 when there is no developer info for the current navigator object. (#8613)
* It is again possible to use NVDA's table navigation commands in Google Docs, in Firefox and Chrome. (#9494)
* The bumper keys now work correctly on Freedom Scientific braille displays. (#8849)
* When reading the first character of a document in Notepad++ 7.7 X64, NVDA no longer freezes for up to ten seconds. (#9609)
* HTCom can now be used with a Handy Tech Braille display in combination with NVDA. (#9691)
* In Mozilla Firefox, updates to a live region are no longer reported if the live region is in a background tab. (#1318)
* NVDA's browse mode Find dialog no longer fails to function if NVDA's About dialog is currently open in the background. (#8566)

### Changes for Developers

* You can now set the "disableBrowseModeByDefault" property on app modules to leave browse mode off by default. (#8846)
* The extended window style of a window is now exposed using the `extendedWindowStyle` property on Window objects and their derivatives. (#9136)
* Updated comtypes package to 1.1.7. (#9440, #8522)
* When using the report module info command, the order of information has changed to present the module first. (#7338)
* Added an example to demonstrate using nvdaControllerClient.dll from C#. (#9600)
* Added a new isWin10 function to the winVersion module which returns whether or not this copy of NVDA is running on (at least) the supplied release version of Windows 10 (such as 1903). (#9761)
* The NVDA Python console now  contains more useful modules in its namespace (such as appModules, globalPlugins, config and textInfos). (#9789)
* The result of the last executed command in the NVDA Python console is now accessible from the _ (line) variable. (#9782)
 * Note that this shadows the gettext translation function also called "_". To access the translation function: del _

## 2019.1.1

This point release fixes the following bugs:

* NVDA no longer causes Excel 2007 to crash or refuses to report if a cell has a formula. (#9431)
* Google Chrome no longer crashes when interacting with certain listboxes. (#9364)
* An issue has been fixed which prevented copying a users configuration to the system configuration profile. (#9448)
* In Microsoft Excel, NVDA again uses the localized message when reporting the location of merged cells. (#9471)

## 2019.1

Highlights of this release include performance improvements when accessing both Microsoft word and Excel, stability and security improvements such as support for add-ons with version compatibility information, and many other bug fixes.

Please note that starting from this release of NVDA, custom appModules, globalPlugins, braille display drivers and synth drivers will no longer be automatically loaded from your NVDA user configuration directory.
Rather these  should be installed as part of an NVDA add-on. For those developing code for an add-on, code for testing can be placed in a new developer scratchpad directory in the NVDA user configuration directory,  if the Developer scratchpad option  is turned on in NVDA's new Advanced settings panel.
These changes are necessary to better ensure compatibility of custom code, so that NVDA does not break when this code becomes incompatible with newer releases.
Please refer to the list of changes further down for more details on this and how add-ons are now better versioned.

### New Features

* New braille tables: Afrikaans, Arabic 8 dot computer braille, Arabic grade 2, Spanish grade 2. (#4435, #9186)
* Added an option to NVDA's mouse settings to make NVDA handle situations where the mouse is controlled by another application. (#8452)
 * This will allow NVDA to track the mouse when a system is controlled remotely using TeamViewer or other remote control software.
* Added the `--enable-start-on-logon` command line parameter to allow configuring whether silent installations of NVDA set NVDA to start at Windows logon or not. Specify true to start at logon or false to not start at logon. If the --enable-start-on-logon argument is not specified at all then NVDA will default to starting at logon, unless it was  already configured not to by a previous installation. (#8574)
* It is possible to turn NVDA's logging features off by setting logging level to "disabled" from General settings panel. (#8516)
* The presence of formulae in LibreOffice and Apache OpenOffice spreadsheets is now reported. (#860)
* In Mozilla Firefox and Google Chrome, browse mode now reports the selected item in list boxes and trees.
 * This works in Firefox 66 and later.
 * This does not work for certain list boxes (HTML select controls) in Chrome.
* Early support for apps such as Mozilla Firefox on computers with ARM64 (e.g. Qualcomm Snapdragon) processors. (#9216)
* A new Advanced Settings category has been added to NVDA's Settings dialog, including an option to try out NVDA's new support for Microsoft Word via the Microsoft UI Automation API. (#9200)
* Added support for the graphical view in Windows Disk Management. (#1486)
* Added support for Handy Tech Connect Braille and Basic Braille 84. (#9249)

### Changes

* Updated liblouis braille translator to version 3.8.0. (#9013)
* Add-on authors now can enforce a minimum required NVDA version for their add-ons. NVDA will refuse to install or load an add-on whose minimum required NVDA version is higher than the current NVDA version. (#6275)
* Add-on authors can now specify the last version of NVDA the add-on has been tested against. If an add-on has been only tested against a  version of NVDA lower than the current version, then NVDA will refuse to install or load the add-on. (#6275)
* This version of NVDA will allow installing and loading of add-ons  that do not yet contain Minimum and Last Tested NVDA version information, but upgrading to future versions of NVDA (E.g. 2019.2) may automatically cause these older add-ons to be disabled.
* The move mouse to navigator object command is now available in Microsoft Word as well as for UIA controls, particularly Microsoft Edge. (#7916, #8371)
* Reporting of text under the mouse has been improved within Microsoft Edge and other UIA applications. (#8370)
* When NVDA is started with the `--portable-path` command line parameter, the provided path is automatically filled in when trying to create a portable copy of NVDA using the NVDA menu. (#8623)
* Updated the path to the Norwegian braille table to reflect the standard from the year 2015. (#9170)
* When navigating by paragraph (control+up or down arrows) or navigating by table cell (control+alt+arrows), the existence of spelling errors will no longer be announced, even if NVDA is configured to announce these automatically. This is because paragraphs and table cells can be quite large, and detecting spelling errors in some applications can be very costly. (#9217)
* NVDA no longer automatically loads custom appModules, globalPlugins and braille and synth drivers from the NVDA user configuration directory. This code should be instead packaged as an add-on with correct version information, ensuring that incompatible code is not run with current versions of NVDA. (#9238)
 * For developers who need to test code as it is being developed,  enable NVDA's developer scratchpad directory in the Advanced category of NVDA settings, and place your code in the 'scratchpad' directory found in the NVDA user configuration directory when this option is enabled.

### Bug Fixes

* When using OneCore speech synthesizer on Windows 10 April 2018 Update and later, large chunks of silence are no longer inserted between speech utterances. (#8985)
* When moving by character in plain text controls (such as Notepad) or browse mode, 32 bit emoji characters consisting of two UTF-16 code points (such as 🤦) will now read properly. (#8782)
* Improved restart confirmation dialog after changing NVDA's interface language. The text and the button labels are now more concise and less confusing. (#6416)
* If a 3rd party speech synthesizer fails to load, NVDA will fall back to Windows OneCore speech synthesizer on Windows 10, rather than espeak. (#9025)
* Removed the "Welcome Dialog" entry in the NVDA menu while on secure screens. (#8520)
* When tabbing or using quick navigation in browse mode, legends on tab panels are now reported more consistently. (#709)
* NVDA will now announce selection changes for certain time pickers such as in the Alarms and Clock app in Windows 10. (#5231)
* In Windows 10's Action Center, NVDA will announce status messages when toggling quick actions such as brightness and focus assist. (#8954)
* In action Center in Windows 10 October 2018 Update and earlier, NVDA will recognize brightness quick action control as a button instead of a toggle button. (#8845)
* NVDA will again track cursor and announce deleted characters in the Microsoft Excel  go to and find edit fields. (#9042)
* Fixed a rare browse mode crash in Firefox. (#9152)
* NVDA no longer fails to report the focus for some controls in the Microsoft Office 2016 ribbon when collapsed.
* NVDA no longer fails to report the suggested contact when entering addresses in new messages in Outlook 2016. (#8502)
* The last few cursor routing keys on 80 cell eurobraille displays no longer route the cursor to a position at or just after the start of the braille line. (#9160)
* Fixed table navigation in threaded view in Mozilla Thunderbird. (#8396)
* In Mozilla Firefox and Google Chrome, switching to focus mode now works correctly for certain list boxes and trees (where the list box/tree is not itself focusable but its items are) . (#3573, #9157)
* Browse mode is now correctly turned on by default when reading messages in Outlook 2016/365 if using NVDA's experimental UI Automation support for Word Documents. (#9188)
* NVDA is now less likely to freeze in such a way that the only way to escape is signing out from your current windows session. (#6291)
* In Windows 10 October 2018 Update and later, when opening cloud clipboard history with clipboard empty, NVDA will announce clipboard status. (#9103)
* In Windows 10 October 2018 Update and later, when searching for emojis in emoji panel, NVDA will announce top search result. (#9105)
* NVDA no longer freezes in the main window of Oracle VirtualBox 5.2 and above. (#9202)
* Responsiveness in Microsoft Word when navigating by line, paragraph or table cell may be significantly improved in some documents. A reminder that for best performance, set Microsoft Word to Draft view with alt+w,e after opening a document. (#9217)
* In Mozilla Firefox and Google Chrome, empty alerts are no longer reported. (#5657)
* Significant performance improvements when navigating cells in Microsoft Excel, particularly when the spreadsheet contains comments and or validation dropdown lists. (#7348)
* It should be no longer necessary to turn off in-cell editing in Microsoft Excel's options to access the cell edit control with NVDA in Excel 2016/365. (#8146).
* Fixed a freeze in Firefox sometimes seen when quick navigating by landmarks, if the Enhanced Aria add-on is in use. (#8980)

### Changes for Developers

* NVDA can now  be built with all editions of Microsoft Visual Studio 2017 (not just the Community edition). (#8939)
* You can now include log output from liblouis into the NVDA log by setting the louis boolean flag in the debugLogging section of the NVDA configuration. (#4554)
* Add-on authors are now able to provide NVDA version compatibility information in add-on manifests. (#6275, #9055)
 * minimumNVDAVersion: The minimum required version of NVDA for an add-on to work properly.
 * lastTestedNVDAVersion: The last version of NVDA an add-on has been tested with.
* OffsetsTextInfo objects can now implement the _getBoundingRectFromOffset method to allow retrieval of bounding rectangles per characters instead of points. (#8572)
* Added a boundingRect property to TextInfo objects to retrieve the bounding rectangle of a range of text. (#8371)
* Properties and methods within classes can now be marked as abstract in NVDA. These classes will raise an error if instantiated. (#8294, #8652, #8658)
* NVDA can log the time since input when text is spoken, which helps in measuring perceived responsiveness. This can be enabled by setting the timeSinceInput setting to True in the debugLog section of the NVDA configuration. (#9167)

## 2018.4.1

This release fixes a crash at start up if NVDA's user interface language is set to Aragonese. (#9089)

## 2018.4

Highlights of this release include performance improvements in recent Mozilla Firefox versions, announcement of emojis with all synthesizers, reporting of replied/forwarded status in Outlook, reporting the distance of the cursor to the edge of a Microsoft Word page, and many bug fixes.

### New Features

* New braille tables: Chinese (China, Mandarin) grade 1 and grade 2. (#5553)
* Replied / Forwarded status is now reported on mail items in the Microsoft Outlook message list. (#6911)
* NVDA is now able to read descriptions for emoji as well as other characters that are part of the Unicode Common Locale Data Repository. (#6523)
* In Microsoft Word, the cursor's distance from the top and left edges of the page can be reported by pressing NVDA+numpadDelete. (#1939)
* In Google Sheets with braille mode enabled, NVDA no longer announces 'selected' on every cell when moving focus between cells. (#8879)
* Added support for Foxit Reader and Foxit Phantom PDF. (#8944)
* Added support for the DBeaver database tool. (#8905)

### Changes

* "Report help balloons" in the Object Presentations dialog has been renamed to "Report notifications" to include reporting of toast notifications in Windows 8 and later. (#5789)
* In NVDA's keyboard settings, the checkboxes to enable or disable NVDA modifier keys are now displayed in a list rather than as separate checkboxes.
* NVDA will no longer present redundant information when reading clock system tray on some versions of Windows. (#4364)
* Updated liblouis braille translator to version 3.7.0. (#8697)
* Updated eSpeak-NG to commit 919f3240cbb.

### Bug Fixes

* In Outlook 2016/365, the category and flag status are reported for messages. (#8603)
* When NVDA is set to languages such as Kirgyz, Mongolian or Macedonian, it no longer shows a dialog on start-up warning that the language is not supported by the Operating System. (#8064)
* Moving the mouse to the navigator object will now much more accurately move the mouse to the browse mode position in Mozilla Firefox, Google Chrome and Acrobat Reader DC. (#6460)
* Interacting with combo boxes on the web in Firefox, Chrome and Internet Explorer has been improved. (#8664)
* If running on the Japanese version of Windows XP or Vista, NVDA now displays OS version requirements message as expected. (#8771)
* Performance improvements when navigating large pages with lots of dynamic changes in Mozilla Firefox. (#8678)
* Braille no longer shows font attributes  if they have been disabled in  Document Formatting settings. (#7615)
* NVDA no longer fails to track focus in File Explorer and other applications using UI Automation when another app is busy (such as batch processing audio). (#7345)
* In ARIA menus on the web, the Escape key will now be passed through to the menu and no longer turn off focus mode unconditionally. (#3215)
* In the new Gmail web interface, when using quick navigation inside messages while reading them, the entire body of the message is no longer reported after the element to which you just navigated. (#8887)
* After updating NVDA, Browsers such as Firefox and google Chrome should no longer crash, and browse mode should continue to correctly reflect updates to any currently loaded documents. (#7641)
* NVDA no longer reports clickable multiple times in a row when navigating clickable content in Browse Mode. (#7430)
* Gestures performed on baum Vario 40 braille displays will no longer fail to execute. (#8894)
* In Google Slides with Mozilla Firefox, NVDA no longer reports selected text on every control with focus. (#8964)

### Changes for Developers

* gui.nvdaControls now contains two classes to create accessible lists with check boxes. (#7325)
 * CustomCheckListBox is an accessible subclass of wx.CheckListBox.
 * AutoWidthColumnCheckListCtrl adds accessible check boxes to an AutoWidthColumnListCtrl, which itself is based on wx.ListCtrl.
* If you need to make a wx widget accessible which isn't already, it is possible to do so by using an instance of gui.accPropServer.IAccPropServer_impl. (#7491)
 * See the implementation of gui.nvdaControls.ListCtrlAccPropServer for more info.
* Updated configobj to 5.1.0dev commit 5b5de48a. (#4470)
* The config.post_configProfileSwitch action now takes the optional prevConf keyword argument, allowing handlers to take action based on differences between configuration before and after the profile switch. (#8758)

## 2018.3.2

This is a minor release to work around a crash in Google Chrome when navigating tweetts on [www.twitter.com](http://www.twitter.com). (#8777)

## 2018.3.1

This is a minor release to fix a critical bug in NVDA which caused 32 bit versions of Mozilla Firefox to crash. (#8759)

## 2018.3

Highlights of this release include automatic detection of many Braille displays, support for new Windows 10 features including the Windows 10 Emoji input panel, and many other bug fixes.

### New Features

* NVDA will report grammar errors when appropriately exposed by web pages in Mozilla Firefox and Google Chrome. (#8280)
* Content marked as being either inserted or deleted in web pages is now reported in Google Chrome. (#8558)
* Added support for BrailleNote QT and Apex BT's scroll wheel when BrailleNote is used as a braille display with NVDA. (#5992, #5993)
* Added scripts for reporting elapsed and total time of current track in Foobar2000. (#6596)
* The Mac command key symbol (⌘) is now announced when reading text with any synthesizer. (#8366)
* Custom roles via the aria-roledescription attribute are now supported in all web browsers. (#8448)
* New braille tables: Czech 8 dot, Central Kurdish, Esperanto, Hungarian, Swedish 8 dot computer braille. (#8226, #8437)
* Support has been added to automatically detect braille displays in the background. (#1271)
 * ALVA, Baum/HumanWare/APH/Orbit, Eurobraille, Handy Tech, Hims, SuperBraille and HumanWare BrailleNote and Brailliant BI/B displays are currently supported.
 * You can enable this feature by selecting the automatic option from the list of braille displays in NVDA's braille display selection dialog.
 * Please consult the documentation for additional details.
* Added support for various modern input features introduced in recent Windows 10 releases. These include emoji panel (Fall Creators Update), dictation (Fall Creators Update), hardware keyboard input suggestions (April 2018 Update), and cloud clipboard paste (October 2018 Update). (#7273)
* Content marked as a block quote using ARIA (role blockquote) is now supported in Mozilla Firefox 63. (#8577)

### Changes

* The list of available languages in NVDA's General Settings is now sorted based on language names instead of ISO 639 codes. (#7284)
* Added default gestures for Alt+Shift+Tab and Windows+Tab with all supported Freedom Scientific braille displays. (#7387)
* For ALVA BC680 and protocol converter displays, it is now possible to assign different functions to the left and right smart pad, thumb and etouch keys. (#8230)
* For ALVA BC6 displays, the key combination sp2+sp3 will now announce the current date and time, whereas sp1+sp2 emulates the Windows key. (#8230)
* The user is asked once when NVDA starts if they are happy sending usage statistics to NV Access when checking for NVDA updates. (#8217)
* When checking for updates, if the user has agreed to allow sending usage statistics to NV Access, NVDA will now send the name of the current synth driver and braille display in use, to aide in better prioritization for future work on these drivers. (#8217)
* Updated liblouis braille translator to version 3.6.0. (#8365)
* Updated the path to the correct Russian eight-dots Braille table. (#8446)
* Updated eSpeak-ng to 1.49.3dev commit 910f4c2. (#8561)

### Bug Fixes

* Accessible labels for controls in Google Chrome are now more readily reported in browse mode when the label does not appear as content itself. (#4773)
* Notifications are now supported in Zoom. For example, this includes mute/unmute status, and incoming messages. (#7754)
* Switching braille context presentation when in browse mode no longer causes braille output to stop following browse mode cursor. (#7741)
* ALVA BC680 braille displays no longer intermittently fail to initialize. (#8106)
* By default, ALVA BC6 displays will no longer execute emulated system keyboard keys when pressing key combinations involving sp2+sp3 to trigger internal functionality. (#8230)
* Pressing sp2 on an ALVA BC6 display to emulate the alt key now works as advertised. (#8360)
* NVDA no longer announces redundant keyboard layout changes. (#7383, #8419)
* Mouse tracking is now much more accurate in Notepad and other plain text edit controls when in a document with more than 65535 characters. (#8397)
* NVDA will recognize more dialogs in Windows 10 and other modern applications. (#8405)
* On Windows 10 October 2018 Update and Server 2019 and above, NVDA no longer fails to track the system focus when an application freezes or floods the system with events. (#7345, #8535)
* Users are now informed when attempting to read or copy an empty status bar. (#7789)
* Fixed an issue where the "not checked" state on controls is not reported in speech if the control has previously been half checked. (#6946)
* In the list of languages in NVDA's General Settings, language name for Burmese is displayed correctly on Windows 7. (#8544)
* In Microsoft Edge, NVDA will announce notifications such as reading view availability and page load progress. (#8423)
* When navigating into a list on the web, NVDA will now report its label if the web author has provided one. (#7652)
* When manually assigning functions to gestures for a particular braille display, these gestures now always show up as being assigned to that display. Previously, they showed up as if they were assigned to the currently active display. (#8108)
* The 64-bit version of Media Player Classic is now supported. (#6066)
* Several improvements to braille support in Microsoft Word with UI Automation enabled:
 * Similar to other multiline text fields, When positioned at the start of a document in Braille, the display is now panned such that the first character of the document is at the start of the display. (#8406)
 * Reduced overly verbose focus presentation in both speech and braille when focusing a Word document. (#8407)
 * Cursor routing in braille now works correctly when in a list in a Word document. (#7971)
 * Newly inserted bullets/numbers in a Word document are correctly reported in both speech and braille. (#7970)
* In Windows 10 1803 and later, it is now possible to install add-ons if the "Use Unicode UTF-8 for worldwide language support" feature is enabled. (#8599)
* NVDA will no longer make iTunes 12.9 and newer completely unusable to interact with. (#8744)

### Changes for Developers

* Added scriptHandler.script, which can function as a decorator for scripts on scriptable objects. (#6266)
* A system test framework has been introduced for NVDA. (#708)
* Some changes have been made to the hwPortUtils module: (#1271)
 * listUsbDevices now yields dictionaries with device information including hardwareID and devicePath.
 * Dictionaries yielded by listComPorts now also contain a usbID entry for COM ports with USB VID/PID information in their hardware ID.
* Updated wxPython to 4.0.3. (#7077)
* As NVDA now only supports Windows 7 SP1 and later, the key "minWindowsVersion" used to check if UIA should be enabled for a particular release of Windows has been removed. (#8422)
* You can now register to be notified about configuration saves/reset actions via new config.pre_configSave, config.post_configSave, config.pre_configReset, and config.post_configReset actions. (#7598)
 * config.pre_configSave is used to be notified when NVDA's configuration is about to be saved, and config.post_configSave is called after configuration has been saved.
 * config.pre_configReset and config.post_configReset includes a factory defaults flag to specify if settings are reloaded from disk (false) or reset to defaults (true).
* config.configProfileSwitch has been renamed to config.post_configProfileSwitch to reflect the fact that this action is called after profile switch takes place. (#7598)
* UI Automation interfaces updated to Windows 10 October 2018 Update and Server 2019 (IUIAutomation6 / IUIAutomationElement9). (#8473)

## 2018.2.1

This release includes translation updates due to last-minute removal of a feature which caused problems.

## 2018.2

Highlights of this release include Support for tables in Kindle for PC, support for HumanWare BrailleNote Touch and BI14 Braille displays, Improvements to both Onecore and Sapi5 speech synthesizers, improvements in Microsoft Outlook and much more.

### New Features

* row and column span for table cells is now reported in speech and braille. (#2642)
* NVDA table navigation commands are now supported in Google Docs (with Braille mode enabled). (#7946)
* Added ability to read and navigate tables in Kindle for PC. (#7977)
* Support for HumanWare BrailleNote touch and Brailliant BI 14 braille displays via both USB and bluetooth. (#6524)
* In Windows 10 Fall Creators Update and later, NVDA can announce notifications from apps such as Calculator and Windows Store. (#7984)
* New braille translation tables: Lithuanian 8 dot, Ukrainian, Mongolian grade 2. (#7839)
* Added a script to report formatting information for the text under a specific braille cell. (#7106)
* When updating NVDA, it is now possible to postpone the installation of the update to a later moment. (#4263)
* New languages: Mongolian, Swiss German.
* You can now toggle control, shift, alt, windows and NVDA from your braille keyboard and combine these modifiers with braille input (e.g. press control+s). (#7306)
 * You can assign these new modifier toggles using the commands found under Emulated system keyboard keys in the Input gestures dialog.
* Restored support for Handy Tech Braillino and Modular (with old firmware) displays. (#8016)
* Date and time for supported Handy Tech devices (such as Active Braille and Active Star) will now automatically be synchronized by NVDA when out of sync more than five seconds. (#8016)
* An input gesture can be assigned to temporarily disable all configuration profile triggers. (#4935)

### Changes

* The status column in the addons manager has been changed to indicate if the addon is enabled or disabled rather than running or suspended. (#7929)
* Updated liblouis braille translator to 3.5.0. (#7839)
* The Lithuanian braille table has been renamed to Lithuanian 6 dot to avoid confusion with the new 8 dot table. (#7839)
* The French (Canada) grade 1 and grade 2 tables have been removed. Instead, the French (unified) 6 dot computer braille and Grade 2 tables will be used respectively. (#7839)
* The secondary routing buttons on Alva BC6, EuroBraille and Papenmeier braille displays now report formatting information for the text under the braille cell of that button. (#7106)
* Contracted braille input tables will automatically fall back to uncontracted mode in non-editable cases (i.e. controls where there is no cursor or in browse mode). (#7306)
* NVDA is now less verbose when an appointment or time slot in the Outlook calendar covers an entire day. (#7949)
* All of NVDA's Preferences can now be found in one settings dialog under NVDA Menu -> Preferences -> Settings, rather than scattered throughout many dialogs. (#577)
* The default speech synthesizer when running on Windows 10 is now oneCore speech rather than eSpeak. (#8176)

### Bug Fixes

* NVDA no longer fails to read focused controls in the Microsoft Account sign-in screen in Settings after entering an email address. (#7997)
* NVDA no longer fails to read the page when going back to a previous page in Microsoft Edge. (#7997)
* NVDA will no longer incorrectly announce the final character of a windows 10 sign-in PIN as the machine unlocks. (#7908)
* Labels of checkboxes and radio buttons in Chrome and Firefox are no longer reported twice when tabbing or using quick navigation in Browse mode. (#7960)
* aria-current with a value of false will be announced as "false" instead of "true". (#7892).
* Windows OneCore Voices no longer fails to load if the configured voice has been uninstalled. (#7553)
* Changing voices in the Windows OneCore Voices is now a lot faster. (#7999)
* Fixed malformed braille output for several braille tables, including capital signs in 8 dot contracted Danish braille. (#7526, #7693)
* NVDA can now report more bullet types in Microsoft Word. (#6778)
* Pressing the report formatting script no longer incorrectly moves the reviewPosition and therefore pressing it multiple times no longer gives different results. (#7869)
* Braille input no longer allows you to use contracted braille in cases where it is not supported (i.e. whole words will no longer be sent to the system outside text content and in browse mode). (#7306)
* Fixed connection stability issues for Handy Tech Easy Braille and Braille Wave displays. (#8016)
* On Windows 8 and later, NVDA will no longer announce "unknown" when opening quick link menu )Windows+X) and selecting items from this menu. (#8137)
* Model specific gestures to buttons on Hims displays are now working as advertised in the user guide. (#8096)
* NVDA will now try to correct system COM registration issues causing programs such as Firefox and Internet Explorer to become inaccessible and report "Unknown" by NVDA. (#2807)
* Worked around a bug in Task Manager causing NVDA to not allow users to access the contents of specific details about processes. (#8147)
* Newer Microsoft SAPI5 voices no longer lag at the end of speech, making it much more efficient to navigate with these voices. (#8174)
* NVDA no longer reports (LTR and RTL marks) in Braille or per-character speech when accessing the clock in recent versions of Windows. (#5729)
* Detection of scroll keys on Hims Smart Beetle displays is once more no longer unreliable. (#6086)
* In some text controls, particularly in Delphi applications, the information provided about editing and navigating is now much more reliable. (#636, #8102)
* In Windows 10 RS5, NVDA no longer reports extra redundant information when switching tasks with alt+tab. (#8258)

### Changes for developers

* The developer info for UIA objects now contains a list of the UIA patterns available. (#5712)
* App modules can now force certain windows to always use UIA by implementing the isGoodUIAWindow method. (#7961)
* The hidden boolean flag "outputPass1Only" in the braille section of the configuration has again been removed. Liblouis no longer supports pass 1 only output. (#7839)

## 2018.1.1

This is a special release of NVDA which addresses   a bug in the Onecore Windows Speech synthesizer driver, which was causing it to speak with a higher pitch and speed in Windows 10 Redstone 4 (1803). (#8082)

## 2018.1

Highlights of this release include  support for charts in Microsoft word and PowerPoint, support for new braille displays including Eurobraille and the Optelec protocol converter, improved support for Hims and Optelec braille displays, performance improvements for Mozilla Firefox 58 and higher, and much more.

### New Features

* It is now possible to interact with charts in Microsoft Word and Microsoft PowerPoint, similar to the existing support for charts in Microsoft Excel. (#7046)
 * In Microsoft Word:  When in browse mode, cursor to an embedded chart and press enter to interact with it.
 * In Microsoft PowerPoint when editing a slide: tab to a chart object, and press enter or space to interact with the chart.
 * To stop interacting with a chart, press escape.
* New language: Kyrgyz.
* Added support for VitalSource Bookshelf. (#7155)
* Added support for the Optelec protocol converter, a device that allows one to use Braille Voyager and Satellite displays using the ALVA BC6 communication protocol. (#6731)
* It is now possible to use braille input with an ALVA 640 Comfort braille display. (#7733)
 * NVDA's braille input functionality can be used with these as well as other BC6 displays with firmware 3.0.0 and above.
* Early support for Google Sheets with Braille mode enabled. (#7935)
* Support for Eurobraille Esys, Esytime and Iris braille displays. (#7488)

### Changes

* The HIMS Braille Sense/Braille EDGE/Smart Beetle and Hims Sync Braille display drivers have been replaced by one driver. The new driver will automatically be activated for former syncBraille driver users. (#7459)
 * Some keys , notably scroll keys, have been reassigned to follow the conventions used by Hims products. Consult the user guide for more details.
* When typing with the on-screen keyboard via touch interaction, by default you now need to double tap each key the same way you would activate any other control. (#7309)
 * To use the existing "touch typing" mode where simply lifting your finger off the key is enough to activate it, Enable this option in the new Touch Interaction settings dialog found in the Preferences menu.
* It is no longer necessary to explicitly tether braille to focus or review, as this will happen automatically by default. (#2385)
 * Note that automatic tethering to review will only occur when using a review cursor or object navigation command. Scrolling will not activate this new behavior.

### Bug Fixes

* Browseable messages such as showing current formatting when pressing NVDA+f twice quickly no longer fails when NVDA is installed on a path with non-ASCII characters. (#7474)
* Focus is now once again restored correctly when returning to Spotify from another application. (#7689)
* In Windows 10 Fall Creaters Update, NVDA no longer fails to update when Controlled Folder Access is enabled from Windows Defender Security Center. (#7696)
* Detection of scroll keys on Hims Smart Beetle displays is no longer unreliable. (#6086)
* A slight performance improvement when rendering large amounts of content in Mozilla Firefox 58 and later. (#7719)
* In Microsoft Outlook, reading emails containing tables no longer causes errors. (#6827)
* Braille display gestures that emulate system keyboard key modifiers can now also be combined with other emulated system keyboard keys if one or more of the involved gestures are model specific. (#7783)
* In Mozilla Firefox, browse mode now works correctly in pop-ups created by extensions such as LastPass and bitwarden. (#7809)
* NVDA no longer sometimes freezes on every focus change if Firefox or Chrome have stopped responding such as due to a freeze or crash. (#7818)
* In twitter clients such as Chicken Nugget, NVDA will no longer ignore the last 20 characters of 280 character tweets when reading them. (#7828)
* NVDA now uses the correct language when announcing symbols when text is selected. (#7687)
* In recent versions of Office 365, it is again possible to navigate Excel charts using the arrow keys. (#7046)
* In speech and braille output, control states will now always be reported in the same order, regardless whether they are positive or negative. (#7076)
* In apps such as Windows 10 Mail, NVDA will no longer fail to announce deleted characters when pressing backspace. (#7456)
* All keys on the Hims Braille Sense Polaris displays are now working as expected. (#7865)
* NVDA no longer fails to start on Windows 7 complaining about an internal api-ms dll, when a particular version of the Visual Studio 2017 redistributables have been installed by another application. (#7975)

### Changes for developers

* Added a hidden boolean flag to the braille section in the configuration: "outputPass1Only". (#7301, #7693, #7702)
 * This flag defaults to true. If false, liblouis multi pass rules will be used for braille output.
* A new dictionary (braille.RENAMED_DRIVERS) has been added to allow for smooth transition for users using drivers that have been superseded by others. (#7459)
* Updated comtypes package to 1.1.3. (#7831)
* Implemented a generic system in braille.BrailleDisplayDriver to deal with displays which send confirmation/acknowledgement packets. See the handyTech braille display driver as an example. (#7590, #7721)
* A new "isAppX" variable in the config module can be used to detect if NVDA is running as a Windows Desktop Bridge Store app. (#7851)
* For document implementations such as NVDAObjects or browseMode that have a textInfo, there is now a new documentBase.documentWithTableNavigation class that can be inherited from to gain standard table navigation scripts. Please refer to this class to see which helper methods must be provided by your implementation for table navigation to work. (#7849)
* The scons batch file now better handles when  Python 3 is also installed, making use of the launcher to specifically launch python 2.7 32 bit. (#7541)
* hwIo.Hid now takes an additional parameter exclusive, which defaults to True. If set to False, other applications are allowed to communicate with a device while it is connected to NVDA. (#7859)

## 2017.4

Highlights of this release include many  fixes and enhancements to web support including browse mode for web dialogs by default, better reporting of field group labels in browse mode, support for new Windows 10 technologies such as Windows Defender Application Guard and Windows 10 on ARM64, and automatic reporting of screen orientation and battery status.
Please note that this version of NVDA no longer supports Windows XP or Windows Vista. The minimum requirement for NVDA is now windows 7 with Service Pack 1.

### New Features

* In browse mode, it is now possible to skip past/to the start of landmarks using the skip to end/beginning of container commands (comma/shift+comma). (#5482)
* In Firefox, Chrome and Internet Explorer, quick navigation to edit fields and form fields now includes editable rich text content (I.e. contentEditable). (#5534)
* In web browsers, the Elements List can now list form fields and buttons. (#588)
* Initial support for Windows 10 on ARM64. (#7508)
* Early support for reading and interactive navigation of mathematical content for Kindle books with accessible math. (#7536)
* Added support for Azardi e-book reader. (#5848)
* Version information for add-ons is now reported when being updated. (#5324)
* Added new command line parameters to create a portable copy of NVDA. (#6329)
* Support for Microsoft Edge running within Windows Defender Application Guard in Windows 10 Fall Creators Update. (#7600)
* If running on a laptop or tablet, NVDA will now report when a charger is connected/disconnected, and when the screen orientation changes. (#4574, #4612)
* New language: Macedonian.
* New braille translation tables: Croatian grade 1, Vietnamese grade 1. (#7518, #7565)
* Support for the Actilino braille display from Handy Tech has been added. (#7590)
* Braille input for Handy Tech braille displays is now supported. (#7590)

### Changes

* The minimum supported Operating System for NVDA is now Windows 7 Service Pack 1, or Windows Server 2008 R2 Service Pack 1. (#7546)
* Web dialogs in Firefox and Chrome web browsers now automatically use browse Mode, unless inside of a web application. (#4493)
* In browse mode, tabbing and moving with quick navigation commands no longer announces jumping out of containers such as lists and tables, which makes navigating more efficient. (#2591)
* In Browse mode for Firefox and Chrome, the name of form field groups are now announced when moving into them with quick navigation or when tabbing. (#3321)
* In browse mode, the quick navigation command for embedded objects (o and shift+o) now includes audio and video elements as well as elements with the aria roles application and dialog. (#7239)
* Espeak-ng has been updated to 1.49.2, resolving some issues with producing release builds. (#7385, #7583)
* On the third activation of the 'read status bar' command, its contents is copied to the clipboard. (#1785)
* When assigning gestures to keys on a Baum display, you can limit them to the model of the braille display in use (e.g. VarioUltra or Pronto). (#7517)
* The hotkey for the filter field in the elements list in browse mode has changed from alt+f to alt+e. (#7569)
* An unbound command has been added for browse mode to toggle the inclusion of layout tables on the fly. You can find this command in the Browse mode category of the Input Gestures dialog. (#7634)
* Upgraded liblouis braille translator to 3.3.0. (#7565)
* The hotkey for the regular expression radio button in the dictionary dialog has changed from alt+r to alt+e. (#6782)
* Voice dictionary files are now versioned and have been moved to the 'speechDicts/voiceDicts.v1' directory. (#7592)
* Versioned files (user configuration, voice dictionaries) modifications are no longer saved when NVDA is run from the launcher. (#7688)
* The Braillino, Bookworm and Modular (with old firmware) braille displays from Handy Tech are no longer supported out of the box. Install the Handy Tech Universal Driver and NVDA add-on to use these displays. (#7590)

### Bug Fixes

* Links are now indicated in braille in applications such as Microsoft Word. (#6780)
* NVDA no longer becomes noticeably slower when many tabs are open in either Firefox or Chrome web browsers. (#3138)
* Cursor routing for the MDV Lilli Braille display no longer incorrectly moves one braille cell ahead of where it should be. (#7469)
* In Internet Explorer and other MSHTML documents, the HTML5 required attribute is now supported to indicate the required state of a form field. (#7321)
* Braille displays are now updated when typing Arabic characters in a left-aligned WordPad document. (#511)
* Accessible labels for controls in Mozilla Firefox are now more readily reported in browse mode when the label does not appear as content itself. (#4773)
* On windows 10 Creaters Update, NVDA can again access Firefox after a restart of NVDA. (#7269)
* When restarting NVDA with Mozilla Firefox in focus, browse mode will again be available, though you may need to alt+tab away and back again. (#5758)
* It is now possible to access math content in Google Chrome on a system with out Mozilla Firefox installed. (#7308)
* The Operating System and other applications should be more stable directly after installing NVDA before rebooting, as compaired with installs of previous NVDA versions. (#7563)
* When using a content recognition command (e.g. NVDA+r), NVDA now reports an error message instead of nothing if the navigator object has disappeared. (#7567)
* Backward scrolling functionality has been fixed for Freedom Scientific braille displays containing a left bumper bar. (#7713)

### Changes for Developers

* "scons tests" now checks that translatable strings have translator comments. You can also run this alone with "scons checkPot". (#7492)
* There is now a new extensionPoints module which provides a generic framework to enable code extensibility at specific points in the code. This allows interested parties to register to be notified when some action occurs (extensionPoints.Action), to modify a specific kind of data (extensionPoints.Filter) or to participate in deciding whether something will be done (extensionPoints.Decider). (#3393)
* You can now register to be notified about configuration profile switches via the config.configProfileSwitched Action. (#3393)
* Braille display gestures that emulate system keyboard key modifiers (such as control and alt) can now be combined with other emulated system keyboard keys without explicit definition. (#6213)
 * For example, if you have a key on your display bound to the alt key and another display key to downArrow, combining these keys will result in the emulation of alt+downArrow.
* The braille.BrailleDisplayGesture class now has an extra model property. If provided, pressing a key will generate an additional, model specific gesture identifier. This allows a user to bind gestures limited to a specific braille display model.
 * See the baum driver as an example for this new functionality.
* NVDA is now compiled with Visual Studio 2017 and the Windows 10 SDK. (#7568)

## 2017.3

Highlights of this release include input of contracted braille, support for new Windows OneCore voices available on Windows 10, in-built support for Windows 10 OCR, and many significant improvements regarding Braille and the web.

### New Features

* A Braille setting has been added to "show messages indefinitely". (#6669)
* In Microsoft Outlook message lists, NVDA now reports if a message is flagged. (#6374)
* In Microsoft PowerPoint, the exact type of a shape is now reported when editing a slide (such as triangle, circle, video or arrow), rather than just "shape". (#7111)
* Mathematical content (provided as MathML) is now supported in Google Chrome. (#7184)
* NVDA can now speak using the new Windows OneCore voices (also known as Microsoft Mobile voices) included in Windows 10. You access these by selecting Windows OneCore voices in NVDA's Synthesizer dialog. (#6159)
* NVDA user configuration files can now be stored in the user's local application data folder. This is enabled via a setting in the registry. See "System Wide Parameters" in the User Guide for more details. (#6812)
* In web browsers, NVDA now reports placeholder values for fields (specifically, aria-placeholder is now supported). (#7004)
* In Browse mode for Microsoft Word, it is now possible to navigate to spelling  errors using quick navigation (w and shift+w). (#6942)
* Added support for the Date picker control found in Microsoft Outlook Appointment dialogs. (#7217)
* The currently selected suggestion is now reported in Windows 10 Mail to/cc fields and the Windows 10 Settings search field. (#6241)
* A sound is now playd to indicate the  appearance of suggestions in certain search fields in Windows 10 (E.g. start screen, settings search, Windows 10 mail to/cc fields). (#6241)
* NVDA now automatically reports notifications in Skype for Business Desktop, such as when someone starts a conversation with you. (#7281)
* NVDA now automatically reports incoming chat messages while in a Skype for Business conversation. (#7286)
* NVDA now automatically reports notifications in Microsoft Edge, such as when a download starts. (#7281)
* You can now type in both contracted and uncontracted braille on a braille display with a braille keyboard. See the Braille Input section of the User Guide for details. (#2439)
* You can now enter Unicode braille characters from the braille keyboard on a braille display by selecting Unicode braille as the input table in Braille Settings. (#6449)
* Added support for the SuperBraille braille display used in Taiwan. (#7352)
* New braille translation tables: Danish 8 dot computer braille, Lithuanian, Persian 8 dot computer braille, Persian grade 1, Slovenian 8 dot computer braille. (#6188, #6550, #6773, #7367)
* Improved English (U.S.) 8 dot computer braille table, including support for bullets, the euro sign and accented letters. (#6836)
* NVDA can now use the OCR functionality included in Windows 10 to recognize the text of images or inaccessible applications. (#7361)
 * The language can be set from the new Windows 10 OCR dialog in NVDA Preferences.
 * To recognize the content of the current navigator object, press NVDA+r.
 * See the Content Recognition section of the User Guide for further details.
* You can now choose what context information is shown on a braille display when an object gets focus using the new "Focus context presentation" setting in the Braille Settings dialog. (#217)
 * For example, the "Fill display for context changes" and "Only when scrolling back" options can make working with lists and menus more efficient, since the items won't continually change their position on the display.
 * See the section on the "Focus context presentation" setting in the User Guide for further details and examples.
* In Firefox and Chrome, NVDA now supports complex dynamic grids such as spreadsheets where only some of the content might be loaded or displayed (specifically, the aria-rowcount, aria-colcount, aria-rowindex and aria-colindex attributes introduced in ARIA 1.1). (#7410)

### Changes

* An unbound command has been added to restart NVDA on demand. You can find it in the Miscelaneous category of the Input Gestures dialog. (#6396)
* The keyboard layout can now be set from the NVDA Welcome dialog. (#6863)
* Many more control types and states have been abbreviated for braille. Landmarks have also been abbreviated. Please see "Control Type, State and Landmark Abbreviations" under Braille in the User Guide for a complete list. (#7188, #3975)
* Updated eSpeak NG to 1.49.1. (#7280)
* The output and input table lists in the Braille Settings dialog are now sorted alphabetically. (#6113)
* Updated liblouis braille translator to 3.2.0. (#6935)
* The default braille table is now Unified English Braille Code grade 1. (#6952)
* By default, NVDA now only shows the parts of the context information that have changed on a braille display when an object gets focus. (#217)
 * Previously, it always showed as much context information as possible, regardless of whether you have seen the same context information before.
 * You can revert to the old behaviour by changing the new "Focus context presentation" setting in the Braille Settings dialog to "Always fill display".
* When using Braille, the cursor can be configured to be a different shape when tethered to focus or review. (#7122)
* The NVDA logo has been updated. The updated NVDA logo is a stylised blend of the letters NVDA in white, on a solid purple background. This ensures it will be visible on any colour background, and uses the purple from the NV Access logo. (#7446)

### Bug Fixes

* Editable div elements in Chrome no longer have their label reported as their value while in browse mode. (#7153)
* Pressing end while in browse mode for an empty Microsoft Word document no longer causes a runtime error. (#7009)
* Browse mode is now correctly   supported in Microsoft Edge where a document has been given a specific ARIA role of document. (#6998)
* In browse mode, you can now select or unselect to the end of the line using shift+end even when the caret is on the last character of the line. (#7157)
* If a dialog contains a progress bar, the dialog text is now updated in braille when the progress bar changes. This means, for example, that the remaining time can now be read in NVDA's "Downloading Update" dialog. (#6862)
* NVDA will now announce selection changes for certain Windows 10 combo boxes such as AutoPlay in Settings. (#6337).
* Pointless information is no longer announced when entering Meeting / Appointment creation dialogs in Microsoft Outlook. (#7216)
* Beeps for indeterminate progress bar dialogs such as the update checker only when progress bar output is configured to include beeps. (#6759)
* In Microsoft Excel 2003 and 2007, cells are again reported when arrowing around a worksheet. (#7243)
* In Windows 10 Creators Update and later, browse mode is again automatically enabled when reading emails in Windows 10 Mail. (#7289)
* On most braille displays with a braille keyboard, dot 7 now erases the last entered braille cell or character, and dot 8 presses the enter key. (#6054)
* In editable text, when moving the caret (e.g. with the cursor keys or backspace), NVDA's spoken feedback is now more accurate in many cases, particularly in Chrome and terminal applications. (#6424)
* The content of the Signature Editor in Microsoft Outlook 2016 can now be read. (#7253)
* In Java Swing applications, NVDA no longer sometimes causes the application to crash when navigating tables. (#6992)
* In Windows 10 Creators Update, NVDA will no longer announce toast notifications multiple times. (#7128)
* In The start menu in Windows 10, pressing Enter to close the start menu after a search no longer causes NVDA to announce search text. (#7370)
* Performing quick navigation to headings in Microsoft Edge is now significantly faster. (#7343)
* In Microsoft Edge, navigating in browse mode no longer skips large parts of certain web pages such as the Wordpress 2015 theme. (#7143)
* In Microsoft Edge, landmarks are correctly localized in languages other than English. (#7328)
* Braille now correctly follows the selection when selecting text beyond the width of the display. For example, if you select multiple lines with shift+downArrow, braille now shows the last line you selected. (#5770)
* In Firefox, NVDA no longer spuriously reports "section" several times when opening details for a tweet on twitter.com. (#5741)
* Table navigation commands are no longer available for layout tables in Browse Mode unless reporting of layout tables is enabled. (#7382)
* In Firefox and Chrome, Browse Mode table navigation commands now skip over hidden table cells. (#6652, #5655)

### Changes for Developers

* Timestamps in the log now include milliseconds. (#7163)
* NVDA must now be built with Visual Studio Community 2015. Visual Studio Express is no longer supported. (#7110)
 * The Windows 10 Tools and SDK are now also required, which can be enabled when installing Visual Studio.
 * See the Installed Dependencies section of the readme for additional details.
* Support for content recognizers such as OCR and image description tools can be easily implemented using the new contentRecog package. (#7361)
* The Python json package is now included in NVDA binary builds. (#3050)

## 2017.2

Highlights of this release include full support for audio ducking in the Windows 10 Creators Update; fixes for several selection issues in browse mode, including problems with select all; significant improvements in Microsoft Edge support; and improvements on the web such as indication of elements marked as current (using aria-current).

### New Features

* Cell border information can now be reported in Microsoft Excel by using NVDA+f. (#3044)
* In web browsers, NVDA now indicates when an element has been marked as current (specifically, using the aria-current attribute). (#6358)
* Automatic language switching is now supported in Microsoft Edge. (#6852)
* Added support for Windows Calculator on Windows 10 Enterprise LTSB (Long-Term Servicing Branch) and Server. (#6914)
* Performing the read current line command three times quickly spells the line with character descriptions. (#6893)
* New language: Burmese.
* Unicode up and down arrows and fraction symbols are now spoken appropriately. (#3805)

### Changes

* When navigating with simple review  in applications using UI Automation, more extraneous objects are now ignored, making navigation easier. (#6948, #6950)

### Bug Fixes

* Web page menu items can now be activated while in browse mode. (#6735)
* Pressing escape while the configuration profile "Confirm Deletion" dialog is active now dismisses the dialog. (#6851)
* Fixed some crashes in Mozilla Firefox and other Gecko applications where the multi-process feature is enabled. (#6885)
* Reporting of background color in screen review is now more accurate when  text was drawn with a transparent background. (#6467)
* Improved support for control descriptions provided on web pages in Internet Explorer 11 (specifically, support for aria-describedby within iframes and when multiple IDs are provided). (#5784)
* In the Windows 10 Creators Update, NVDA's audio ducking again works as in previous Windows releases; i.e. Duck with speech and sounds, always duck and no ducking are all available. (#6933)
* NVDA will no longer fail to navigate to or report certain (UIA) controls where a keyboard shortcut is not defined. (#6779)
* Two empty spaces are no longer added in keyboard shortcut information for certain (UIA) controls. (#6790)
* Certain combinations of keys on HIMS displays (e.g. space+dot4) no longer fail intermittently. (#3157)
* Fixed an issue when opening a serial port on systems using certain languages other than English which caused connecting to braille displays to fail in some cases. (#6845)
* Reduced the chance of the configuration file being corrupted when Windows shuts down. Configuration files are now written to a temporary file before replacing the actual configuration file. (#3165)
* When performing the read current line command twice quickly to spell the line, the appropriate language is now used for the spelled characters. (#6726)
* Navigating by line in Microsoft Edge is now up to three times faster in the Windows 10 Creators Update. (#6994)
* NVDA no longer announces "Web Runtime grouping" when focusing Microsoft Edge documents in the Windows 10 Creators Update. (#6948)
* All existing versions of SecureCRT are now supported. (#6302)
* Adobe Acrobat Reader no longer crashes in certain PDF documents (specifically, those containing empty ActualText attributes). (#7021, #7034)
* In browse mode in Microsoft Edge, interactive tables (ARIA grids) are no longer skipped when navigating to tables with t and shift+t. (#6977)
* In browse mode, pressing shift+home after selecting forward now unselects to the beginning of the line as expected. (#5746)
* In browse mode, select all (control+a) no longer fails to select all text if the caret is not at the start of the text. (#6909)
* Fixed some other rare selection problems in browse mode. (#7131)

### Changes for Developers

* Commandline arguments are now processed with Python's argparse module, rather than optparse. This allows certain options such as -r and -q to be handled exclusively. (#6865)
* core.callLater now queues the callback to NVDA's main queue after the given delay, rather than waking the core and executing it directly. This stops possible freezes due to the  core accidentally going to sleep after processing a callback, in the midle of  a modal call such as the desplaying of a message box. (#6797)
* The InputGesture.identifiers property has been changed so that it is no longer normalized. (#6945)
 * Subclasses no longer need to normalize identifiers before returning them from this property.
 * If you want normalized identifiers, there is now an InputGesture.normalizedIdentifiers property which normalizes the identifiers returned by the identifiers property .
* The InputGesture.logIdentifier property is now deprecated. Callers should use InputGesture.identifiers[0] instead. (#6945)
* Removed some deprecated code:
 * `speech.REASON_*` constants: `controlTypes.REASON_*` should be used instead. (#6846)
 * `i18nName` for synth settings: `displayName` and `displayNameWithAccelerator` should be used instead. (#6846, #5185)
 * `config.validateConfig`. (#6846, #667)
 * `config.save`: `config.conf.save` should be used instead. (#6846, #667)
* The list of completions in the autocomplete context menu of the Python Console no longer shows  any object path leading up to the final symbol being completed. (#7023)
* There is now a unit testing framework for NVDA. (#7026)
 * Unit tests and infrastructure are located in the tests/unit directory. See the docstring in the tests\unit\init.py file for details.
 * You can run tests using "scons tests". See the "Running Tests" section of readme.md for details.
 * If you are submitting a pull request for NVDA, you should first run the tests and ensure they pass.

## 2017.1

Highlights of this release include reporting of sections and text columns in Microsoft Word; Support for reading, navigating and annotating books in Kindle for PC; and improved support for Microsoft Edge.

### New Features

* In Microsoft Word, the types of section breaks and section numbers can now be reported. This is enabled with the "Report page numbers" option in the Document Formatting dialog. (#5946)
* In Microsoft Word, text columns can now be reported. This is enabled with the "Report page numbers" option in the document formatting dialog. (#5946)
* Automatic language switching is now supported in WordPad. (#6555)
* The NVDA find command (NVDA+control+f) is now supported in browse mode in Microsoft Edge. (#6580)
* Quick navigation for buttons in browse mode (b and shift+b) is now supported in Microsoft Edge. (#6577)
* When copying a sheet in Microsoft Excel, column and row headers are remembered. (#6628)
* Support for reading and navigating books in Kindle for PC version 1.19, including access to links, footnotes, graphics, highlighted text and user notes. Please see the Kindle for PC section of the NVDA User Guide for further information. (#6247, #6638)
* Browse mode table navigation is now supported in Microsoft Edge. (#6594)
* In Microsoft Excel, the report review cursor location command (desktop: NVDA+numpadDelete, laptop: NVDA+delete) now reports the name of the worksheet and the cell location. (#6613)
* Added an option to the exit dialog to restart with debug level logging. (#6689)

### Changes

* The minimum braille cursor blink rate is now 200 ms. If this was previously set lower, it will be increased to 200 ms. (#6470)
* A check box has been added to the braille settings dialog to allow enabling/disabling braille cursor blinking. Previously a value of zero was used to achieve this. (#6470)
* Updated eSpeak NG (commit e095f008, 10 January 2017). (#6717)
* Due to changes In the Windows 10 Creators Update, the "Always duck" mode is no longer available in NVDA's Audio ducking settings. It is still available on older windows 10 releases. (#6684)
* Due to changes in the  Windows 10 Creators Update, the "Duck when outputting speech and sounds" mode can no longer ensure audio has ducked fully before starting to speak, nor will it keep audio ducked long enough after speaking to stop rappid bouncing in volume. These changes do not   affect older windows 10 releases. (#6684)

### Bug Fixes

* Fixed freeze in Microsoft Word when moving by paragraph through a large document while in browse mode. (#6368)
* Tables in Microsoft Word that have been copied from Microsoft Excel are no longer treeted as layout tables and therefore are no longer ignored. (#5927)
* When trying to type in Microsoft Excel while in protected view, NVDA now makes a sound rather than speaking characters that were not actually typed. (#6570)
* Pressing escape in Microsoft Excel no longer incorrectly switches to browse mode, unless the user has previously switched to browse mode explicitly with NVDA+space and then entered focus mode by pressing enter on a form field. (#6569)
* NVDA no longer freezes in Microsoft Excel spreadsheets where an entire row or column is merged. (#6216)
* Reporting of cropped/overflowed text in Microsoft Excel cells should now be more accurate. (#6472)
* NVDA now reports when a check box is read-only. (#6563)
* The NVDA launcher will no longer show a warning dialog when it can't play the logo sound due to no audio device being available. (#6289)
* Controls in the Microsoft Excel Ribbon that are unavailable are now reported as such. (#6430)
* NVDA will no longer announce "pane" when minimizing windows. (#6671)
* Typed characters are now spoken in Universal Windows Platform (UWP) apps (including Microsoft Edge) in the Windows 10 Creators Update. (#6017)
* Mouse tracking now works across all screens on computers with multiple monitors. (#6598)
* NVDA no longer becomes unusable after exiting Windows Media Player while focused on a slider control. (#5467)

### Changes for Developers

* Profiles and configuration files are now automatically upgraded to meet the requirements of schema modifications. If there is an error during upgrade, a notification is shown, the configuration is reset and the old configuration file is available in the NVDA log at 'Info' level. (#6470)

## 2016.4

Highlights of this release include improved support for Microsoft Edge; browse mode in the Windows 10 Mail app; and significant improvements to NVDA's dialogs.

### New Features

* NVDA can now indicate line indentation using tones. This can be configured using the "Line indentation reporting" combo box in NVDA's Document Formatting preferences dialog. (#5906)
* Support for the Orbit Reader 20 braille display. (#6007)
* An option to open the speech viewer window on startup has been added. This can be enabled via a check box in the speech viewer window. (#5050)
* When re-opening the speech viewer window, the location and dimensions will now be restored. (#5050)
* Cross-reference fields in Microsoft Word are now treated like hyperlinks. They are reported as links and can be activated. (#6102)
* Support for the Baum SuperVario2, Baum Vario 340 and HumanWare Brailliant2 braille displays. (#6116)
* Initial support for the Anniversary update of Microsoft Edge. (#6271)
* Browse mode is now used when reading emails in the Windows 10 mail app. (#6271)
* New language: Lithuanian.

### Changes

* Updated liblouis braille translator to 3.0.0. This includes significant enhancements to Unified English Braille. (#6109, #4194, #6220, #6140)
* In the Add-ons Manager, the Disable add-on and Enable add-on buttons now have keyboard shortcuts (alt+d and alt+e, respectively). (#6388)
* Various padding and alignment issues in NVDA's dialogs have been resolved. (#6317, #5548, #6342, #6343, #6349)
* The document formatting dialog has been adjusted so that the contents scrolls. (#6348)
* Adjusted the layout of the Symbol Pronunciation dialog so the full width of the dialog is used for the symbols list. (#6101)
* In browse mode in web browsers, the edit field (e and shift+e) and form field (f and shift+f) single letter navigation commands can now be used to move to read-only edit fields. (#4164)
* In NVDA's Document Formatting settings, "Announce formatting changes after the cursor" has been renamed to "Report formatting changes after the cursor", as it affects braille as well as speech. (#6336)
* Adjusted the appearance of the NVDA "Welcome dialog". (#6350)
* NVDA dialog boxes now have their "ok" and "cancel" buttons aligned to the right of the dialog. (#6333)
* Spin Controls are now used for numeric input fields such as the "Capital pitch change percentage" setting  in the Voice Settings dialog. You can enter the desired value or use the up and down arrow keys to adjust the value. (#6099)
* The way IFrames (documents embedded within documents) are reported has been made more consistent across web browsers. IFrames are now reported as "frame" in Firefox. (#6047)

### Bug Fixes

* Fixed a rare error when exiting NVDA while the speech viewer is open. (#5050)
* Image maps now render as expected in browse mode in Mozilla Firefox. (#6051)
* While in the dictionary dialog, pressing the enter key now saves any changes you have made and closes the dialog. Previously, pressing enter did nothing. (#6206)
* Messages are now displayed in braille when changing input modes for an input method (native input/alphanumeric, full shaped/half shaped, etc.). (#5892, #5893)
* When disabling and then immediately re-enabling an add-on or vice versa, the add-on status now correctly reverts to what it was previously. (#6299)
* When using Microsoft Word, page number fields in headers can now be read. (#6004)
* The mouse can now be used to move focus between the symbol list and the edit fields in the symbol pronunciation dialog. (#6312)
* In browse mode in Microsoft Word, Fixed an issue that stops the elements list from appearing when a document contains an invalid hyperlink. (#5886)
* After being closed via the task bar or the alt+F4 shortcut, the speech viewer check box in the NVDA menu will now reflect the actual visibility of the window. (#6340)
* The reload plugins command no longer causes problems for triggered configuration profiles, new documents in web browsers and screen review. (#2892, #5380)
* In the list of languages in NVDA's General Settings dialog, languages such as Aragonese are now displayed correctly on Windows 10. (#6259)
* Emulated system keyboard keys (e.g. a button on a braille display which emulates pressing the tab key) are now presented in the configured NVDA language in input help and the Input Gestures dialog. Previously, they were always presented in English. (#6212)
* Changing the NVDA language (from the General Settings dialog) now has no effect until NVDA is restarted. (#4561)
* It is no longer possible to leave the Pattern field blank for a new speech dictionary entry. (#6412)
* Fixed a rare issue when scanning for serial ports on some systems which made some braille display drivers unusable. (#6462)
* In Microsoft Word, Numbered bullets in table cells are now read  when moving by cell. (#6446)
* It is now possible to assign gestures to commands for the Handy Tech braille display driver in the NVDA Input Gestures dialog. (#6461)
* In Microsoft Excel, pressing enter or numpadEnter when navigating a spreadsheet now correctly reports navigation to the next row. (#6500)
* iTunes no longer intermittently freezes forever when using browse mode for the iTunes Store, Apple Music, etc. (#6502)
* Fixed crashes in 64 bit Mozilla and Chrome-based applications. (#6497)
* In Firefox with multi-process enabled, browse mode and editable text fields now function correctly. (#6380)

### Changes for Developers

* It is now possible to provide app modules for executables containing a dot (.) in their names. Dots are replaced with underscores (_). (#5323)
* The new gui.guiHelper module includes utilities to simplify the creation of wxPython GUIs, including automatic management of spacing. This facilitates better visual appearance and consistency, as well as easing creation of new GUIs for blind developers. (#6287)

## 2016.3

Highlights of this release include the ability to disable individual add-ons; support for form fields in Microsoft Excel; significant improvements to reporting of colors; fixes and improvements related to several braille displays; and fixes and improvements to support for Microsoft Word.

### New Features

* Browse mode can now be used to read PDF documents in Microsoft Edge in the Windows 10 Anniversary Update. (#5740)
* Strikethrough and double-strikethrough are now reported if appropriate in Microsoft Word. (#5800)
* In Microsoft Word, the title of a table is now reported if one has been provided. If there is a description, it can be accessed using the open long description command (NVDA+d) in browse mode. (#5943)
* In Microsoft Word, NVDA now reports position information when moving paragraphs (alt+shift+downArrow and alt+shift+upArrow). (#5945)
* In Microsoft Word, line spacing is now reported via NVDA's report formatting command, when changing it with various Microsoft word shortcut keys, and when moving to text with different line spacing if Report Line Spacing is turned on in NVDA's Document Formatting Settings. (#2961)
* In Internet Explorer, HTML5 structural elements are now recognised. (#5591)
* Reporting of comments (such as in Microsoft Word) can now be disabled via a Report Comments checkbox in NVDA's Document Formatting settings dialog. (#5108)
* It is now possible to disable individual add-ons in the Add-ons Manager. (#3090)
* Additional key assignments have been added for ALVA BC640/680 series braille displays. (#5206)
* There is now a command to move the braille display to the current focus. Currently, only the ALVA BC640/680 series has a key assigned to this command, but it can be assigned manually for other displays in the Input Gestures dialog if desired. (#5250)
* In Microsoft Excel, you can now interact with form fields. You move to form fields using the Elements List or single letter navigation in browse mode. (#4953)
* You can now assign an input gesture to toggle simple review mode using the Input Gestures dialog. (#6173)

### Changes

* NVDA now reports colors using a basic well-understood set of 9 color hues and 3 shades, with brightness and paleness variations. This is rather than using more subjective and less understood color names. (#6029)
* The existing NVDA+F9 then NVDA+F10 behavior has been modified to select text on the first press of F10. When F10 is pressed twice (in quick succession) the text is copied to the clipboard. (#4636)
* Updated eSpeak NG to version Master 11b1a7b (22 June 2016). (#6037)

### Bug Fixes

* In browse mode in Microsoft Word, copying to the clipboard now preserves formatting. (#5956)
* In Microsoft Word, NVDA now reports appropriately when using Word's own table navigation commands (alt+home, alt+end, alt+pageUp and alt+pageDown) and table selection commands (shift added to the navigation commands). (#5961)
* In Microsoft Word dialog boxes, NVDA's object navigation has been greatly improved. (#6036)
* In some applications such as Visual Studio 2015, shortcut keys (e.g. control+c for Copy) are now reported as expected. (#6021)
* Fixed a rare issue when scanning for serial ports on some systems which made some braille display drivers unusable. (#6015)
* Reporting colors in Microsoft Word is now more accurate as changes in Microsoft Office Themes are now taken into account. (#5997)
* Browse mode for Microsoft Edge and support for Start Menu search suggestions is again available on Windows 10 builds after April 2016. (#5955)
* In Microsoft Word, automatic table header reading works better when dealing with merged cells. (#5926)
* In the Windows 10 Mail app, NVDA no longer fails to read the content of messages. (#5635)
* When speak command keys is on, lock keys such as caps lock are no longer announced twice. (#5490)
* Windows User Account Control dialogs are again read correctly in the Windows 10 Anniversary update. (#5942)
* In the Web Conference Plugin (such as used on out-of-sight.net) NVDA no longer beeps and speaks progress bar updates related to microphone input. (#5888)
* Performing a Find Next or Find Previous command in Browse Mode will now correctly do a  case sensitive search if the original Find was case sensitive. (#5522)
* When editing dictionary entries, feedback is now given for invalid regular expressions. NVDA no longer crashes if a dictionary file contains an invalid regular expression. (#4834)
* If NVDA is unable to communicate with a braille display (e.g. because it has been disconnected), it will automatically disable use of the display. (#1555)
* Slightly improved performance of filtering in the Browse Mode Elements List in some cases. (#6126)
* In Microsoft Excel, the background pattern names reported by NVDA now match those used by Excel. (#6092)
* Improved support for the Windows 10 logon screen, including announcement of alerts and activating of the password field with touch. (#6010)
* NVDA now correctly detects the secondary routing buttons on ALVA BC640/680 series braille displays. (#5206)
* NVDA can again report Windows Toast notifications in recent builds of Windows 10. (#6096)
* NVDA no longer occasionally stops recognising key presses on Baum compatible and HumanWare Brailliant B braille displays. (#6035)
* If reporting of line numbers is enabled in NVDA's Document Formatting preferences, line numbers are now shown on a braille display. (#5941)
* When speech mode is off, reporting objects (such as pressing NVDA+tab to report the focus) now appears in the Speech Viewer as expected. (#6049)
* In the Outlook 2016 message list,  associated draft information is no longer reported. (#6219)
* In Google Chrome and Chrome-based browsers in a language other than English, browse mode no longer fails to work in many documents. (#6249)

### Changes for Developers

* Logging information directly from a property no longer results in the property  being called recursively over and over again. (#6122)

## 2016.2.1

This release fixes crashes in Microsoft Word:

* NVDA no longer causes Microsoft Word to crash immediately after it starts in Windows XP. (#6033)
* Removed reporting of grammar errors, as this causes crashes in Microsoft Word. (#5954, #5877)

## 2016.2

Highlights of this release include the ability to indicate spelling errors while typing; support for reporting grammar errors in Microsoft Word; and improvements and fixes to Microsoft Office support.

### New Features

* In browse mode in Internet Explorer and other MSHTML controls, using first letter navigation to move by annotation (a and shift+a) now moves to inserted and deleted text. (#5691)
* In Microsoft Excel, NVDA now reports the level of a group of cells, as well as whether it is collapsed or expanded. (#5690)
* Pressing the Report text formatting command (NVDA+f) twice presents the information in browse mode so it can be reviewed. (#4908)
* In Microsoft Excel 2010 and later, cell shading and gradient fill is now reported. Automatic reporting is controlled by the Report colors option in NVDA's Document Formatting preferences. (#3683)
* New braille translation table: Koine Greek. (#5393)
* In the Log Viewer, you can now save the log using the shortcut key control+s. (#4532)
* If reporting of spelling errors is enabled and supported in the focused control, NVDA will play a sound to alert you of a spelling error made while typing. This can be disabled using the new "Play sound for spelling errors while typing" option in NVDA's Keyboard Settings dialog. (#2024)
* Grammar errors are now reported in Microsoft Word. This can be disabled using the new "Report grammar errors" option in NVDA's Document Formatting preferences dialog. (#5877)

### Changes

* In browse mode and editable text fields, NVDA now treats numpadEnter the same as the main enter key. (#5385)
* NVDA has switched to the eSpeak NG speech synthesizer. (#5651)
* In Microsoft Excel, NVDA no longer ignores a column header for a cell when there is a blank row between the cell and the header. (#5396)
* In Microsoft Excel, coordinates are now announced before headers to eliminate ambiguity between headers and content. (#5396)

### Bug Fixes

* In browse mode, when attempting to use single letter navigation to move to an element which isn't supported for the document, NVDA reports that this isn't supported rather than reporting that there is no element in that direction. (#5691)
* When listing sheets in the Elements List in Microsoft Excel, sheets containing only charts are now included. (#5698)
* NVDA no longer reports extraneous information when switching windows in a Java application with multiple windows such as IntelliJ or Android Studio. (#5732)
* In Scintilla based editors such as Notepad++, braille is now updated correctly when moving the cursor using a braille display. (#5678)
* NVDA no longer sometimes crashes when enabling braille output. (#4457)
* In Microsoft Word, paragraph indentation is now always reported in the measurement unit chosen by the user (e.g. centimeters or inches). (#5804)
* When using a braille display, many NVDA messages that were previously only spoken are now brailled as well. (#5557)
* In accessible Java applications, the level of tree view items is now reported. (#5766)
* Fixed crashes in Adobe Flash in Mozilla Firefox in some cases. (#5367)
* In Google Chrome and Chrome-based browsers, documents within dialogs or applications can now be read in browse mode. (#5818)
* In Google Chrome and Chrome-based browsers, you can now force NVDA to switch to browse mode in web dialogs or applications. (#5818)
* In Internet Explorer and other MSHTML controls, moving focus to certain controls (specifically, where aria-activedescendant is used) no longer incorrectly switches to browse mode. This occurred, for example, when moving to suggestions in address fields when composing a message in Gmail. (#5676)
* In Microsoft Word, NVDA no longer freezes in large tables when reporting of table row/column headers is enabled. (#5878)
* In Microsoft word, NVDA no longer incorrectly reports text with an outline level (but not a built-in heading style) as a heading. (#5186)
* In browse mode in Microsoft Word, the Move past end/to start of container commands (comma and shift+comma) now work for tables. (#5883)

### Changes for Developers

* NVDA's C++ components are now built with Microsoft Visual Studio 2015. (#5592)
* You can now present a text or HTML message to the user in browse mode using ui.browseableMessage. (#4908)
* In the User Guide, when a <!-- KC:setting command is used for a setting which has a common key for all layouts, the key may now be placed after a full-width colon (：) as well as the regular colon (:). (#5739) -->

## 2016.1

Highlights of this release include the ability to optionally lower the volume of other sounds; improvements to braille output and braille display support; several significant fixes to Microsoft Office support; and fixes to browse mode in iTunes.

### New Features

* New braille translation tables: Polish 8 dot computer braille, Mongolian. (#5537, #5574)
* You can turn off the braille cursor and change its shape using the new Show cursor and Cursor shape options in the Braille Settings dialog. (#5198)
* NVDA can now connect to a HIMS Smart Beetle braille display via Bluetooth. (#5607)
* NVDA can optionally lower the volume of other sounds when installed on Windows 8 and later. This can be configured using the Audio ducking mode option in the NVDA Synthesizer dialog or by pressing NVDA+shift+d. (#3830, #5575)
* Support for the APH Refreshabraille in HID mode and the Baum VarioUltra and Pronto! when connected via USB. (#5609)
* Support for HumanWare Brailliant BI/B braille displays when the protocol is set to OpenBraille. (#5612)

### Changes

* Reporting of emphasis is now disabled by default. (#4920)
* In the Elements List dialog in Microsoft Excel, the shortcut for Formulas has been changed to alt+r so that it is different to the shortcut for the Filter field. (#5527)
* Updated liblouis braille translator to 2.6.5. (#5574)
* The word "text" is no longer reported when moving the focus or review cursor to text objects. (#5452)

### Bug Fixes

* In iTunes 12, browse mode now updates correctly when a new page loads in the iTunes Store. (#5191)
* In Internet Explorer and other MSHTML controls, moving to specific heading levels with single letter navigation now behaves as expected when the level of a heading is overridden for accessibility purposes (specifically, when aria-level overrides the level of an h tag). (#5434)
* In Spotify, focus no longer frequently lands on "unknown" objects. (#5439)
* Focus is now restored correctly when returning to Spotify from another application. (#5439)
* When toggling between browse mode and focus mode, the mode is reported in braille as well as speech. (#5239)
* The Start buttn on the Taskbar is no longer reported as a list and/or as selected in some versions of Windows. (#5178)
* Messages such as "inserted" are no longer reported when composing messages in Microsoft Outlook. (#5486)
* When using a braille display and text is selected on the current line (e.g. when searching in a text editor for text which occurs on the same line), the braille display will be scrolled if appropriate. (#5410)
* NVDA no longer silently exits when closing a Windows command console with alt+f4 in Windows 10. (#5343)
* In the Elements List in browse mode, when you change the type of element, the Filter by field is now cleared. (#5511)
* In editable text in Mozilla applications, moving the mouse again reads the appropriate line, word, etc. as expected instead of the entire content. (#5535)
* When moving the mouse in editable text in Mozilla applications, reading no longer stops at elements such as links within the word or line being read. (#2160, #5535)
* In Internet Explorer, the shoprite.com website can now be read in browse mode instead of reporting as blank. (Specifically, malformed lang attributes are now handled gracefully.) (#5569)
* In Microsoft Word, tracked changes such as "inserted" are no longer reported when track changes markup is not displayed. (#5566)
* When a toggle button is focused, NVDA now reports when it is changed from pressed to not pressed. (#5441)
* Reporting of mouse shape changes again works as expected. (#5595)
* When speaking line indentation, non-breaking spaces are now treated as normal spaces. Previously, this could cause announcements such as "space space space" instead  of "3 space". (#5610)
* When closing a modern Microsoft input method candidate list, focus is correctly restored to either the input composition or the underlying document. (#4145)
* In Microsoft Office 2013 and later, when the ribbon is set to show only tabs, items in the ribbon are again reported as expected when a tab is activated. (#5504)
* Fixes and improvements to touch screen gesture detection and binding. (#5652)
* Touch screen hovers are no longer reported in input help. (#5652)
* NVDA no longer fails to list comments in the Elements List for Microsoft Excel if a comment is  on a merged cell. (#5704)
* In a very rare case, NVDA no longer fails to read sheet content in Microsoft Excel with reporting of row and column headers enabled. (#5705)
* In Google Chrome, navigating within an Input composition when entering east Asian characters now works as expected. (#4080)
* When searching Apple Music in iTunes, browse mode for the search results document is now updated as expected. (#5659)
* In Microsoft Excel, pressing shift+f11 to create a new sheet now reports your new position instead of reporting nothing. (#5689)
* Fixed problems with braille display output when entering Korean characters. (#5640)

### Changes for Developers

* The new audioDucking.AudioDucker class allows code which outputs audio to indicate when background audio should be ducked. (#3830)
* nvwave.WavePlayer's constructor now has a wantDucking keyword argument which specifies whether background audio should be ducked while audio is playing. (#3830)
 * When this is enabled (which is the default), it is essential that WavePlayer.idle be called when appropriate.
* Enhanced I/O for braille displays: (#5609)
 * Thread-safe braille display drivers can declare themselves as such using the BrailleDisplayDriver.isThreadSafe attribute. A driver must be thread-safe to benefit from the following features.
 * Data is written to thread-safe braille display drivers in the background, thus improving performance.
 * hwIo.Serial extends pyserial to call a callable when data is received instead of drivers having to poll.
 * hwIo.Hid provides support for braille displays communicating via USB HID.
 * hwPortUtils and hwIo can optionally provide detailed debug logging, including devices found and all data sent and received.
* There are several new properties accessible from touch screen gestures: (#5652)
 * MultitouchTracker objects now contain a childTrackers property which contains the MultiTouchTrackers the tracker was composed of. For example, 2 finger double tap has child trackers for two 2-finger taps. The 2-finger taps themselves have child trackers for two taps.
 * MultiTouchTracker objects now also contain a rawSingleTouchTracker property if the tracker was the result of one single finger doing a tap, flick or hover. The SingleTouchTracker allows access to the underlying ID assigned to the finger by the operating system and whether or not the finger is still in contact at the current time.
 * TouchInputGestures now have x and y properties, removing the need to access the tracker for trivial cases.
 * TouchInputGesturs now contain a preheldTracker property, which is a MultitouchTracker object representing the other fingers held while this action was being performed.
* Two new touch screen gestures can be emitted: (#5652)
 * Plural tap and holds (e.g. double tap and hold)
 * A generalized identifier with finger count removed for holds (e.g. hold+hover for 1finger_hold+hover).

## 2015.4

Highlights of this release include performance improvements in Windows 10; inclusion in the Ease of Access Center in Windows 8 and later; enhancements for Microsoft Excel, including listing and renaming of sheets and access to locked cells in protected sheets; and support for editing of rich text in Mozilla Firefox, Google Chrome and Mozilla Thunderbird.

### New Features

* NVDA now appears in the Ease of Access Center in Windows 8 and later. (#308)
* When moving around cells in Excel, formatting changes are now automatically reported if the appropriate options are turned on in NVDA's Document Formatting Settings dialog. (#4878)
* A Report Emphasis option has been added to NVDA's Document formatting settings dialog. On by default, this option allows NVDA to automatically report the existence of emphasised text in documents. So far, this is only supported for em and strong tags in Browse Mode for Internet Explorer and other MSHTML controls. (#4920)
* The existence of inserted and deleted text is now reported in Browse Mode for Internet Explorer and other MSHTML controls if NVDA's Report Editor Revisions option is enabled. (#4920)
* When viewing track changes in NVDA's Elements List for Microsoft Word, more information such as what formatting properties were changed is now displayed. (#4920)
* Microsoft Excel: listing and renaming of sheets is now possible from NVDA's Elements List (NVDA+f7). (#4630, #4414)
* It is now possible to configure whether actual symbols are sent to speech synthesizers (e.g. to cause a pause or change in inflection) in the Symbol Pronunciation dialog. (#5234)
* In Microsoft Excel, NVDA now reports any input messages set by the sheet author on cells. (#5051)
* Support for the Baum Pronto! V4 and VarioUltra braille displays when connected via Bluetooth. (#3717)
* Support for editing of rich text in Mozilla applications such as Google Docs with braille support enabled in Mozilla Firefox and HTML composition in Mozilla Thunderbird. (#1668)
* Support for editing of rich text in Google Chrome and Chrome-based browsers such as Google Docs with braille support enabled. (#2634)
 * This requires Chrome version 47 or later.
* In browse mode in Microsoft Excel, you can navigate to locked cells in protected sheets. (#4952)

### Changes

* The Report Editor Revisions option in NVDA's Document formatting settings dialog is now turned on by default. (#4920)
* When moving by character in Microsoft Word with NVDA's Report Editor Revisions option enabled, less information is now reported for track changes, which makes navigation more efficient. To view the extra information, use the Elements List. (#4920)
* Updated liblouis braille translator to 2.6.4. (#5341)
* Several symbols (including basic mathematical symbols) have been moved to level some so that they are spoken by default. (#3799)
* If the synthesizer supports it, speech should now pause for parentheses and the en dash (–). (#3799)
* When selecting text, the text is reported before the indication of selection instead of after. (#1707)

### Bug Fixes

* Major performance improvements when navigating the Outlook 2010/2013 message list. (#5268)
* In a chart in Microsoft Excel, navigating with certain keys (such as changing sheets with control+pageUp and control+pageDown) now works correctly. (#5336)
* Fixed the visual appearance of the buttons in the warning dialog which is displayed when you attempt to downgrade NVDA. (#5325)
* In Windows 8 and later, NVDA now starts a lot earlier when configured to start after logging on to Windows. (#308)
 * If you enabled this using a previous version of NVDA, you will need to disable it and enable it again in order for the change to take effect. Follow this procedure:
  1. Open the General Settings dialog.
  1. Uncheck the Automatically start NVDA after I log on to Windows checkbox.
  1. Press the OK button.
  1. Open the General Settings dialog again.
  1. Check the Automatically start NVDA after I log on to Windows checkbox.
  1. Press the OK button.
* Performance enhancements for UI Automation including  File Explorer and Task Viewer. (#5293)
* NVDA now correctly switches to focus mode when tabbing to read-only ARIA grid controls in Browse Mode for Mozilla Firefox and other Gecko-based controls. (#5118)
* NVDA now correctly reports "no previous" instead of "no next" when there are no more objects when flicking left on a touch screen.
* Fixed problems when typing multiple words into the filter field in the Input Gestures dialog. (#5426)
* NVDA no longer freezes in some cases when reconnecting to a HumanWare Brailliant BI/B series display via USB. (#5406)
* In languages with conjunct characters, character descriptions now work as expected for upper case English characters. (#5375)
* NVDA should no longer occasionally freeze when bringing up the Start Menu in Windows 10. (#5417)
* In Skype for Desktop, notifications which are displayed before a previous notification disappears are now reported. (#4841)
* Notifications are now reported correctly in Skype for Desktop 7.12 and later. (#5405)
* NVDA now correctly reports the focus when dismissing a context menu in some applications such as Jart. (#5302)
* In Windows 7 and later, Color is again reported in certain applications such as Wordpad. (#5352)
* When editing in Microsoft PowerPoint, pressing enter now reports automatically entered text such as a bullet or number. (#5360)

## 2015.3

Highlights of this release include initial support for Windows 10; the ability to disable single letter navigation in browse mode (useful for some web apps); improvements in Internet Explorer; and fixes for garbled text when typing in certain applications with braille enabled.

### New Features

* The existence of spelling errors is announced in editable fields for Internet Explorer and other MSHTML controls. (#4174)
* Many more Unicode math symbols are now spoken when they appear in text. (#3805)
* Search suggestions in the Windows 10 start screen are automatically reported. (#5049)
* Support for the EcoBraille 20, EcoBraille 40, EcoBraille 80 and EcoBraille Plus braille displays. (#4078)
* In browse mode, you can now toggle single letter navigation on and off by pressing NVDA+shift+space. When off, single letter keys are passed to the application, which is useful for some web applications such as Gmail, Twitter and Facebook. (#3203)
* New braille translation tables: Finnish 6 dot, Irish grade 1, Irish grade 2, Korean grade 1 (2006), Korean grade 2 (2006). (#5137, #5074, #5097)
* The QWERTY keyboard on the Papenmeier BRAILLEX Live Plus braille display is now supported. (#5181)
* Experimental support for the Microsoft Edge web browser and browsing engine in Windows 10. (#5212)
* New language: Kannada.

### Changes

* Updated liblouis braille translator to 2.6.3. (#5137)
* When attempting to install an earlier version of NVDA than is currently installed, you will now be warned that this is not recommended and that NVDA should be completely uninstalled before proceeding. (#5037)

### Bug Fixes

* In browse mode for Internet Explorer and other MSHTML controls, quick navigation by form field no longer incorrectly includes presentational list items. (#4204)
* In Firefox, NVDA no longer inappropriately reports the content of an ARIA tab panel when focus moves inside it. (#4638)
* In Internet Explorer and other MSHTML controls, tabbing into sections, articles or dialogs  no longer inappropriately reports all content in the container. (#5021, #5025)
* When using Baum/HumanWare/APH braille displays with a braille keyboard, braille input no longer stops functioning after pressing another type of key on the display. (#3541)
* In Windows 10, extraneous information is no longer reported when pressing alt+tab or alt+shift+tab to switch between applications. (#5116)
* Typed text is no longer garbled when using certain applications such as Microsoft Outlook with a braille display. (#2953)
* In browse mode in Internet Explorer and other MSHTML controls, the correct content is now reported when an element appears or changes and is immediately focused. (#5040)
* In browse mode in Microsoft Word, single letter navigation now updates the braille display and the review cursor as expected. (#4968)
* In braille, extraneous spaces are no longer displayed between or after indicators for controls and formatting. (#5043)
* When an application is responding slowly and you switch away from that application, NVDA is now much more responsive in other applications in most cases. (#3831)
* Windows 10 Toast notifications are now reported as expected. (#5136)
* The value is now reported as it changes in certain (UI Automation) combo boxes where this was not working previously.
* In browse mode in web browsers, tabbing now behaves as expected after tabbing to a frame document. (#5227)
* The Windows 10 lock screen can now be dismissed using a touch screen. (#5220)
* In Windows 7 and later, text is no longer garbled when typing in certain applications such as Wordpad and Skype with a braille display. (#4291)
* On the Windows 10 lock screen, it is no longer possible to read the clipboard, access running applications with the review cursor, change NVDA configuration, etc. (#5269)

### Changes for Developers

* You can now inject raw input from a system keyboard that is not handled natively by Windows (e.g. a QWERTY keyboard on a braille display) using the new keyboardHandler.injectRawKeyboardInput function. (#4576)
* eventHandler.requestEvents has been added to request particular events that are blocked by default; e.g. show events from a specific control or certain events even when in the background. (#3831)
* Rather than a single i18nName attribute, synthDriverHandler.SynthSetting now has separate displayNameWithAccelerator and displayName attributes to avoid reporting of the accelerator in the synth settings ring in some languages.
 * For backwards compatibility, in the constructor, displayName is optional and will be derived from displayNameWithAccelerator if not provided. However, if you intend to have an accelerator for a setting, both should be provided.
 * The i18nName attribute is deprecated and may be removed in a future release.

## 2015.2

Highlights of this release include the ability to read charts in Microsoft Excel and support for reading and interactive navigation of mathematical content.

### New Features

* Moving forward and backward by sentence in Microsoft Word and Outlook is now possible with alt+downArrow and alt+upArrow respectively. (#3288)
* New braille translation tables for several Indian languages. (#4778)
* In Microsoft Excel, NVDA now reports when a cell has overflowing or cropped content. (#3040)
* In Microsoft Excel, you can now use the Elements List (NVDA+f7) to allow listing of charts, comments and formulas. (#1987)
* Support for reading charts in Microsoft Excel. To use this, select the chart using the Elements List (NVDA+f7) and then use the arrow keys to move between the data points. (#1987)
* Using MathPlayer 4 from Design Science, NVDA can now read and interactively navigate mathematical content in web browsers and in Microsoft Word and PowerPoint. See the "Reading Mathematical Content" section in the User Guide for details. (#4673)
* It is now possible to assign input gestures (keyboard commands, touch gestures, etc.) for all NVDA preferences dialogs and document formatting options using the Input Gestures dialog. (#4898)

### Changes

* In NVDA's Document Formatting dialog, the keyboard shortcuts for Report lists, Report links, Report line numbers and Report font name have been changed. (#4650)
* In NVDA's Mouse Settings dialog, keyboard shortcuts have been added for play audio coordinates when mouse moves and brightness controls audio coordinates volume. (#4916)
* Significantly improved reporting of color names. (#4984)
* Updated liblouis braille translator to 2.6.2. (#4777)

### Bug Fixes

* Character descriptions are now handled correctly for conjunct characters in certain Indian languages. (#4582)
* If the "Trust voice's language when processing characters and symbols" option is enabled, the Punctuation/Symbol pronunciation dialog now correctly uses the voice language. Also, the language for which pronunciation is being edited is shown in the dialog's title. (#4930)
* In Internet Explorer and other MSHTML controls, typed characters are no longer inappropriately announced in editable combo boxes such as the Google search field on the Google home page. (#4976)
* When selecting colors in Microsoft Office applications, color names are now reported. (#3045)
* Danish braille output now works again. (#4986)
* PageUp/pageDown can again be used to change slides within a PowerPoint slide show. (#4850)
* In Skype for Desktop 7.2 and later, typing notifications are now reported and problems immediately after moving focus out of a conversation have been fixed. (#4972)
* Fixed problems when typing certain punctuation/symbols such as brackets into the filter field in the Input Gestures dialog. (#5060)
* In Internet Explorer and other MSHTML controls, pressing g or shift+g to navigate to graphics now includes elements marked as images for accessibility purposes (i.e. ARIA role img). (#5062)

### Changes for Developers

* brailleInput.handler.sendChars(mychar) will no longer filter out a character if it is equal to the previous character by ensuring that the key sent is correctly released. (#4139)
* Scripts for changing touch modes will now honor new labeles added to touchHandler.touchModeLabels. (#4699)
* Add-ons can provide their own math presentation implementations. See the mathPres package for details. (#4509)
* Speech commands have been implemented to insert a break between words and to change the pitch, volume and rate. See BreakCommand, PitchCommand, VolumeCommand and RateCommand in the speech module. (#4674)
 * There is also speech.PhonemeCommand to insert specific pronunciation, but the current implementations only support a very limited number of phonemes.

## 2015.1

Highlights of this release include browse mode for documents in Microsoft Word and Outlook; major enhancements to support for Skype for Desktop; and significant fixes for Microsoft Internet Explorer.

### New Features

* You can now add new symbols in the Symbol Pronunciation dialog. (#4354)
* In the Input Gestures dialog, you can use the new "Filter by" field to show only gestures containing specific words. (#4458)
* NVDA now automatically reports new text in mintty. (#4588)
* In the browse mode Find dialog, there is now an option to perform a case sensitive search. (#4584)
* Quick navigation (pressing h to move by heading, etc.) and Elements List (NVDA+f7) are now available in Microsoft Word documents by turning on browse mode with NVDA+space. (#2975)
* Reading HTML messages in Microsoft Outlook 2007 and later has been majorly improved as Browse mode is automatically enabled for these messages. If browse mode is not enabled in some rare situations, you can force it on with NVDA+space. (#2975)
* Table column headers in Microsoft word are automatically reported for tables where a header row has been explicitly specified by the author via Microsoft word's table properties. (#4510)
 * However, For tables where rows have been merged, this will not work automatically. In this situation, you can still set column headers manually in NVDA with NVDA+shift+c.
* In Skype for Desktop, notifications are now reported. (#4741)
* In Skype for Desktop, you can now report and review recent messages using NVDA+control+1 through NVDA+control+0; e.g. NVDA+control+1 for the most recent message and NVDA+control+0 for the tenth most recent. (#3210)
* In a conversation in Skype for Desktop, NVDA now reports when a contact is typing. (#3506)
* NVDA can now be installed silently via the command line without starting the installed copy after installation. To do this, use the --install-silent option. (#4206)
* Support for the Papenmeier BRAILLEX Live 20, BRAILLEX Live and BRAILLEX Live Plus braille displays. (#4614)

### Changes

* In NVDA's Document Formatting settings dialog, the option to report spelling errors now has a shortcut key (alt+r). (#793)
* NVDA will now use the synthesizer/voice's language for character and symbol processing (including punctuation/symbol names), regardless of whether automatic language switching is turned on. To turn off this feature so that NVDA again uses its interface language, uncheck the new option in Voice settings called Trust Voice's language when processing characters and symbols. (#4210)
* Support for the Newfon synthesizer has been removed. Newfon is now available as an NVDA add-on. (#3184)
* Skype for Desktop 7 or later is now required for use with NVDA; earlier versions are not supported. (#4218)
* Downloading of NVDA updates is now more secure. (Specifically, the update information is retrieved via https and the hash of the file is verified after it is downloaded.) (#4716)
* eSpeak has been upgraded to version 1.48.04 (#4325)

### Bug Fixes

* In Microsoft Excel, merged row and column header cells are now handled correctly. For example, if A1 and B1 are merged, then B2 will now have A1 and B1 reported as its column header rather than nothing at all. (#4617)
* When editing the content of a text box in Microsoft PowerPoint 2003, NVDA will correctly report the content of each line. Previously, in each paragraph, lines would increasingly be off by one character. (#4619)
* All of NVDA's dialogs are now centred on the screen, improving visual presentation and usability. (#3148)
* In Skype for desktop, when entering an introductory message to add a contact, entering and moving through the text now works correctly. (#3661)
* When focus moves to a new item in tree views in the Eclipse IDE, if the previously focused item is a check box, it is no longer incorrectly announced. (#4586)
* In the Microsoft Word spell check dialog, the next error will be automatically reported when the last one has been changed or ignored using respective shortcut keys. (#1938)
* Text can again be read correctly in places such as Tera Term Pro's terminal window and documents in Balabolka. (#4229)
* Focus now correctly returns to the document being edited When finishing input composition of text in Korean and other east Asian languages while editing within a frame in Internet Explorer and other MSHTML documents. (#4045)
* In the Input Gestures dialog, when selecting a keyboard layout for a keyboard gesture being added, pressing escape now closes the menu as expected instead of closing the dialog. (#3617)
* When removing an add-on, the add-on directory is now correctly deleted after restarting NVDA. Previously, you had to restart twice. (#3461)
* Major problems have been fixed when using Skype for Desktop 7. (#4218)
* When you send a message in Skype for Desktop, it is no longer read twice. (#3616)
* In Skype for Desktop, NVDA should no longer occasionally spuriously read a large flood of messages (perhaps even an entire conversation). (#4644)
* fixed a problem where NVDA's Report date/time command did not honor the regional settings specified by the user in some cases. (#2987)
* In browse mode, nonsensical text (sometimes spanning several lines) is no longer presented for certain graphics such as found on Google Groups. (Specifically, this occurred with base64 encoded images.) (#4793)
* NVDA should no longer freeze after a few seconds when moving focus away from a Windows Store app as it becomes suspended. (#4572)
* The aria-atomic attribute on live regions in Mozilla Firefox is now honored even when the atomic element itself changes. Previously, it only affected descendant elements. (#4794)
* Browse mode will reflect updates, and live regions will be announced, for   browse mode documents within ARIA applications embedded in a document in Internet Explorer or other MSHTML controls. (#4798)
* When text is changed or added in live regions in Internet Explorer and other MSHTML controls where the author has specified that text is relevant, only the changed or added text is announced, rather than all of the text in the containing element. (#4800)
* Content indicated by the aria-labelledby attribute on elements in Internet Explorer and other MSHTML controls correctly replaces the original content  where it is appropriate to do so. (#4575)
* When checking spelling in Microsoft Outlook 2013, the misspelled word is now announced. (#4848)
* In Internet Explorer and other MSHTML controls, content inside elements hidden with visibility:hidden is no longer inappropriately presented in browse mode. (#4839, #3776)
* In Internet Explorer and other MSHTML controls, the title attribute on form controls no longer inappropriately takes preference over other label associations. (#4491)
* In Internet Explorer and other MSHTML controls, NVDA no longer ignores focusing  of elements  due to the aria-activedescendant attribute. (#4667)

### Changes for Developers

* Updated wxPython to 3.0.2.0. (#3763)
* Updated Python to 2.7.9. (#4715)
* NVDA no longer crashes when restarting after removing or updating an add-on which imports speechDictHandler in its installTasks module. (#4496)

## 2014.4

### New Features

* New languages: Colombian Spanish, Punjabi.
* It is now possible to restart NVDA or restart NVDA with add-ons disabled from NVDA's exit dialog. (#4057)
 * NVDA can also be started with add-ons disabled by using the --disable-addons command line option.
* In speech dictionaries, it is now possible to specify that a pattern should only match if it is a whole word; i.e. it does not occur as part of a larger word. (#1704)

### Changes

* If an object you have moved to with object navigation is inside a browse mode document, but the object you were on previously was not, the review mode is automatically set to document. Previously, this only happened if the navigator object was moved due to the focus changing. (#4369)
* The Braille display and Synthesizer lists in the respective settings dialogs are now alphabetically sorted except for No braille/No speech, which are now at the bottom. (#2724)
* Updated liblouis braille translator to 2.6.0. (#4434, #3835)
* In browse mode, pressing e and shift+e to navigate to edit fields now includes editable combo boxes. This includes the search box in the latest version of Google Search. (#4436)
* Clicking the NVDA icon in the Notification Area with the left mouse button now opens the NVDA menu instead of doing nothing. (#4459)

### Bug Fixes

* When moving focus back to a browse mode document (e.g. alt+tabbing to an already opened web page), the review cursor is properly positioned at the virtual caret, rather than the focused control (e.g. a nearby link). (#4369)
* In PowerPoint slide shows, the review cursor correctly follows the virtual caret. (#4370)
* In Mozilla Firefox and other Gecko-based browsers, new content within a live region will be announced even if the new content has a usable ARIA live type different to the parent live region; e.g. when content marked as assertive is added to a live region marked as polite. (#4169)
* In Internet Explorer and other MSHTML controls, some cases where a document is contained within another document no longer prevent the user from accessing some of the content (specifically, framesets inside framesets). (#4418)
* NVDA no longer crashes when attempting to use a Handy Tech braille display in some cases. (#3709)
* In Windows Vista, a spurious "Entry Point Not Found" dialog is no longer displayed in several cases such as when starting NVDA from the Desktop shortcut or via the shortcut key. (#4235)
* Serious problems with editable text controls in dialogs in recent versions of Eclipse have been fixed. (#3872)
* In Outlook 2010, moving the caret now works as expected in the location field of appointments and meeting requests. (#4126)
* Inside a live region, content which is marked as not being live (e.g. aria-live="off") is now correctly ignored. (#4405)
* When reporting the text of a status bar that has a name, the name is now correctly separated from the first word of the status bar text. (#4430)
* In password entry fields with speaking of typed words enabled, multiple asterisks are no longer pointlessly reported when beginning new words. (#4402)
* In the Microsoft Outlook message list, items are no longer pointlessly announced as Data Items. (#4439)
* When selecting text in the code editing control in the Eclipse IDE, the entire selection is no longer announced every time the selection changes. (#2314)
* Various versions of Eclipse, such as Spring Tool Suite and the version included in the Android Developer Tools bundle, are now recognised as Eclipse and handled appropriately. (#4360, #4454)
* Mouse tracking and touch exploration in Internet Explorer and other MSHTML controls (including many Windows 8 applications) is now much more accurate  on high DPI displays or when document zoom is changed. (#3494)
* Mouse tracking and touch exploration in Internet Explorer and other MSHTML controls will now announce the label of more buttons. (#4173)
* When using a Papenmeier BRAILLEX braille display with BrxCom, keys on the display now work as expected. (#4614)

### Changes for Developers

* For executables which host many different apps (e.g. javaw.exe), code can now be provided to load specific app modules for each app instead of loading the same app module for all hosted apps. (#4360)
 * See the code documentation for appModuleHandler.AppModule for details.
 * Support for javaw.exe is implemented.

## 2014.3

### New Features

* The sounds played when NVDA starts and exits can be disabled via a new option in the General Settings dialog. (#834)
* Help for add-ons can be accessed from the Add-ons Manager for add-ons which support this. (#2694)
* Support for the Calendar in Microsoft Outlook 2007 and above (#2943) including:
 * Announcement of the current time when moving around with the arrow keys.
 * Indication if the selected time is within any appointments.
 * announcement of the selected appointment when pressing tab.
 * Smart filtering of the date so as to only announce the date if the new selected time or appointment is on a different day to the last.
* Enhanced support for the Inbox and other message lists in Microsoft Outlook 2010 and above (#3834) including:
 * The ability to silence column headers (from, subject, etc.) by turning off the Report Table row and column headers option in Document Formatting settings.
 * The ability to use table navigation commands (control + alt + arrows) to move through the individual columns.
* Microsoft word: If an inline image has no alternative text set, NVDA will instead report the title of the image if the author has provided one. (#4193)
* Microsoft Word: NVDA can now report paragraph indenting with  the report formatting command (NVDA+f). It can also be reported automatically when the new Report Paragraph indenting option is enabled in Document Formatting settings. (#4165)
* Report automatically inserted text such as a new bullet, number or tab indent when pressing enter in editable documents and text fields. (#4185)
* Microsoft word: Pressing NVDA+alt+c will report  the text of a comment if the cursor is within one. (#3528)
* Improved support for automatic column and row header reading in Microsoft Excel (#3568) including:
 * Support of Excel defined name ranges to identify header cells (compatible with Jaws screen reader) .
 * The set column header (NVDA+shift+c) and set row header (NVDA+shift+r) commands now store the settings in the worksheet so that they are available the next time the sheet is opened, and will be available to other screen readers that support the defined name range scheme.
 * These commands can also now be used multiple times per sheet to set different headers for different regions.
* Support for automatic column and row header reading in Microsoft Word (#3110) including:
 * Support of Microsoft Word bookmarks to identify header cells (compatible with Jaws screen reader).
 -  set column header (NVDA+shift+c) and set row header (NVDA+shift+r) commands  while on the first header cell in a table allow you to tell NVDA that these headers should be reported automatically.  Settings are stored in the document so that they are available the next time the document is opened, and will be available to other screen readers that support the bookmark scheme.
* Microsoft Word: Report the distance from the left edge of the page when the tab key is pressed. (#1353)
* Microsoft Word: provide feedback in speech and braille for most available formatting shortcut keys (bold, italic, underline, alignment, outline level, superscript, subscript and font size). (#1353)
* Microsoft Excel: If the selected cell contains comments, they can be now reported by pressing NVDA+alt+c. (#2920)
* Microsoft Excel: Provide an NVDA-specific dialog to edit the comments on the currently selected cell when pressing Excel's shift+f2 command to enter comment editing mode. (#2920)
* Microsoft Excel: speech and braille feedback for many more selection movement shortcuts (#4211) including:
 * Vertical page movement (pageUp and pageDown);
 * Horizontal page movement (alt+pageUp and alt+pageDown);
 * Extend selection (the above keys with Shift added); and
 * Selecting the current region (control+shift+8).
* Microsoft Excel: The vertical and horizontal  alignment for cells can now be reported with the report formatting command (NVDA+f). It can also be reported automatically if the Report alignment option in Document Formatting settings is enabled. (#4212)
* Microsoft Excel: The style of a cell can now be reported with the report formatting command (NVDA+f). It can also be reported automatically if the Report Style option in Document formatting settings is enabled. (#4213)
* Microsoft PowerPoint: when moving shapes around a slide with the arrow keys, the shape's current location is now reported (#4214) including:
 * The distance between the shape and each of the  slide edges is reported.
 * If the shape covers or is covered by another shape, then the distance overlapped and the overlapped shape are reported.
 * To report this information at any time without moving a shape, press the report location command (NVDA+delete).
 * When selecting a shape, if it is covered by another shape, NVDA will report that it is obscured.
* The report location command (NVDA+delete) is more context specific in some situations. (#4219)
 * In standard edit fields and browse mode, the cursor position as a percentage through the content and its screen coordinates are reported.
 * On shapes in PowerPoint Presentations, position of the shape relative to the slide and other shapes is reported.
 * Pressing this command twice will produce the previous behaviour of reporting the location information for the entire control.
* New language: Catalan.

### Changes

* Updated liblouis braille translator to 2.5.4. (#4103)

### Bug Fixes

* In Google Chrome and Chrome-based browsers, certain chunks of text (such as those with emphasis) are no longer repeated when reporting the text of an alert or dialog. (#4066)
* In browse mode in Mozilla applications, pressing enter on a button, etc. no longer fails to activate it (or activates the wrong control) in certain cases such as the buttons at the top of Facebook. (#4106)
* Useless information is no longer announced when tabbing in iTunes. (#4128)
* In certain lists in iTunes such as the Music list, moving to the next item using object navigation now works correctly. (#4129)
* HTML elements considered headings because of WAI ARIA markup are now included in the Browse mode Elements list and quick navigation for Internet Explorer documents. (#4140)
* Following same-page links in recent versions of Internet Explorer now correctly moves to and reports the destination position in browse mode  documents. (#4134)
* Microsoft Outlook 2010 and above: Overall access to secure dialogs such as the New profiles and mail setup dialogs has been improved. (#4090, #4091, #4095)
* Microsoft Outlook: Useless verbosity has been decreased in command toolbars when navigating through  certain dialogs. (#4096, #3407)
* Microsoft word: Tabbing to a blank cell in a table no longer incorrectly announces exiting the table. (#4151)
* Microsoft Word: The first character past the end of a table (including a new blank line) is no longer incorrectly considered to be inside the table. (#4152)
* Microsoft Word 2010 spell check dialog: The actual misspelled word is reported rather than  inappropriately reporting just the first bold word. (#3431)
* In browse mode in Internet Explorer and other MSHTML controls, tabbing or using single letter navigation to move to form fields again reports the label in many cases where it didn't (specifically, where HTML label elements are used). (#4170)
* Microsoft Word: Reporting the existence and placement of comments is more accurate. (#3528)
* Navigation of certain dialogs in MS Office products such as Word, Excel and Outlook has been improved by no longer reporting particular control container toolbars which are not useful to the user. (#4198)
* Task panes such as clipboard manager or File recovery no longer accidentilly seem to gain focus when opening an application such as Microsoft Word or Excel, which was sometimes causing the user to have to switch away from and back to the application to use the document or spreadsheet.  (#4199)
* NVDA no longer fails to run on recent Windows Operating Systems if the user's Windows language is set to Serbian (Latin). (#4203)
* Pressing numlock while in input help mode now correctly toggles numlock, rather than causing the keyboard and the Operating System to become out of sync in regards to the state of this key. (#4226)
* In Google Chrome, the title of the document is again reported when switching tabs. In NVDA 2014.2, this did not occur in some cases. (#4222)
* In Google Chrome and Chrome-based browsers, the URL of the document is no longer reported when reporting the document. (#4223)
* When running say all with the No speech synthesizer selected (useful for automated testing), say all will now complete instead of stopping after the first few lines. (#4225)
* Microsoft Outlook's Signature dialog: The Signature editing field is now accessible, allowing for full cursor tracking and format detection. (#3833)
* Microsoft Word: When reading the last line of a table cell, the entire table cell is no longer read. (#3421)
* Microsoft Word: When reading the first or last line of a table of contents, the entire table of contents is no longer read. (#3421)
* When speaking typed words and in some other cases, words are no longer incorrectly broken at marks such as vowel signs and virama in Indic languages. (#4254)
* Numeric editable text fields in GoldWave are now handled correctly. (#670)
* Microsoft Word: when moving by paragraph with control+downArrow / control+upArrow, it is no longer necessary to press them twice if moving through bulleted or numbered lists. (#3290)

### Changes for Developers

* NVDA now has unified support for add-on documentation. See the Add-on Documentation section of the Developer Guide for details. (#2694)
* When providing gesture bindings on a ScriptableObject via __gestures, it is now possible to provide the None keyword as the script. This unbinds the gesture in any base classes. (#4240)
* It is now possible to change the shortcut key used to start NVDA for locales where the normal shortcut causes problems. (#2209)
 * This is done via gettext.
 * Note that the text for the Create desktop shortcut option in the Install NVDA dialog, as well as the shortcut key in the User Guide, must also be updated.

## 2014.2

### New Features

* Announcement of text selection is now possible in some custom edit fields where display information is used. (#770)
* In accessible Java applications, position information is now announced for radio buttons and other controls that expose group information. (#3754)
* In accessible Java applications, keyboard shortcuts are now announced for controls that have them. (#3881)
* In browse mode, labels on landmarks are now reported. They are also included in the Elements List dialog. (#1195)
* In browse mode, labelled regions are now treated as landmarks. (#3741)
* In Internet Explorer documents and applications, Live Regions (part of the W3c ARIA standard) are now supported, thus allowing web authors to mark particular content to be automatically spoken as it changes. (#1846)

### Changes

* When exiting a dialog or application within a browse mode document, the browse mode document's name and type is no longer announced. (#4069)

### Bug Fixes

* The standard Windows System menu is no longer accidentally silenced in Java applications. (#3882)
* When copying text from screen review, line breaks are no longer ignored. (#3900)
* Pointless whitespace objects are no longer reported in some applications when the focus changes or when using object navigation with simple review enabled. (#3839)
* Message boxes and other dialogs produced by NVDA again cause previous speech to be canceled before announcing the dialog.
* In browse mode, the labels of controls such as links and buttons are now rendered correctly where the label has been overridden by the author for accessibility purposes (specifically, using aria-label or aria-labelledby). (#1354)
* In Browse mode in Internet Explorer, text contained within an element marked as presentational (ARIA role="presentation") is no longer inappropriately ignored. (#4031)
* It is now again possible to type Vietnamese text using the Unikey software. To do this, uncheck the new Handle keys from other applications checkbox in NVDA's Keyboard settings dialog. (#4043)
* In browse mode, radio and check menu items are reported as controls instead of just clickable text. (#4092)
* NVDA no longer incorrectly switches from focus mode to browse mode when a radio or check menu item is focused. (#4092)
* In Microsoft PowerPoint with speaking of typed words enabled, characters erased with backspace are no longer announced as part of the typed word. (#3231)
* In Microsoft Office 2010 Options dialogs, the labels of combo boxes are reported correctly. (#4056)
* In browse mode in Mozilla applications, using quick navigation commands to move to the next or previous button or form field now includes toggle buttons as expected. (#4098)
* The content of alerts in Mozilla applications is no longer reported twice. (#3481)
* In browse mode, containers and landmarks are no longer inappropriately repeated while navigating within them at the same time as page content is changing (e.g. navigating the Facebook and Twitter websites). (#2199)
* NVDA recovers in more cases when switching away from applications that stop responding. (#3825)
* The caret (insertion point) again correctly updates when doing a sayAll command while in editable text drawn directly to the screen. (#4125)

## 2014.1

### New Features

* Support for Microsoft PowerPoint 2013. Note that protected view is not supported. (#3578)
* In Microsoft word and Excel, NVDA can now read the selected symbol when choosing symbols using the Insert Symbols dialog. (#3538)
* It is now possible to choose if content in documents should be identified as clickable via a new option in the Document Formatting settings dialog. This option is on by default in accordance with the previous behavior. (#3556)
* Support for braille displays connected via Bluetooth on a computer running the Widcomm Bluetooth Software. (#2418)
* When editing text in PowerPoint, hyperlinks are now reported. (#3416)
* When in ARIA applications or dialogs on the web, it is now possible to force NVDA to switch to browse mode with NVDA+space allowing document-style navigation of the application or dialog. (#2023)
* In Outlook Express / Windows Mail / Windows Live Mail, NVDA now reports if a message has an attachment or is flagged. (#1594)
* When navigating tables in accessible Java applications, row and column coordinates are now reported, including  column and  row headers if they exist. (#3756)

### Changes

* For Papenmeier braille displays, the move to flat review/focus command has been removed. Users can assign their own keys using the Input Gestures dialog. (#3652)
* NVDA now relies  on the Microsoft VC runtime version 11, which means it can no longer be run on Operating systems older than Windows XP Service Pack 2 or Windows Server 2003 Service Pack 1.
* Punctuation level Some will now speak star (*) and plus (+) characters. (#3614)
* Upgraded eSpeak to version 1.48.04 which includes many language fixes and fixes several crashes. (#3842, #3739, #3860)

### Bug Fixes

* When moving around or selecting cells in Microsoft Excel, NVDA should no longer inappropriately announce the old cell rather than the new cell when Microsoft Excel is slow to move the selection. (#3558)
* NVDA properly handles opening a dropdown list for a cell in Microsoft Excel via the context menu. (#3586)
* New page content in iTunes 11 store pages is now shown properly in browse mode when following a link in the store or when opening the store initially. (#3625)
* Buttons for previewing songs in the iTunes 11 store now show their label in browse mode. (#3638)
* In browse mode in Google Chrome, the labels of check boxes and radio buttons are now rendered correctly. (#1562)
* In Instantbird, NVDA no longer reports useless information every time you move to a contact in the Contacts list. (#2667)
* In browse mode in Adobe Reader, the correct text is now rendered for buttons, etc. where the label has been overridden using a tooltip or other means. (#3640)
* In browse mode in Adobe Reader, extraneous graphics containing the text "mc-ref" will no longer be rendered. (#3645)
* NVDA no longer reports all cells in Microsoft Excel as underlined in their formatting information. (#3669)
* No longer show meaningless characters in browse mode documents such as those found in the Unicode private usage range. In some cases these were stopping more useful labels from being shown. (#2963)
* Input composition for entering east-asian characters no longer fails in PuTTY. (#3432)
* Navigating in a document after a canceled say all no longer results in NVDA sometimes incorrectly announcing that you have left a field (such as a table) lower in the document that the say all never actually spoke. (#3688)
* When using browse mode quick navigation commands  while in say all with skim reading enabled, NVDA more accurately announces the new field; e.g. it now says a heading is a heading, rather than just its text. (#3689)
* The jump to end or start of container quick navigation commands now honor the skim reading during say all setting; i.e. they will no longer cancel the current say all. (#3675)
* Touch gesture names listed in NVDA's Input Gestures dialog are now friendly and localized. (#3624)
* NVDA no longer causes certain programs to crash when moving the mouse over their rich edit (TRichEdit) controls. Programs include Jarte 5.1 and BRfácil. (#3693, #3603, #3581)
* In Internet Explorer and other MSHTML controls, containers such as tables marked as presentation by ARIA are no longer reported to the user. (#3713)
* in Microsoft Word, NVDA no longer inappropriately repeats table row and column information for a cell on a braille display multiple times. (#3702)
* In languages which use a space as a digit group/thousands separator such as French and German, numbers from separate chunks of text are no longer pronounced as a single number. This was particularly problematic for table cells containing numbers. (#3698)
* Braille no longer sometimes fails to update when the system caret is moved in Microsoft Word 2013. (#3784)
* When positioned on the first character of a heading in Microsoft Word, the text communicating it is a heading (including the level) no longer disappears off a braille display. (#3701)
* When a configuration profile is triggered for an application and that application is exited, NVDA no longer sometimes fails to deactivate the profile. (#3732)
* When entering Asian input into a control within NVDA itself (e.g. the browse mode Find dialog), "NVDA" is no longer incorrectly reported in place of the candidate. (#3726)
* The tabs in the Outlook 2013 options dialog are now reported. (#3826)
* Improved support for ARIA live regions in Firefox and other Mozilla Gecko applications:
 * Support for aria-atomic updates and filtering of aria-busy updates. (#2640)
 * Alternative text (such as alt attribute or aria-label) is included if there is no other useful text. (#3329)
 * Live region updates are no longer silenced if they occur at the same time as the focus moves. (#3777)
* Certain presentation elements in Firefox and other Mozilla Gecko applications are no longer inappropriately shown in browse mode (specifically, when the element is marked with aria-presentation but it is also focusable). (#3781)
* A performance improvement when navigating a document in Microsoft Word with spelling errors enabled. (#3785)
* Several fixes to the support for accessible Java applications:
 * The initially focused control in a frame or dialog no longer fails to be reported when the frame or dialog comes to the foreground. (#3753)
 * Unuseful position information is no longer announced for radio buttons (e.g. 1 of 1). (#3754)
 * Better reporting of JComboBox controls (html no longer reported, better reporting of expanded and collapsed states). (#3755)
 * When reporting the text of dialogs, some text that was previously missing is now included. (#3757)
 * Changes to the name, value or description of the focused control is now reported more accurately. (#3770)
* Fix a crash in NVDA seen in Windows 8 when focusing on certain RichEdit controls containing large amounts of text (e.g. NVDA's log viewer, windbg). (#3867)
* On systems with a high DPI display setting (which occurs by default for many modern screens), NVDA no longer routes the mouse to the wrong location in some applications. (#3758, #3703)
* Fixed an occasional problem when browsing the web where NVDA would stop working correctly until restarted, even though it didn't crash or freeze. (#3804)
* A Papenmeier braille display can now be used even if a Papenmeier display has never been connected via USB. (#3712)
* NVDA no longer freezes when the Papenmeier BRAILLEX older models braille display is selected without a display connected.

### Changes for Developers

* AppModules now contain productName and productVersion properties. This info is also now included in Developer Info (NVDA+f1). (#1625)
* In the Python Console, you can now press the tab key to complete the current identifier. (#433)
 * If there are multiple possibilities, you can press tab a second time to choose from a list.

## 2013.3

### New Features

* Form fields are now reported in Microsoft word documents. (#2295)
* NVDA can now announce revision information in Microsoft Word when Track Changes is enabled. Note that Report editor revisions in NVDA's document settings dialog (off by default) must be enabled also for them to be announced. (#1670)
* Dropdown lists in Microsoft Excel 2003 through 2010 are now announced when opened and navigated around. (#3382)
* a new 'Allow Skim Reading in Say All' option in the Keyboard settings dialog allows navigating through a document with browse mode quick navigation and line / paragraph movement commands, while remaining in say all. This option is off by default. (#2766)
* There is now an Input Gestures dialog to allow simpler customization of the input gestures (such as keys on the keyboard) for NVDA commands. (#1532)
* You can now have different settings for different situations using configuration profiles. Profiles can be activated manually or automatically (e.g. for a particular application). (#87, #667, #1913)
* In Microsoft Excel, cells that are links are now announced as links. (#3042)
* In Microsoft Excel, the existence of comments on a cell is now reported to the user. (#2921)

### Bug Fixes

* Zend Studio now functions the same as Eclipse. (#3420)
* The changed state of certain checkboxes in the Microsoft Outlook 2010 message rules dialog are now reported automatically. (#3063)
* NVDA will now report the pinned state for pinned controls such as tabs in Mozilla Firefox. (#3372)
* It is now possible to bind scripts to keyboard gestures containing Alt and/or Windows keys as modifiers. Previously, if this was done, performing the script would cause the Start Menu or menu bar to be activated. (#3472)
* Selecting text in browse mode documents (e.g. using control+shift+end) no longer causes the keyboard layout to be switched on systems with multiple keyboard layouts installed. (#3472)
* Internet Explorer should no longer crash or become unusable when closing NVDA. (#3397)
* Physical movement and other events on some newer computers are no longer treated as inappropriate key presses. Previously, this silenced speech and sometimes triggered NVDA commands. (#3468)
* NVDA now behaves as expected in Poedit 1.5.7. Users using earlier versions will need to update. (#3485)
* NVDA can now read protected documents in Microsoft Word 2010,  no longer causing Microsoft Word to crash. (#1686)
* If an unknown command line switch is given when launching the NVDA distribution package, it no longer causes an endless loop of error message dialogs. (#3463)
* NVDA no longer fails to report alt text of graphics and objects in Microsoft Word if the alt text contains quotes or other non-standard characters. (#3579)
* The number of items for certain horizontal lists in Browse mode is now correct. Previously it may have been double the actual amount. (#2151)
* When pressing control+a in a Microsoft Excel worksheet, the updated selection will now be reported. (#3043)
* NVDA can now correctly read XHTML documents in Microsoft Internet Explorer and other MSHTML controls. (#3542)
* Keyboard settings dialog: if no key has been chosen to be used as the NVDA key, an error is presented to the user when dismissing the dialog. At least one key must be chosen for proper usage of NVDA. (#2871)
* In Microsoft Excel, NVDA now announces merged cells differently to multiple selected cells. (#3567)
* The browse mode cursor is no longer positioned incorrectly when leaving a dialog or application inside the document. (#3145)
* Fixed an issue where the HumanWare Brailliant BI/B series braille display driver wasn't presented as an option in the Braille Settings dialog on some systems, even though such a display was connected via USB.
* NVDA no longer fails  to switch to screen review when the navigator object has no actual screen location. In this case the review cursor is now placed at the top of the screen. (#3454)
* Fixed an issue which caused the Freedom Scientific braille display driver to fail when the port was set to USB in some circumstances. (#3509, #3662)
* Fixed an issue where keys on Freedom Scientific braille displays weren't detected in some circumstances. (#3401, #3662)

### Changes for Developers

* You can specify the category to be displayed to the user for scripts using the scriptCategory attribute on ScriptableObject classes and the category attribute on script methods. See the documentation for baseObject.ScriptableObject for more details. (#1532)
* config.save is deprecated and may be removed in a future release. Use config.conf.save instead. (#667)
* config.validateConfig is deprecated and may be removed in a future release. Add-ons which need this should provide their own implementation. (#667, #3632)

## 2013.2

### New Features

* Support for the Chromium Embedded Framework, which is a web browser control used in several applications. (#3108)
* New eSpeak voice variant: Iven3.
* In Skype, new chat messages are reported automatically while the conversation is focused. (#2298)
* Support for Tween, including reporting of tab names and less verbosity when reading tweets.
* You can now disable displaying of NVDA messages on a braille display by setting the message timeout to 0 in the Braille Settings dialog. (#2482)
* In the Add-ons Manager, there is now a Get Add-ons button to open the NVDA Add-ons web site where you can browse and download available add-ons. (#3209)
* In the NVDA Welcome dialog which always appears the first time you run NVDA, you can now specify whether NVDA starts automatically after you log on to Windows. (#2234)
* Sleep mode is automatically enabled when using Dolphin Cicero. (#2055)
* The Windows x64 version of Miranda IM/Miranda NG is now supported. (#3296)
* Search suggestions in the Windows 8.1 Start Screen are automatically reported. (#3322)
* Support for navigating and editing spreadsheets in Microsoft Excel 2013. (#3360)
* The Freedom Scientific Focus 14 Blue and Focus 80 Blue braille displays, as well as the Focus 40 Blue in certain configurations that weren't supported previously, are now supported when connected via Bluetooth. (#3307)
* Auto complete suggestions are now reported in Outlook 2010. (#2816)
* New braille translation tables: English (U.K.) computer braille, Korean grade 2, Russian braille for computer code.
* New language: Farsi. (#1427)

### Changes

* On a touch screen, performing a single finger flick left or right when in object mode now moves previous or next through all objects, not just those in the current container. Use 2-finger flick left or right to perform the original action of moving to the previous or next object in the current container.
* the Report layout tables checkbox found in the Browse Mode settings dialog has now been renamed to Include layout tables to reflect that quick navigation also will not locate them if the checkbox is unchecked. (#3140)
* Flat review has been replaced with object, document and screen review modes. (#2996)
 * Object review reviews text just within the navigator object, document review reviews all text in a browse mode document (if any) and screen review reviews text on the screen for the current application.
 * The commands that previously move to/from flat review now toggle between these new review modes.
 * The navigator object automatically follows the review cursor such that it remains the deepest object at the position of the review cursor when in document or screen review modes.
 * After switching to screen review mode, NVDA will stay in this mode until you explicitly switch back to document or object review mode.
 * When in document or object review mode, NVDA may automatically switch between these two modes depending on whether you are moving around a browse mode document or not.
* Updated liblouis braille translator to 2.5.3. (#3371)

### Bug Fixes

* Activating an object now announces the action before the activation, rather than the action after the activation (e.g. expand when expanding rather than collapse). (#2982)
* More accurate reading and cursor tracking in  various input fields for recent versions of Skype, such as chat and search fields. (#1601, #3036)
* In the Skype recent conversations list, the number of new events is now read for each conversation if relevant. (#1446)
* Improvements to cursor tracking and reading order for right-to-left text written to the screen; e.g. editing Arabic text in  Microsoft Excel. (#1601)
* Quick navigation to buttons and form fields will now locate links marked as buttons for accessibility purposes in Internet Explorer. (#2750)
* In browse mode, the content inside tree views is no longer rendered, as a flattened representation isn't useful. You can press enter on a tree view to interact with it in focus mode. (#3023)
* Pressing alt+downArrow or alt+upArrow to expand a combo box while in focus mode no longer incorrectly switches to browse mode. (#2340)
* In Internet Explorer 10, table cells no longer activate focus mode, unless they have been explicitly made focusable by the web author. (#3248)
* NVDA no longer fails to start if the system time is earlier than the last check for an update. (#3260)
* If a progress bar is shown on a braille display, the braille display is updated when the progress bar changes. (#3258)
* In browse mode in Mozilla applications, table captions are no longer rendered twice. In addition, the summary is rendered when there is also a caption. (#3196)
* When changing input languages in Windows 8, NVDA now speaks the correct language rather than the previous one.
* NVDA now announces IME conversion mode changes in Windows 8.
* NVDA no longer announces garbage on the Desktop when the Google Japanese or Atok IME input methods are in use. (#3234)
* In Windows 7 and above, NVDA no longer inappropriately announces speech recognition or touch input as a keyboard language change.
* NVDA no longer announces a particular special character (0x7f) when pressing control+backspace in some editors when speak typed characters is enabled. (#3315)
* eSpeak no longer inappropriately changes in pitch, volume, etc. when NVDA reads text containing certain control characters or XML. (#3334) (regression of #437)
* In Java applications, changes to the label or value of the focused control are now announced automatically, and are reflected when subsequently querying the control. (#3119)
* In Scintilla controls, lines are now reported correctly when word wrap is enabled. (#885)
* In Mozilla applications, the name of read-only list items is now correctly reported; e.g. when navigating tweets in focus mode on twitter.com. (#3327)
* Confirmation dialogs in Microsoft Office 2013 now have their content automatically read when they appear.
* Performance improvements when navigating certain tables in Microsoft Word. (#3326)
* NVDA's table navigation commands (control+alt+arrows) function better in certain Microsoft Word tables where a cell spans multiple rows.
* If the Add-ons Manager is already open, activating it again (either from the Tools menu or by opening an add-on file) no longer fails or makes it impossible to close the Add-ons Manager. (#3351)
* NVDA no longer freezes in certain dialogs when Japanese or Chinese Office 2010 IME is in use. (#3064)
* Multiple spaces are no longer compressed to just one space on braille displays. (#1366)
* Zend Eclipse PHP Developer Tools now functions the same as Eclipse. (#3353)
* In Internet Explorer, It is again not necessary to press tab to interact with an embedded object (such as Flash content) after pressing enter on it. (#3364)
* When editing text in Microsoft PowerPoint, the last line is no longer reported as the line above, if the final line is blank. (#3403)
* In Microsoft PowerPoint, objects are no longer sometimes spoken twice when you select them or choose to edit them. (#3394)
* NVDA no longer causes Adobe Reader to crash or freeze for certain badly formed PDF documents containing rows outside of tables. (#3399)
* NVDA now correctly detects the next slide with focus when deleting a slide in Microsoft PowerPoint's thumbnails view. (#3415)

### Changes for Developers

* windowUtils.findDescendantWindow has been added to search for a descendant window (HWND) matching the specified visibility, control ID and/or class name.
* The remote Python console no longer times out after 10 seconds while waiting for input. (#3126)
* Inclusion of the bisect module in binary builds is deprecated and may be removed in a future release. (#3368)
 * Add-ons which depend on bisect (including the urllib2 module) should be updated to include this module.

## 2013.1.1

This release fixes the problem where NVDA crashed when started if configured to use the Irish language, as well as including updates to translations and some other bug fixes.

### Bug Fixes

* Correct characters are produced when typing in NVDA's own user interface while using a Korean or Japanese input method while it is the default method. (#2909)
* In Internet Explorer and other MSHTML controls, fields marked as containing an invalid entry are now handled correctly. (#3256)
* NVDA no longer crashes when started if it is configured to use the Irish language.

## 2013.1

Highlights of this release include a more intuitive and consistent laptop keyboard layout; basic support for Microsoft PowerPoint; support for long descriptions in web browsers; and support for input of computer braille for braille displays which have a braille keyboard.

### Important

#### New Laptop Keyboard Layout

The laptop keyboard layout has been completely redesigned in order to make it more intuitive and consistent.
The new layout uses the arrow keys in combination with the NVDA key and other modifiers for review commands.

Please note the following changes to commonly used commands:

| Name |Key|
|---|---|
|Say all |NVDA+a|
|Read current line |NVDA+l|
|Read current text selection |NVDA+shift+s|
|Report status bar |NVDA+shift+end|

In addition, among other changes, all of the object navigation, text review, mouse click and synth settings ring commands have changed.
Please see the [Commands Quick Reference](keyCommands.html) document for the new keys.

### New Features

* Basic support for editing and reading Microsoft PowerPoint presentations. (#501)
* Basic support for reading and writing messages in Lotus Notes 8.5. (#543)
* Support for automatic language switching when reading documents in Microsoft Word. (#2047)
* In Browse mode for MSHTML (e.g. Internet Explorer) and Gecko (e.g. Firefox), the existence of long descriptions are now announced. It's also possible to open the long description in a new window by pressing NVDA+d. (#809)
* Notifications in Internet Explorer 9 and above are now spoken (such as content blocking or file downloads). (#2343)
* Automatic reporting of table row and column headers is now supported for browse mode documents in Internet Explorer and other MSHTML controls. (#778)
* New language: Aragonese, Irish
* New braille translation tables: Danish grade 2, Korean grade 1. (#2737)
* Support for braille displays connected via bluetooth on a computer running the Bluetooth Stack for Windows by Toshiba. (#2419)
* Support for port selection when using Freedom Scientific displays (Automatic, USB or Bluetooth).
* Support for the BrailleNote family of notetakers from HumanWare when acting as a braille terminal for a screen reader. (#2012)
* Support for older models of Papenmeier BRAILLEX braille displays. (#2679)
* Support for input of computer braille for braille displays which have a braille keyboard. (#808)
* New keyboard settings that allow  the choice for whether NVDA should interrupt speech for typed characters and/or the Enter key. (#698)
* Support for several browsers based on Google Chrome: Rockmelt, BlackHawk, Comodo Dragon and SRWare Iron. (#2236, #2813, #2814, #2815)

### Changes

* Updated liblouis braille translator to 2.5.2. (#2737)
* The laptop keyboard layout has been completely redesigned in order to make it more intuitive and consistent. (#804)
* Updated eSpeak speech synthesizer to 1.47.11. (#2680, #3124, #3132, #3141, #3143, #3172)

### Bug Fixes

* The quick navigation keys for jumping to the next or previous separator in Browse Mode now work in Internet Explorer and other MSHTML controls. (#2781)
* If NVDA falls back to eSpeak or no speech due to the configured speech synthesizer failing when NVDA starts, the configured choice is no longer automatically set to the fallback synthesizer. This means that now, the original synthesizer will be tried again next time NVDA starts. (#2589)
* If NVDA falls back to no braille due to the configured braille display failing when NVDA starts, the configured display is no longer automatically set to no braille. This means that now, the original display will be tried again next time NVDA starts. (#2264)
* In browse mode in Mozilla applications, updates to tables are now rendered correctly. For example, in updated cells, row and column coordinates are reported and table navigation works as it should. (#2784)
* In browse mode in web browsers, certain clickable unlabelled graphics which weren't previously rendered are now rendered correctly. (#2838)
* Earlier and newer versions of SecureCRT are now supported. (#2800)
* For input  methods such as Easy Dots IME under XP, the reading string is now correctly reported.
* The candidate list in the Chinese Simplified Microsoft Pinyin input method under Windows 7 is now correctly read when changing pages with left and right arrow, and when first opening it with Home.
* When custom symbol pronunciation information is saved, the advanced "preserve" field is no longer removed. (#2852)
* When disabling automatic checking for updates, NVDA no longer has to be restarted in order for the change to fully take effect.
* NVDA no longer fails to start if an add-on cannot be removed due to its directory currently being in use by another application. (#2860)
* Tab labels in DropBox's preferences dialog can now be seen with Flat Review.
* If the input language is changed to something other than the default, NVDA now detects keys correctly for commands and input help mode.
* For languages such as German where the + (plus) sign is a single key on the keyboard, it is now possible to bind commands to it by using the word "plus". (#2898)
* In Internet Explorer and other MSHTML controls, block quotes are now reported where appropriate. (#2888)
* The HumanWare Brailliant BI/B series braille display driver can now be selected when the display is connected via Bluetooth but has never been connected via USB.
* Filtering elements in the Browse Mode Elements list with uppercase filter text now returns case-insensitive results just like lowercase rather than nothing at all. (#2951)
* In Mozilla browsers, browse mode can again be used when Flash content is focused. (#2546)
* When using a contracted braille table and expand to computer braille for the word at the cursor is enabled, the braille cursor is now positioned correctly when located after a word wherein a character is represented by multiple braille cells (e.g. capital sign, letter sign, number sign, etc.). (#2947)
* Text selection is now correctly shown on a braille display in applications such as Microsoft word 2003 and Internet Explorer edit controls.
* It is again possible to select text in a backward direction in Microsoft Word while Braille is enabled.
* When reviewing,  backspacing or deleting characters  In Scintilla edit controls, NVDA correctly announces multibyte characters. (#2855)
* NVDA will no longer fail to install when the user's profile path contains certain multibyte characters. (#2729)
* Reporting of groups for List View controls (SysListview32) in 64-bit applications no longer causes an error.
* In browse mode in Mozilla applications, text content is no longer incorrectly treated as editable in some rare cases. (#2959)
* In IBM Lotus Symphony and OpenOffice, moving the caret now moves the review cursor if appropriate.
* Adobe Flash content is now accessible in Internet Explorer in Windows 8. (#2454)
* Fixed Bluetooth support for Papenmeier Braillex Trio. (#2995)
* Fixed inability to use certain Microsoft Speech API version 5 voices such as Koba Speech 2 voices. (#2629)
* In applications using the Java Access Bridge, braille displays are now updated correctly when the caret moves in editable text fields . (#3107)
* Support the form landmark in browse mode documents that support landmarks. (#2997)
* The eSpeak synthesizer driver now handles reading by character more appropriately (e.g. announcing a foreign letter's name or value rather than just its sound or generic name). (#3106)
* NVDA no longer fails to copy user settings for use on logon and other secure screens when the user's profile path contains non-ASCII characters. (#3092)
* NVDA no longer freezes when using Asian character input in some .NET applications. (#3005)
* it is now possible to use browse mode for pages in Internet Explorer 10 when in standards mode; e.g. [www.gmail.com](http://www.gmail.com) login page. (#3151)

### Changes for Developers

* Braille display drivers can now support manual port selection. (#426)
 * This is most useful for braille displays which support connection via a legacy serial port.
 * This is done using the getPossiblePorts class method on the BrailleDisplayDriver class.
* Braille input from braille keyboards is now supported. (#808)
 * Braille input is encompassed by the brailleInput.BrailleInputGesture class or a subclass thereof.
 * Subclasses of braille.BrailleDisplayGesture (as implemented in braille display drivers) can also inherit from brailleInput.BrailleInputGesture. This allows display commands and braille input to be handled by the same gesture class.
* You can now use comHelper.getActiveObject to get an active COM object from a normal process when NVDA is running with the UIAccess privilege. (#2483)

## 2012.3

Highlights of this release include support for Asian character input; experimental support for touch screens on Windows 8; reporting of page numbers and improved support for tables in Adobe Reader; table navigation commands in focused table rows and Windows list-view controls; support for several more braille displays; and reporting of row and column headers in Microsoft Excel.

### New Features

* NVDA can now support Asian character input using IME and text service input methods in all applications, Including:
 * Reporting and navigation of candidate lists;
 * Reporting and navigation of composition strings; and
 * Reporting of reading strings.
* The presence of underline and strikethrough is now reported in Adobe Reader documents. (#2410)
* When the Windows Sticky Keys function is enabled, the NVDA modifier key will now behave like other modifier keys. This allows you to use the NVDA modifier key without needing to hold it down while you press other keys. (#230)
* Automatic reporting of column and row headers is now supported in Microsoft Excel. Press NVDA+shift+c to set the row containing column headers and NVDA+shift+r to set the column containing row headers. Press either command twice in quick succession to clear the setting. (#1519)
* Support for HIMS Braille Sense, Braille EDGE and SyncBraille braille displays. (#1266, #1267)
* When Windows 8 Toast notifications appear, NVDA will report them if reporting of help balloons is enabled. (#2143)
* Experimental support for Touch screens on Windows 8, including:
 * Reading text directly under your finger while moving it around
 * Many gestures for performing object navigation, text review, and other NVDA commands.
* Support for VIP Mud. (#1728)
* In Adobe Reader, if a table has a summary, it is now presented. (#2465)
* In Adobe Reader, table row and column headers can now be reported. (#2193, #2527, #2528)
* New languages: Amharic, Korean, Nepali, Slovenian.
* NVDA can now read auto complete suggestions when entering email addresses in Microsoft Outlook 2007. (#689)
* New eSpeak voice variants: Gene, Gene2. (#2512)
* In Adobe Reader, page numbers can now be reported. (#2534)
 * In Reader XI, page labels are reported where present, reflecting changes to page numbering in different sections, etc. In earlier versions, this is not possible and only sequential page numbers are reported.
* It is now possible to reset NVDA's configuration to factory defaults either by pressing NVDA+control+r three times quickly or by choosing Reset to Factory Defaults from the NVDA menu. (#2086)
* Support for the Seika Version 3, 4 and 5 and Seika80 braille displays from Nippon Telesoft. (#2452)
* The first and last top routing buttons on Freedom Scientific PAC Mate and Focus Braille displays can now be used to scroll  backward and forward. (#2556)
* Many more features are supported on Freedom Scientific Focus Braille displays such as advance bars, rocker bars and certain dot combinations for common actions. (#2516)
* In applications using IAccessible2 such as Mozilla applications, table row and column headers can now be reported outside of browse mode. (#926)
* Preliminary support for the document control in Microsoft Word 2013. (#2543)
* Text alignment can now be reported in applications using IAccessible2 such as Mozilla applications. (#2612)
* When a table row or standard Windows list-view control with multiple columns is focused, you can now use the table navigation commands to access individual cells. (#828)
* New braille translation tables: Estonian grade 0, Portuguese 8 dot computer braille, Italian 6 dot computer braille. (#2319, #2662)
* If NVDA is installed on the system, directly opening an NVDA add-on package (e.g. from Windows Explorer or after downloading in a web browser) will install it into NVDA. (#2306)
* Support for newer models of Papenmeier BRAILLEX braille displays. (#1265)
* Position information (e.g. 1 of 4) is now reported for Windows Explorer list items on Windows 7 and above. This also includes any UIAutomation controls that support the itemIndex and itemCount custom properties. (#2643)

### Changes

* In the NVDA Review Cursor preferences dialog, the Follow keyboard focus option has been renamed to Follow system focus for consistency with terminology used elsewhere in NVDA.
* When braille is tethered to review and the cursor is on an object which is not a text object (e.g. an editable text field), cursor routing keys will now activate the object. (#2386)
* The Save Settings On Exit option is now on by default for new configurations.
* When updating a previously installed copy of NVDA, the desktop shortcut key is no longer forced back to control+alt+n if it was manually changed to something different by the user. (#2572)
* The add-ons list in the Add-ons Manager now shows the package name before its status. (#2548)
* If installing the same or another version of a currently installed add-on, NVDA will ask if you wish to update the add-on, rather than just showing an error and aborting installation. (#2501)
* Object navigation commands (except the report current object command) now report with less verbosity. You can still obtain the extra information by using the report current object command. (#2560)
* Updated liblouis braille translator to 2.5.1. (#2319, #2480, #2662, #2672)
* The NVDA Key Commands Quick Reference document has been renamed to Commands Quick Reference, as it now includes touch commands as well as keyboard commands.
* The Elements list in Browse mode will now remember the last element type shown (e.g. links, headings or landmarks) each time the dialog is shown within the same session of NVDA. (#365)
* Most Metro apps in Windows 8 (e.g. Mail, Calendar) no longer activate Browse Mode for the entire app.
* Updated Handy Tech BrailleDriver COM-Server to 1.4.2.0.

### Bug Fixes

* In Windows Vista and later, NVDA no longer incorrectly treats the Windows key as being held down when unlocking Windows after locking it by pressing Windows+l. (#1856)
* In Adobe Reader, row headers are now correctly recognised as table cells; i.e. coordinates are reported and they can be accessed using table navigation commands. (#2444)
* In Adobe Reader, table cells spanning more than one column and/or row are now handled correctly. (#2437, #2438, #2450)
* The NVDA distribution package now checks its integrity before executing. (#2475)
* Temporary download files are now removed if downloading of an NVDA update fails. (#2477)
* NVDA will no longer freeze when it is running as an administrator while copying the user configuration to the system configuration (for use on Windows logon and other secure screens). (#2485)
* Tiles on the Windows 8 Start Screen are now presented better in speech and braille. The name is no longer repeated, unselected is no longer reported on all tiles, and live status information is presented  as the description of the tile (e.g. current temperature for the Weather tile).
* Passwords are no longer announced when reading password fields in Microsoft Outlook and other standard edit controls that are marked as protected. (#2021)
* In Adobe Reader, changes to form fields are now correctly reflected in browse mode. (#2529)
* Improvements to support for the Microsoft Word Spell Checker, including more accurate reading of the current spelling error, and the ability to support the spell checker when running an Installed copy of NVDA on Windows Vista or higher.
* Add-ons which include files containing non-English characters can now be installed correctly in most cases. (#2505)
* In Adobe Reader, the language of text is no longer lost when it is updated or scrolled to. (#2544)
* When installing an add-on, the confirmation dialog now correctly shows the localized name of the add-on if available. (#2422)
* In applications using UI Automation (such as .net and Silverlight applications), the calculation of numeric values for controls such as sliders has been corrected. (#2417)
* The configuration for reporting of progress bars is now honoured for the indeterminate progress bars displayed by NVDA when installing, creating a portable copy, etc. (#2574)
* NVDA commands can no longer be executed from a braille display while a secure Windows screen (such as the Lock screen) is active. (#2449)
* In browse mode, braille is now updated if the text being displayed changes. (#2074)
* When on a secure Windows screen such as the Lock screen, messages from applications speaking or displaying braille directly via NVDA are now ignored.
* In Browse mode, it is no longer possible to  fall off the bottom of the document with the right arrow key when on the final character, or by jumping to the end of a container when that container is the last item in the document. (#2463)
* Extraneous content is no longer incorrectly included when reporting the text of dialogs in web applications (specifically, ARIA dialogs with no aria-describedby attribute). (#2390)
* NVDA no longer incorrectly reports or locates certain edit fields in MSHTML documents (e.g. Internet Explorer), specifically where an explicit ARIA role has been used by the web page author. (#2435)
* The backspace key is now handled correctly when speaking typed words in Windows command consoles. (#2586)
* Cell coordinates in Microsoft Excel are now shown again in Braille.
* In Microsoft Word, NVDA no longer leaves you stuck on a paragraph with list formatting when trying to navigate out over a bullet or number with left arrow or control + left arrow. (#2402)
* In browse mode in Mozilla applications, the items in certain list boxes (specifically, ARIA list boxes) are no longer incorrectly rendered.
* In browse mode in Mozilla applications, certain controls that were rendered with an incorrect label or just whitespace are now rendered with the correct label.
* In browse mode in Mozilla applications, some extraneous whitespace has been eliminated.
* In browse mode in web browsers, certain graphics that are explicitly marked as presentational (specifically, with an alt="" attribute) are now correctly ignored.
* In web browsers, NVDA now hides content which is marked as hidden from screen readers (specifically, using the aria-hidden attribute). (#2117)
* Negative currency amounts (e.g. -$123) are now correctly spoken as negative, regardless of symbol level. (#2625)
* During say all, NVDA will no longer incorrectly revert to the default language where a line does not end a sentence. (#2630)
* Font information is now correctly detected in Adobe Reader 10.1 and later. (#2175)
* In Adobe Reader, if alternate text is provided, only that text will be rendered. Previously, extraneous text was sometimes included. (#2174)
* Where a document contains an application, the content of the application is no longer included in browse mode. This prevents unexpectedly moving inside the application when navigating. You can interact with the application in the same way as for embedded objects. (#990)
* In Mozilla applications, the value of spin buttons is now correctly reported when it changes. (#2653)
* Updated support for Adobe Digital Editions so that it works in version 2.0. (#2688)
* Pressing NVDA+upArrow while on a combo box in Internet Explorer and other MSHTML documents will no longer incorrectly read all items. Rather, just the active item will be read. (#2337)
* Speech dictionaries will now properly save when using a number (#) sign within the pattern or replacement fields. (#961)
* Browse mode for MSHTML documents (e.g. Internet Explorer) now correctly displays visible content contained within hidden content (specifically, elements with a style of visibility:visible inside an element with style visibility:hidden). (#2097)
* Links in Windows XP's Security Center no longer report random junk after their names. (#1331)
* UI Automation text controls (e.g.  the search field in the Windows 7 Start Menu) are now  correctly announced when moving the mouse over them rather than staying silent.
* Keyboard layout changes are no longer reported during say all, which was particularly problematic for multilingual documents including Arabic text. (#1676)
* The entire content of some UI Automation editable text controls (e.g. the Search Box in the Windows 7/8 Start Menu) is no longer announced every time it changes.
* When moving between groups on the Windows 8 start screen, unlabeled groups no longer announce their first tile as the name of the group. (#2658)
* When opening the Windows 8 start screen, the focus is correctly placed on the first tile, rather than jumping to the root of the start screen which can confuse navigation. (#2720)
* NVDA will no longer fail to start when the user's profile path contains certain multibyte characters. (#2729)
* In browse mode in Google Chrome, the text of tabs is now rendered correctly.
* In browse mode, menu buttons are now reported correctly.
* In OpenOffice.org/LibreOffice Calc, reading spreadsheet cells now works correctly. (#2765)
* NVDA can again function in the Yahoo! Mail message list when used from Internet Explorer. (#2780)

### Changes for Developers

* Previous log file is now copied to nvda-old.log on NVDA initialization. Therefore, if NVDA crashes or is restarted, logging information from that session is still accessible for inspection. (#916)
* Fetching the role property in chooseNVDAObjectOverlayClasses no longer causes the role to be incorrect and thus not reported on focus for certain objects such as Windows command consoles and Scintilla controls. (#2569)
* The NVDA Preferences, Tools and Help menus are now accessible as attributes on gui.mainFrame.sysTrayIcon named preferencesMenu, toolsMenu and helpMenu, respectively. This allows plugins to more easily add items to these menus.
* The navigatorObject_doDefaultAction script in globalCommands has been renamed to review_activate.
* Gettext message contexts are now supported. This allows multiple translations to be defined for a single English message depending on the context. (#1524)
 * This is done using the pgettext(context, message) function.
 * This is supported for both NVDA itself and add-ons.
 * xgettext and msgfmt from GNU gettext must be used to create any PO and MO files. The Python tools do not support message contexts.
 * For xgettext, pass the --keyword=pgettext:1c,2 command line argument to enable inclusion of message contexts.
 * See http://www.gnu.org/software/gettext/manual/html_node/Contexts.html#Contexts for more information.
* It is now possible to access built-in NVDA modules where they have been overridden by third party modules. See the nvdaBuiltin module for details.
* Add-on translation support can now be used within the add-on installTasks module. (#2715)

## 2012.2.1

This release addresses  several potential security issues (by upgrading Python to 2.7.3).

## 2012.2

Highlights of this release include an in-built installer and  portable  creation feature, automatic updates, easy management of new NVDA add-ons, announcement of graphics in Microsoft Word, support for Windows 8 Metro style apps, and several important bug fixes.

### New Features

* NVDA can now automatically check for, download and install updates. (#73)
* Extending NVDA's functionality  has been made easier with the addition of an Add-ons Manager (found under Tools in the NVDA menu) allowing you to install and uninstall new NVDA add-on packages (.nvda-addon files) containing plugins and drivers. Note the Add-on manager does not show older custom plugins and drivers manually copied in to your configuration directory. (#213)
* Many more common NVDA features now work in Windows 8 Metro style apps when using an installed release  of NVDA, including speaking of typed characters, and browse mode for web documents (includes support for metro version of Internet Explorer 10). Portable copies of NVDA cannot access metro style apps. (#1801)
* In browse mode documents (Internet Explorer, Firefox, etc.), you can now  jump to the start and past the end of certain containing elements (such as lists and tables) with shift+, and , respectively. (#123)
* New language: Greek.
* Graphics and alt text are now reported in Microsoft Word Documents. (#2282, #1541)

### Changes

* Announcement of cell coordinates in Microsoft Excel is now after the content rather than before, and is now only included   if the report tables and report table cell coordinates settings are enabled in the Document formatting settings dialog. (#320)
* NVDA is now distributed in one package. Rather than separate portable and installer versions, there is now just one file that, when run, will start a temporary copy of NVDA and will allow you to install or generate a portable distribution. (#1715)
* NVDA is now always installed in to Program Files on all systems. Updating a previous install will also automatically move it if it was not previously installed there.

### Bug Fixes

* With auto language switching enabled, Content such as alt text for graphics and labels for other certain controls in Mozilla Gecko (e.g. Firefox) are now reported in the correct language if marked up appropriately.
* SayAll in BibleSeeker (and other TRxRichEdit controls) no longer stops in the middle of a passage.
* Lists found in the Windows 8 Explorer file properties (permitions tab) and in Windows 8 Windows Update now read correctly.
* Fixed possible freezes in MS Word which would result when it took more than 2 seconds to fetch text from a document (extremely long lines or tables of contents). (#2191)
* Detection of word breaks now works correctly where whitespace is followed by certain punctuation. (#1656)
* In browse mode in Adobe Reader, it is now possible to navigate to headings without a level using quick navigation and the Elements List. (#2181)
* In Winamp, braille is now correctly updated when you move to a different item in the Playlist Editor. (#1912)
* The tree in the Elements List (available for browse mode documents) is now properly sized to show  the text of each element. (#2276)
* In applications using the Java Access Bridge, editable text fields are now presented correctly in braille. (#2284)
* In applications using the java Access Bridge, editable text fields no longer report strange characters in certain circumstances. (#1892)
* In applications using the Java Access Bridge, when at the end of an editable text field, the current line is now reported correctly. (#1892)
* In browse mode in applications using Mozilla Gecko 14 and later (e.g. Firefox 14), quick navigation now works for block quotes and embedded objects. (#2287)
* In Internet Explorer 9, NVDA no longer reads unwanted content when focus moves inside certain landmarks or focusable elements (specifically, a div element which is focusable or has an ARIA landmark role).
* The NVDA icon for the NVDA Desktop and Start Menu shortcuts is now displayed correctly on 64 bit editions of Windows. (#354)

### Changes for Developers

* Due to the replacement of the previous NSIS installer for NVDA with a built-in installer in Python, it is no longer necessary for translaters to maintain a langstrings.txt file for the installer. All localization strings are now managed by gettext po files.

## 2012.1

Highlights of this release include features for more fluent reading of braille; indication of document formatting in braille; access to much more formatting information and improved performance in Microsoft Word; and support for the iTunes Store.

### New Features

* NVDA can announce the number of leading tabs and spaces of the current line in the order that they are entered. This can be enabled by selecting report line indentation in the document formatting dialogue. (#373)
* NVDA can now detect key presses generated from alternative keyboard input emulation such as on-screen keyboards and speech recognition software.
* NVDA can now detect colors in Windows command consoles.
* Bold, italic and underline are now indicated in braille using signs appropriate to the configured translation table. (#538)
* Much more information is now reported in Microsoft Word documents, including:
 * Inline information such as footnote and endnote numbers, heading levels, the existence of comments, table nesting levels, links, and text color;
 * Reporting when entering document sections such as the comments story, footnotes and endnotes stories, and header and footer stories.
* Braille now indicates selected text using dots 7 and 8. (#889)
* Braille now reports information about controls within documents such as links, buttons and headings. (#202)
* Support for the hedo ProfiLine and MobilLine USB braille displays. (#1863, #1897)
* NVDA now avoids splitting words in braille when possible by default. This can be disabled in the Braille Settings dialog. (#1890, #1946)
* It is now possible to have braille displayed by paragraphs instead of lines, which may allow for more fluent reading of large amounts of text. This is configurable using the Read by paragraphs option in the Braille Settings dialog. (#1891)
* In browse mode, you can activate the object under the cursor using a braille display. This is done by pressing the cursor routing key where the cursor is located (which means pressing it twice if the cursor is not already there). (#1893)
* Basic support for web areas in iTunes such as the Store. Other applications using WebKit 1 may also be supported. (#734)
* In books in Adobe Digital Editions 1.8.1 and later, pages are now turned automatically when using say all. (#1978)
* New braille translation tables: Portuguese grade 2, Icelandic 8 dot computer braille, Tamil grade 1, Spanish 8 dot computer braille, Farsi grade 1. (#2014)
* You can now configure whether frames in documents are reported from the Document Formatting preferences dialog. (#1900)
* Sleep mode is automatically enabled when using OpenBook. (#1209)
* In Poedit, translators can now read translator added and automatically extracted comments. Messages that are untranslated or fuzzy are marked with a star and a beep is heard when you navigate onto them. (#1811)
* Support for the HumanWare Brailliant BI and B series displays. (#1990)
* New languages: Norwegian Bokmål, Traditional Chinese (Hong Kong).

### Changes

* Commands to describe the current character or to spell the current word or line now will spell in the appropriate language according to the text, if auto language switching is turned on and the appropriate language information is available.
* Updated eSpeak speech synthesizer to 1.46.02.
* NVDA will now truncate extremely long (30 characters or greater) names guessed from graphic and link URLs as they are most likely garbage that gets in the way of reading. (#1989)
* Some information displayed in braille has been abbreviated. (#1955, #2043)
* When the caret or review cursor moves, braille is now scrolled in the same way as when it is manually scrolled. This makes it more appropriate when braille is configured to read by paragraphs and/or avoid splitting words. (#1996)
* Updated to new Spanish grade 1 braille translation table.
* Updated liblouis braille translator to 2.4.1.

### Bug Fixes

* In Windows 8, focus is no longer incorrectly moved away from the Windows Explorer search field, which was not allowing NVDA to interact with it.
* Major performance improvements when reading and navigating Microsoft Word documents while automatic reporting of formatting is enabled, thus now making it quite comfortable to proof read formatting etc. Performance may be also improved over all for some users.
* Browse mode is now used for full screen Adobe Flash content.
* Fixed poor audio quality in some cases when using Microsoft Speech API version 5 voices with the audio output device set to something other than the default (Microsoft Sound Mapper). (#749)
* Again allow NVDA to be used with the "no speech" synthesizer, relying purely on braille or the speech viewer. (#1963)
* Object navigation commands no longer report "No children" and "No parents", but instead report messages consistent with the documentation.
* When NVDA is configured to use a language other than English, the name of the tab key is now reported in the correct language.
* In Mozilla Gecko (e.g. Firefox), NVDA no longer intermittently switches to browse mode while navigating menus in documents. (#2025)
* In Calculator, the backspace key now reports the updated result instead of reporting nothing. (#2030)
* In browse mode, the move mouse to current navigator object command now routes to the center of the object at the review cursor instead of the top left, making it more accurate it some cases. (#2029)
* In browse mode with automatic focus mode for focus changes enabled, focusing on a toolbar will now switch to focus mode. (#1339)
* The report title command works correctly again in Adobe Reader.
* With automatic focus mode for focus changes enabled, focus mode is now correctly used for focused table cells; e.g. in ARIA grids. (#1763)
* In iTunes, position information in certain lists is now reported correctly.
* In Adobe Reader, some links are no longer treated as containing read-only editable text fields.
* The labels of some editable text fields are no longer incorrectly included when reporting the text of a dialog. (#1960)
* The description of groupings is once again reported if reporting of object descriptions is enabled.
* The human readable sizes are now included in the text of the Windows Explorer drive properties dialog.
* Double reporting of property page text has been suppressed in some cases. (#218)
* Improved tracking of the caret in editable text fields which rely on text written to the screen. In particular, this improves editing in the Microsoft Excel cell editor and the Eudora message editor. (#1658)
* In Firefox 11, the move to containing virtual buffer command (NVDA+control+space) now works as it should to escape embedded objects such as Flash content.
* NVDA now restarts itself correctly (e.g. after changing the configured language) when it is located in a directory which contains non-ASCII characters. (#2079)
* Braille correctly respects the settings for reporting of object shortcut keys, position information and descriptions.
* In Mozilla applications, switching between browse and focus modes is no longer slow with braille enabled. (#2095)
* Routing the cursor to the space at the end of the line/paragraph using braille cursor routing keys in some editable text fields now works correctly instead of routing to the start of the text. (#2096)
* NVDA again works correctly with the Audiologic Tts3 synthesizer. (#2109)
* Microsoft Word documents are correctly treated as multi-line. This causes braille to behave more appropriately when a document is focused.
* In Microsoft Internet Explorer, errors no longer occur when focusing on certain rare controls. (#2121)
* Changing the pronunciation of punctuation/symbols by the user will now take effect straight away, rather than requiring NVDA to be restarted or auto language switching to be disabled.
* When using eSpeak, speech no longer goes silent in some cases in the Save As dialog of the NVDA Log Viewer. (#2145)

### Changes for Developers

* There is now a remote Python console for situations where remote debugging is useful. See the Developer Guide for details.
* The base path of NVDA's code is now stripped from tracebacks in the log to improve readability. (#1880)
* TextInfo objects now have an activate() method to activate the position represented by the TextInfo.
 * This is used by braille to activate the position using cursor routing keys on a braille display. However, there may be other callers in future.
* TreeInterceptors and NVDAObjects which only expose one page of text at a time can support automatic page turns during say all by using the textInfos.DocumentWithPageTurns mix-in. (#1978)
* Several control and output constants have been renamed or moved. (#228)
 * speech.REASON_* constants have been moved to controlTypes.
 * In controlTypes, speechRoleLabels and speechStateLabels have been renamed to just roleLabels and stateLabels, respectively.
* Braille output is now logged at level input/output. First, the untranslated text of all regions is logged, followed by the braille cells of the window being displayed. (#2102)
* subclasses of the sapi5 synthDriver can now override _getVoiceTokens and extend init to support custom voice tokens such as with sapi.spObjectTokenCategory to get tokens from a custom registry location.

## 2011.3

Highlights of this release include automatic speech language switching when reading documents with appropriate language information; support for 64 bit Java Runtime Environments; reporting of text formatting in browse mode in Mozilla applications; better handling of application crashes and freezes; and initial fixes for Windows 8.

### New Features

* NVDA can now change the eSpeak synthesizer language on the fly when reading certain web/pdf documents with appropriate language information. Automatic language/dialect switching can be toggled on and off from the Voice Settings dialog. (#845)
* Java Access Bridge 2.0.2 is now supported, which includes support for 64 bit Java Runtime Environments.
* In Mozilla Gecko (e.g. Firefox) Heading levels are now announced  when using object navigation.
* Text formatting can now be reported when using browse mode in Mozilla Gecko (e.g. Firefox and Thunderbird). (#394)
* Text with underline and/or strikethrough can now be detected and reported in standard IAccessible2 text controls such as in Mozilla applications.
* In browse mode in Adobe Reader, table row and column counts are now reported.
* Added support for the Microsoft Speech Platform synthesizer. (#1735)
* Page and line numbers are now reported for the caret in IBM Lotus Symphony. (#1632)
* The percentage of how much the pitch changes when speaking a capital letter is now configurable from the voice settings dialog. However, this does replace the older raise pitch for capitals checkbox (therefore to turn off this feature set the percentage to 0). (#255)
* Text and background color is now included in the reporting of formatting for cells in Microsoft Excel. (#1655)
* In applications using the Java Access Bridge, the activate current navigator object command now works on controls where appropriate. (#1744)
* New language: Tamil.
* Basic support for Design Science MathPlayer.

### Changes

* NVDA will now restart itself if it crashes.
* Some information displayed in braille has been abbreviated. (#1288)
* the Read active window script (NVDA+b) has been improved to filter out unuseful controls   and also is now much more easy to silence. (#1499)
* Automatic say all when a browse mode document loads is now optional via a setting in the Browse Mode settings dialog. (#414)
* When trying to read the status bar (Desktop NVDA+end), If a real status bar object cannot be located, NVDA will instead resort to using the bottom line of text written to the display for the active application. (#649)
* When reading with say all in browse mode documents, NVDA will now pause at the end of headings and other block-level elements, rather than speaking the text together with the next lot of text as one long sentence.
* In browse mode, pressing enter or space on a tab now activates it instead of switching to focus mode. (#1760)
* Updated eSpeak speech synthesizer to 1.45.47.

### Bug Fixes

* NVDA  no longer shows bullets or numbering for lists in Internet Explorer and other MSHTML controls when the author has indicated that these should not be shown (i.e. the list style is "none"). (#1671)
* Restarting NVDA when it has frozen (e.g. by pressing control+alt+n) no longer exits the previous copy without starting a new one.
* Pressing backspace or arrow keys in a Windows command console no longer causes strange results in some cases. (#1612)
* The selected item in WPF combo boxes (and possibly some other combo boxes exposed using UI Automation) which do not allow text editing is now reported correctly.
* In browse mode in Adobe Reader, it is now always possible to move to the next row from the header row and vice versa using the move to next row and move to previous row commands. Also, the header row is no longer reported as row 0. (#1731)
* In browse mode in Adobe Reader, it is now possible to move to (and therefore past) empty cells in a table.
* Pointless position information (e.g. 0 of 0 level 0) is no longer reported in braille.
* When braille is tethered to review, it is now able to show  content in flat review. (#1711)
* A text control's text is no longer presented twice on a braille display in some cases, e.g. scrolling back from the start of Wordpad documents.
* In browse mode in Internet Explorer, pressing enter on a file upload button now correctly presents the dialog to choose a file to upload instead of switching to focus mode. (#1720)
* Dynamic content changes such as in Dos consoles are no longer announced if  sleep mode for that application is currently on. (#1662)
* In browse mode, the behaviour of alt+upArrow and alt+downArrow to collapse and expand combo boxes has been improved. (#1630)
* NVDA now recovers from many more situations such as applications that stop responding which previously caused it to freeze completely. (#1408)
* For Mozilla Gecko (Firefox etc) browse mode documents NVDA will no longer fail to render text in a very specific situation where an element is styled as display:table. (#1373)
* NVDA will no longer announce label controls when focus moves inside of them. Stops double announcements of labels for some form fields in Firefox (Gecko) and Internet Explorer (MSHTML). (#1650)
* NVDA no longer fails to read a cell in Microsoft Excel after pasting in to it with control+v. (#1781)
* In Adobe Reader, extraneous information about the document is no longer announced when moving to a control on a different page in focus mode. (#1659)
* In browse mode in Mozilla Gecko applications (e.g. Firefox), toggle buttons are now detected and reported correctly. (#1757)
* NVDA can now   correctly read the Windows Explorer Address Bar in Windows 8 developer preview.
* NVDA will no longer crash apps such as winver and wordpad in Windows 8 developer preview due to bad glyph translations.
* In browse mode in applications using Mozilla Gecko 10 and later (e.g. Firefox 10), the cursor is more often positioned correctly when loading a page with a target anchor. (#360)
* In browse mode in Mozilla Gecko applications (e.g. Firefox), labels for image maps are now rendered.
* With mouse tracking enabled, moving the mouse over certain editable text fields (such as in Synaptics Pointing Device Settings and SpeechLab SpeakText) no longer causes the application to crash. (#672)
* NVDA now functions correctly in several about dialogs in applications distributed with Windows XP, including the About dialog in Notepad and the About Windows dialog. (#1853, #1855)
* Fixed reviewing by word in Windows Edit controls. (#1877)
* Moving out of an editable text field with leftArrow, upArrow or pageUp while in focus mode now correctly switches to browse mode when automatic focus mode for caret movement is enabled. (#1733)

### Changes for Developers

* NVDA can now instruct speech synthesizers to switch languages for particular sections of speech.
 * To support this, drivers must handle speech.LangChangeCommand in sequences past to SynthDriver.speak().
 * SynthDriver objects should also provide the language argument to VoiceInfo objects (or override the language attribute to retrieve the current language). Otherwise, NVDA's user interface language will be used.

## 2011.2

Highlights of this release include major improvements concerning punctuation and symbols, including configurable levels, custom labelling and character descriptions; no pauses at the end of lines during say all; improved support for ARIA in Internet Explorer; better support for XFA/LiveCycle PDF documents in Adobe Reader; access to text written to the screen in more applications; and access to formatting and color information for text written to the screen.

### New Features

* It is now possible to hear the description for any given character by pressing the review current character script twice in quick succession.  For English characters this is the standard English phonetic alphabet. For pictographic languages such as traditional Chinese, one or more example phrases using the given symbol are provided. Also pressing review current word or review current line three times will spell the word/line using the first of these descriptions. (#55)
* More text can be seen in flat review for applications such as Mozilla Thunderbird that write their text directly to the display as glyphs.
* It is now possible to choose from several levels of punctuation and symbol announcement. (#332)
* When punctuation or other symbols are repeated more than four times, the number of repetitions is now announced instead of speaking the repeated symbols. (#43)
* New braille translation tables: Norwegian 8 dot computer braille, Ethiopic grade 1, Slovene grade 1, Serbian grade 1. (#1456)
* Speech no longer unnaturally pauses at the end of each line when using the say all command. (#149)
* NVDA will now announce whether something is sorted (according to the aria-sort property) in web browsers. (#1500)
* Unicode Braille Patterns are now displayed correctly on braille displays. (#1505)
* In Internet Explorer and other MSHTML controls when focus moves inside a group of controls (surrounded by a fieldset), NVDA will now announce the name of the group (the legend). (#535)
* In Internet Explorer and other MSHTML controls, the aria-labelledBy and aria-describedBy properties are now honoured.
* in Internet Explorer and other MSHTML controls, support for ARIA list, gridcell, slider and progressbar controls has been improved.
* Users can now change the pronunciation of punctuation and other symbols, as well as the symbol level at which they are spoken. (#271, #1516)
* In Microsoft Excel, the name of the active sheet is now reported when switching sheets with control+pageUp or control+pageDown. (#760)
* When navigating a table in Microsoft Word with the tab key NVDA will now announce the current cell as you move. (#159)
* You can now configure whether table cell coordinates are reported from the Document Formatting preferences dialog. (#719)
* NVDA can now detect formatting and color for text written to the screen.
* In the Outlook Express/Windows Mail/Windows Live Mail message list, NVDA will now announce the fact that a message is unread and also if it's expanded or collapsed in the case of conversation threads. (#868)
* eSpeak now has a rate boost setting which triples the speaking rate.
* Support for the  calendar control found in the Date and Time Information dialog accessed from the  Windows 7 clock. (#1637)
* Additional key bindings have been added for the MDV Lilli braille display. (#241)
* New languages: Bulgarian, Albanian.

### Changes

* To move the caret to the review cursor, now press the move focus to navigator object script (desktop NVDA+shift+numpadMinus, laptop NVDA+shift+backspace) twice in quick succession. This frees up more keys on the keyboard. (#837)
* To hear the  decimal and hexadecimal representation of the character under the review cursor, now press review current character three times rather than twice, as twice now speaks the character description.
* Updated eSpeak speech synthesiser to 1.45.03. (#1465)
* Layout tables are no longer announced in Mozilla Gecko applications while moving the focus when in focus mode or outside of a document.
* In Internet Explorer and other MSHTML controls, browse mode now works for documents inside ARIA applications. (#1452)
* Updated liblouis braille translator to 2.3.0.
* When in browse mode  and jumping to a control with quicknav or focus, the description of the control is now announced if it has one.
* Progress bars are now announced in brows mode.
* Nodes marked with an ARIA role of presentation in Internet Explorer and other MSHTML controls are now filtered out of simple review and the focus ancestry.
* NVDA's user interface and documentation now refer to virtual buffers as browse mode, as the term "virtual buffer" is rather meaningless to most users. (#1509)
* When the user wishes to copy their user settings to the system profile for use on the logon screen, etc., and their settings contain custom plugins, they are now warned that this could be a security risk. (#1426)
* The NVDA service no longer starts and stops NVDA on user input desktops.
* On Windows XP and Windows Vista, NVDA no longer makes use of UI Automation even if it is available via the platform update. Although using UI Automation can improve the accessibility of some modern applications, on XP and Vista there were too many freezes, crashes and over all performance loss while using it. (#1437)
* In applications using Mozilla Gecko 2 and later (such as Firefox 4 and later), a document can now be read in browse mode before it is fully finished loading.
* NVDA now announces the state of a container when focus moves to a control inside it (e.g. if focus moves inside a document that is still loading it will report it as busy).
* NVDA's user interface and documentation no longer use the terms "first child" and "parent" with respect to object navigation, as these terms are confusing for many users.
* Collapsed is no longer reported for some menu items which have sub-menus.
* The reportCurrentFormatting script (NVDA+f) now reports the formatting at the position of the review cursor rather than the system caret / focus. As  by default the review cursor follows the caret, most people should not notice a difference. However this now enables the user to find out the formatting when moving the review cursor, such as in flat review.

### Bug Fixes

* Collapsing combo boxes in browse mode documents when focus mode has been forced with NVDA+space no longer auto-switches back to browse mode. (#1386)
* In Gecko (e.g. Firefox) and MSHTML (e.g. Internet Explorer) documents, NVDA now correctly renders certain text on the same line which was previously rendered on separate lines. (#1378)
* When Braille is tethered to review and the navigator object is moved to a browse mode document, either manually or due to a focus change, braille will appropriately show the browse mode content. (#1406, #1407)
* When speaking of punctuation is disabled, certain punctuation is no longer incorrectly spoken when using some synthesisers. (#332)
* Problems no longer occur when loading configuration for synthesisers which do not support the voice setting such as Audiologic Tts3. (#1347)
* The Skype Extras menu is now read correctly. (#648)
* Checking the Brightness controls volume checkbox in the Mouse Settings dialog should no longer cause a major lag for beeps when moving the mouse around the screen on Windows Vista/Windows 7 with Aero enabled. (#1183)
* When NVDA is configured to use the laptop keyboard layout, NVDA+delete now works as documented to report the dimensions of the current navigator object. (#1498)
* NVDA now Appropriately honours the aria-selected attribute in Internet Explorer documents.
* When NVDA automatically switches to focus mode in browse mode documents, it now announces information about the context of the focus. For example, if a list box item receives focus, the list box will be announced first. (#1491)
* In Internet Explorer and other MSHTML controls, ARIA listbox controls are now treeted as lists, rather than list items.
* When a read-only editable text control receives focus, NVDA now reports that it is read-only. (#1436)
* In browse mode, NVDA now behaves correctly with respect to read-only editable text fields.
* In browse mode documents, NVDA no longer incorrectly switches out of focus mode when aria-activedescendant is set; e.g. when the completion list appeared in some auto complete controls.
* In Adobe Reader, the name of controls is now reported when moving focus or using quick navigation in browse mode.
* In XFA PDF documents in Adobe Reader, buttons, links and graphics are now rendered correctly.
* In XFA PDF documents in Adobe Reader, all elements are now rendered on separate lines. This change was made because large sections (sometimes even the entire document) were being rendered without breaks due to the general lack of structure in these documents.
* Fixed problems when moving focus to or away from editable text fields in XFA PDF documents in Adobe Reader.
* In XFA PDF documents in Adobe Reader, changes to the value of a focused combo box will now be reported.
* Owner-drawn Combo boxes such as the ones to choose colors in Outlook Express are now accessible with NVDA. (#1340)
* In languages which use a space as a digit group/thousands separator such as French and German, numbers from separate chunks of text are no longer pronounced as a single number. This was particularly problematic for table cells containing numbers. (#555)
* nodes with an ARIA role of description in Internet Explorer and other MSHTML controls now are classed as static text, not edit fields.
* Fixed various issues when pressing tab while focus is on a document in browse mode (e.g. tab inappropriately moving to the address bar in Internet Explorer). (#720, #1367)
* When entering lists while reading text, NVDA now says, for example, "list with 5 items" instead of "listwith 5 items". (#1515)
* In input help mode, gestures are logged even if their scripts bypass input help such as the scroll braille display forward and back commands.
* In input help mode, when a modifier is held down on the keyboard, NVDA no longer reports the modifier as if it is modifying itself; e.g. NVDA+NVDA.
* In Adobe Reader documents, pressing c or shift+c to navigate to a combo box now works.
* The selected state of selectable table rows is now reported the same way it is for list and tree view items.
* Controls in Firefox and other Gecko applications can now be activated while in browse mode even if their content has been floated off-screen. (#801)
* You can no longer show an NVDA settings dialog while a message dialog is being shown, as the settings dialog was frozen in this case. (#1451)
* In Microsoft Excel, there is no longer a lag when holding down or rapidly pressing keys to move between or select cells.
* Fixed intermittent crashes of the NVDA service which meant that NVDA stopped running on secure Windows screens.
* Fixed problems that sometimes occurred with braille displays when a change caused text that was being displayed to disappear. (#1377)
* The downloads window in Internet Explorer 9 can now be navigated and read with NVDA. (#1280)
* It is no longer possible to accidentally start multiple copies of NVDA at the same time. (#507)
* On slow systems, NVDA no longer inappropriately causes its main window to be shown all the time while running. (#726)
* NVDA no longer crashes on Windows xP when starting a WPF application. (#1437)
* Say all and say all with review are now able to work in UI automation text controls that support all required functionality. For example, you can now use say all with review on XPS Viewer documents.
* NVDA no longer inappropriately classes some list items in the Outlook Express / Windows Live Mail message rules Apply Now dialog as being checkboxes. (#576)
* Combo boxes are no longer reported as having a sub-menu.
* NVDA is  now able to read the recipiants in the To, CC and BCC fields in Microsoft Outlook. (#421)
* Fixed the issue in NVDA's Voice Settings dialog where the value of sliders was sometimes not reported when changed. (#1411)
* NVDA no longer fails to announce the new cell when moving in an Excel spreadsheet after cutting and pasting. (#1567)
* NVDA no longer becomes worse at guessing color names the more colors it announces.
* In Internet Explorer and other MSHTML controls, fixed the inability to read parts of rare pages which contain iframes marked with an ARIA role of presentation. (#1569)
* In Internet Explorer and other MSHTML controls, fixed a rare problem where the focus kept bouncing infinitely between the document and a multi-line editable text field in focus mode. (#1566)
* In Microsoft Word 2010 NVDA will now automatically read confirmation dialogs. (#1538)
* In multi-line editable text fields in Internet Explorer and other MSHTML controls, selection on lines after the first is now reported correctly. (#1590)
* Improved moving by word in many cases, including browse mode and Windows Edit controls. (#1580)
* The NVDA installer no longer shows garbled text for Hong Kong versions of Windows Vista and Windows 7. (#1596)
* NVDA no longer fails to load the Microsoft Speech API version 5 synthesizer if the configuration contains settings for that synthesizer but is missing the voice setting. (#1599)
* In editable text fields in Internet Explorer and other MSHTML controls, NVDA no longer lags or freezes when braille is enabled.
* In firefox brows mode, NVDA no longer refuses to include content that is inside a focusable node with an ARIA role of presentation.
* In Microsoft Word with braille enabled, lines on pages after the first page are now reported correctly. (#1603)
* In Microsoft Word 2003, lines of right-to-left text can once again be read with braille enabled. (#627)
* In Microsoft Word, say all now works correctly when the document does not end with a sentence ending.
* When opening a plain text message in Windows Live Mail 2011, NVDA will correctly focus on the message document allowing it to be read.
* NVDA no longer temporarily freezes or refuses to speak when in the Move to / Copy to dialogs in Windows Live Mail. (#574)
* In Outlook 2010, NVDA will now correctly track the focus in the message list. (#1285)
* Some USB connection issues have been resolved with the MDV Lilli braille display. (#241)
* In Internet explorer and other MSHTML controls, spaces are no longer ignored in browse mode in certain cases (e.g. after a link).
* In Internet Explorer and other MSHTML controls, some extraneous line breaks have been eliminated in browse mode. specifically, HTML elements with a display style of None no longer force a line break. (#1685)
* If NVDA is unable to start, failure to play the Windows critical stop sound no longer clobbers the critical error message in the log file.

### Changes for Developers

* Developer documentation can now be generated using SCons. See readme.txt at the root of the source distribution for details, including associated dependencies.
* Locales can now provide descriptions for characters. See the Character Descriptions section of the Developer Guide for details. (#55)
* Locales can now provide information about the pronunciation of specific punctuation and other symbols. See the Symbol Pronunciation section of the Developer Guide for details. (#332)
* You can now build NVDAHelper with several debugging options using the nvdaHelperDebugFlags SCons variable. See readme.txt at the root of the source distribution for details. (#1390)
* Synth drivers are now passed a sequence of text and speech commands to speak, instead of just text and an index.
 * This allows for embedded indexes, parameter changes, etc.
 * Drivers should implement SynthDriver.speak() instead of SynthDriver.speakText() and SynthDriver.speakCharacter().
 * The old methods will be used if SynthDriver.speak() is not implemented, but they are deprecated and will be removed in a future release.
* gui.execute() has been removed. wx.CallAfter() should be used instead.
* gui.scriptUI has been removed.
 * For message dialogs, use wx.CallAfter(gui.messageBox, ...).
 * For all other dialogs, real wx dialogs should be used instead.
 * A new gui.runScriptModalDialog() function simplifies using modal dialogs from scripts.
* Synth drivers can now support boolean settings. See SynthDriverHandler.BooleanSynthSetting.
* SCons now accepts a certTimestampServer variable specifying the URL of a timestamping server to use to timestamp authenticode signatures. (#1644)

## 2011.1.1

This release fixes several security and other important issues found in NVDA 2011.1.

### Bug Fixes

* The Donate item in the NVDA menu is now disabled when running on the logon, lock, UAC and other secure Windows screens, as this is a security risk. (#1419)
* It is now impossible to copy or paste within NVDA's user interface while on secure desktops (lock screen, UAC screen and windows logon) as this is a security risk. (#1421)
* In Firefox 4, the move to containing virtual buffer command (NVDA+control+space) now works as it should to escape embedded objects such as Flash content. (#1429)
* When speaking of command keys is enabled, shifted characters are no longer incorrectly spoken as command keys. (#1422)
* When speaking of command keys is enabled, pressing space with modifiers other than shift (such as control and alt) is now reported as a command key. (#1424)
* Logging is now completely disabled when running on the logon, lock, UAC and other secure Windows screens, as this is a security risk. (#1435)
* In input help mode, Gestures are now logged even if they are not bound to a script (in accordance with the user guide). (#1425)

## 2011.1

Highlights of this release include automatic reporting of new text output in mIRC, PuTTY, Tera Term and SecureCRT; support for global plugins; announcement of bullets and numbering in Microsoft Word; additional key bindings for braille displays, including keys to move to the next and previous line; support for several Baum, HumanWare and APH braille displays; and reporting of colors for some controls, including IBM Lotus Symphony text controls.

### New Features

* Colors can now be reported for some controls. Automatic announcement can be configured in the Document Formatting preferences dialog. It can also be reported on demand using the report text formatting command (NVDA+f).
 * Initially, this is supported in standard IAccessible2 editable text controls (such as in Mozilla applications), RichEdit controls (such as in Wordpad) and IBM Lotus Symphony text controls.
* In virtual buffers, you can now select by page (using shift+pageDown and shift+pageUp) and paragraph (using shift+control+downArrow and shift+control+upArrow). (#639)
* NVDA now automatically reports new text output in mIRC, PuTTY, Tera Term and SecureCRT. (#936)
* Users can now add new key bindings or override existing ones for any script in NVDA by providing a single user input gesture map. (#194)
* Support for global plugins. Global plugins can add new functionality to NVDA which works across all applications. (#281)
* A small beep is now heard when typing characters with the shift key while capslock is on. This can be turned off by unchecking the related new option in the Keyboard settings dialog. (#663)
* hard page breaks are now announced when moving by line in Microsoft Word. (#758)
* Bullets and numbering are now spoken in Microsoft Word when moving by line. (#208)
* A command to toggle Sleep mode for the current application (NVDA+shift+s) is now available. Sleep mode (previously known as self voicing mode) disables all screen reading functionality in NVDA for a particular application. Very useful for applications that provide their own speech and or screen reading features. Press this command again to disable Sleep mode.
* Some additional braille display key bindings have been added. See the Supported Braille Displays section of the User Guide for details. (#209)
* For the convenience of third party developers, app modules as well as global plugins can now be reloaded without restarting NVDA. Use tools -> Reload plugins in the NVDA menu or NVDA+control+f3. (#544)
* NVDA now remembers the position you were at when returning to a previously visited web page. This applies until either the browser or NVDA is exited. (#132)
* Handy Tech braille displays can now be used without installing the Handy Tech universal driver. (#854)
* Support for several Baum, HumanWare and APH braille displays. (#937)
* The status bar in Media Player Classic Home Cinema is now recognised.
* The Freedom Scientific Focus 40 Blue braille display can now be used when connected via bluetooth. (#1345)

### Changes

* Position information is no longer reported by default in some cases where it was usually incorrect; e.g. most menus, the Running Applications bar, the Notification Area, etc. However, this can be turned on again by an added option in the Object Presentation settings dialog.
* Keyboard help has been renamed to input help to reflect that it handles input from sources other than the keyboard.
* Input Help no longer reports a script's code location via speech and braille as it is cryptic and irrelevant to the user. However, it is now logged for developers and advanced users.
* When NVDA detects that it has frozen, it continues to intercept NVDA modifier keys, even though it passes all other keys through to the system. This prevents the user from unintentionally toggling caps lock, etc. if they press an NVDA modifier key without realising NVDA has frozen. (#939)
* If keys are held down after using the pass next key through command, all keys (including key repeats) are now passed through until the last key is released.
* If an NVDA modifier key is pressed twice in quick succession to pass it through and the second press is held down, all key repeats will now be passed through as well.
* The volume up, down and mute keys are now reported in input help. This could be helpful if the user is uncertain as to what these keys are.
* The hotkey for the Review Cursor item in the NVDA Preferences menu has been changed from r to c to eliminate the conflict with the Braille Settings item.

### Bug Fixes

* When adding a new speech dictionary entry, the title of the dialog is now "Add dictionary entry" instead of "Edit dictionary entry". (#924)
* In speech dictionary dialogs, the content of the Regular expression and Case sensitive columns of the Dictionary entries list is now presented in the configured NVDA language instead of always in English.
* In AIM, position information is now announced in tree views.
* On sliders in the Voice Settings dialog, up arrow/page up/home now increase the setting and down arrow/page down/end decrease it. Previously, the opposite occurred, which is not logical and is inconsistent with the synth settings ring. (#221)
* In virtual buffers with screen layout disabled, some extraneous blank lines no longer appear.
* If an NVDA modifier key is pressed twice quickly but there is an intervening key press, the NVDA modifier key is no longer passed through on the second press.
* Punctuation keys are now spoken in input help even when speaking of punctuation is disabled. (#977)
* In the Keyboard Settings dialog, the keyboard layout names are now presented in the configured NVDA language instead of always in English. (#558)
* Fixed an issue where some items were rendered as empty in Adobe Reader documents; e.g. the links in the table of contents of the Apple iPhone IOS 4.1 User Guide.
* The "Use currently saved settings on the logon and other secure screens" button in NVDA's General Settings dialog now works if used immediately after NVDA is newly installed but before a secure screen has appeared. Previously, NVDA reported that copying was successful, but it actually had no effect. (#1194)
* It is no longer possible to have two NVDA settings dialogs open simultaneously. This fixes issues where one open dialog depends on another open dialog; e.g. changing the synthesiser while the Voice Settings dialog is open. (#603)
* On systems with UAC enabled, the "Use currently saved settings on the logon and other secure screens" button in NVDA's General Settings dialog no longer fails after the UAC prompt if the user's account name contains a space. (#918)
* In Internet Explorer and other MSHTML controls, NVDA now uses the URL as a last resort to determine the name of a link, rather than presenting empty links. (#633)
* NVDA no longer ignores the focus  in AOL Instant Messenger 7 menus. (#655)
* Announce the correct label for errors in the Microsoft Word Spell Check dialog (e.g. Not in dictionary, Grammar error, punctuation). Previously  they were all announced as grammar error. (#883)
* Typing in Microsoft Word while using a braille display should no longer cause garbled text to be typed, and a rare freeze when pressing a braille routing key in Word documents has been fixed. (#1212) However a limitation is that Arabic text can no longer be read in Word 2003 and below, while using a braille display. (#627)
* When pressing the delete key in an edit field, the text/cursor on a braille display should now always be updated appropriately to reflect the change. (#947)
* Changes on dynamic pages in Gecko2 documents (E.g. Firefox 4) while multiple tabs are open are now properly reflected by NVDA. Previously only changes in the first tab were reflected. (Mozilla bug 610985)
* NVDA can now properly announce the suggestions for grammar and punctuation errors in Microsoft Word spell check dialog. (#704)
* In Internet Explorer and other MSHTML controls, NVDA no longer presents destination anchors as empty links in its virtual buffer. Instead, these anchors are hidden as they should be. (#1326)
* Object navigation around and within standard groupbox windows is no longer broken and asymmetrical.
* In Firefox and other Gecko-based controls, NVDA will no longer get stuck in a subframe if it finishes loading before the outer document.
* NVDA  now appropriately announces the next character when deleting a character with numpadDelete. (#286)
* On the Windows XP logon screen, the user name is once again reported when the selected user is changed.
* Fixed problems when reading text in Windows command consoles with reporting of line numbers enabled.
* The Elements List dialog for virtual buffers is now usable by sighted users. All controls are visible on screen. (#1321)
* The list of entries in the Speech Dictionary dialog is now more readable by sighted users. The list is now large enough to show all of its columns on screen. (#90)
* On ALVA BC640/BC680 braille displays, NVDA no longer disregards display keys that are still held down after another key is released.
* Adobe Reader X no longer crashes after leaving the untagged document options before the processing dialog appears. (#1218)
* NVDA now switches to the appropriate braille display driver when you revert to saved configuration. (#1346)
* The Visual Studio 2008 Project Wizard is read correctly again. (#974)
* NVDA no longer completely fails to work in applications which contain non-ASCII characters in their executable name. (#1352)
* When reading by line in AkelPad with word wrap enabled, NVDA no longer reads the first character of the following line at the end of the current line.
* In the Visual Studio 2005/2008 code editor, NVDA no longer reads the entire text after every typed character. (#975)
* Fixed the issue where some braille displays weren't cleared properly when NVDA was exited or the display was changed.
* The initial focus is no longer sometimes spoken twice when NVDA starts. (#1359)

### Changes for Developers

* SCons is now used to prepare the source tree and create binary builds, portable archives, installers, etc. See readme.txt at the root of the source distribution for details.
* The key names used by NVDA (including key maps) have been made more friendly/logical; e.g. upArrow instead of extendedUp and numpadPageUp instead of prior. See the vkCodes module for a list.
* All input from the user is now represented by an inputCore.InputGesture instance. (#601)
 * Each source of input subclasses the base InputGesture class.
 * Key presses on the system keyboard are encompassed by the keyboardHandler.KeyboardInputGesture class.
 * Presses of buttons, wheels and other controls on a braille display are encompassed by subclasses of the braille.BrailleDisplayGesture class. These subclasses are provided by each braille display driver.
* Input gestures are bound to ScriptableObjects using the ScriptableObject.bindGesture() method on an instance or an __gestures dict on the class which maps gesture identifiers to script names. See baseObject.ScriptableObject for details.
* App modules no longer have key map files. All input gesture bindings must be done in the app module itself.
* All scripts now take an InputGesture instance instead of a key press.
 * KeyboardInputGestures can be sent on to the OS using the send() method of the gesture.
* To send an arbitrary key press, you must now create a KeyboardInputGesture using KeyboardInputGesture.fromName() and then use its send() method.
* Locales may now provide an input gesture map file to add new bindings or override existing bindings for scripts anywhere in NVDA. (#810)
 * Locale gesture maps should be placed in locale\LANG\gestures.ini, where LANG is the language code.
 * See inputCore.GlobalGestureMap for details of the file format.
* The new LiveText and Terminal NVDAObject behaviors facilitate automatic reporting of new text. See those classes in NVDAObjects.behaviors for details. (#936)
 * The NVDAObjects.window.DisplayModelLiveText overlay class can be used for objects which must retrieve text written to the display.
 * See the mirc and putty app modules for usage examples.
* There is no longer an _default app module. App modules should instead subclass appModuleHandler.AppModule (the base AppModule class).
* Support for global plugins which can globally bind scripts, handle NVDAObject events and choose NVDAObject overlay classes. (#281) See globalPluginHandler.GlobalPlugin for details.
* On SynthDriver objects, the available* attributes for string settings (e.g. availableVoices and availableVariants)  are now OrderedDicts keyed by ID instead of lists.
* synthDriverHandler.VoiceInfo now takes an optional language argument which specifies the language of the voice.
* SynthDriver objects now provide a language attribute which specifies the language of the current voice.
 * The base implementation uses the language specified on the VoiceInfo objects in availableVoices. This is suitable for most synthesisers which support one language per voice.
* Braille display drivers have been enhanced to allow buttons, wheels and other controls to be bound to NVDA scripts:
 * Drivers can provide a global input gesture map to add bindings for scripts anywhere in NVDA.
 * They can also provide their own scripts to perform display specific functions.
 * See braille.BrailleDisplayDriver for details and existing braille display drivers for examples.
* The 'selfVoicing' property on AppModule classes has now been renamed to 'sleepMode'.
* The app module events event_appLoseFocus and event_appGainFocus have now been renamed to event_appModule_loseFocus and event_appModule_gainFocus, respectivly, in order to make the naming convention consistent with app modules and tree interceptors.
* All braille display drivers should now use braille.BrailleDisplayDriver instead of braille.BrailleDisplayDriverWithCursor.
 * The cursor is now managed outside of the driver.
 * Existing drivers need only change their class statement accordingly and rename their _display method to display.

## 2010.2

Notable features of this release include greatly simplified object navigation; virtual buffers for Adobe Flash content; access to many previously inaccessible controls by retrieving text written to the screen; flat review of screen text; support for IBM Lotus Symphony documents; reporting of table row and column headers in Mozilla Firefox; and significantly improved user documentation.

### New Features

* Navigating through objects with the review cursor has been greatly simplified. The review cursor now excludes objects which aren't useful to the user; i.e. objects only used for layout purposes and unavailable objects.
* In applications using the Java Access Bridge (including OpenOffice.org), formatting can now be reported in text controls. (#358, #463)
* When moving the mouse over cells in Microsoft Excel, NVDA will appropriately announce them.
* In applications using the Java Access Bridge, the text of a dialog is now reported when the dialog appears. (#554)
* A virtualBuffer can now be used to navigate adobe Flash content. Object navigation and interacting with the controls directly (by turning on focus mode) is still supported. (#453)
* Editable text controls in the Eclipse IDE, including the code editor, are now accessible. You must be using Eclipse 3.6 or later. (#256, #641)
* NVDA can now retrieve most text written to the screen. (#40, #643)
 * This allows for reading of controls which do not expose information in more direct/reliable ways.
 * Controls made accessible by this feature include: some menu items which display icons (e.g. the Open With menu on files in Windows XP) (#151), editable text fields in Windows Live applications (#200), the errors list in Outlook Express (#582), the editable text control in TextPad (#605), lists in Eudora, many controls in Australian E-tax and the formula bar in Microsoft Excel.
* Support for the code editor in Microsoft Visual Studio 2005 and 2008. At least Visual Studio Standard is required; this does not work in the Express editions. (#457)
* Support for IBM Lotus Symphony documents.
* Early experimental support for Google Chrome. Please note that Chrome's screen reader support is far from complete and additional work may also be required in NVDA. You will need a recent development build of Chrome to try this.
* The state of toggle keys (caps lock, num lock and scroll lock) is now displayed in braille when they are pressed. (#620)
* Help balloons are now displayed in braille when they appear. (#652)
* Added a driver for the MDV Lilli braille display. (#241)
* When selecting an entire row or column in Microsoft Excel with the shortcut keys shift+space and control+space, the new selection is now reported. (#759)
* Table row and column headers can now be reported. This is configurable from the Document Formatting preferences dialog.
 * Currently, this is supported in documents in Mozilla applications such as Firefox (version 3.6.11 and later) and Thunderbird (version 3.1.5 and later). (#361)
* Introduced commands for flat review: (#58)
 * NVDA+numpad7  switches to flat review, placing the review cursor at the position of the current object, allowing you  to review the screen (or a document if within one) with the text review commands.
 * NVDA+numpad1 moves the review cursor into the object represented by the text at  the position of the review cursor, allowing you to navigate by object from that point.
* Current NVDA user settings can be  copied to be used on secure Windows screens such as the logon and UAC screens by pressing a button in the General Settings dialog. (#730)
* Support for Mozilla Firefox 4.
* Support for Microsoft Internet Explorer 9.

### Changes

* The sayAll by Navigator object (NVDA+numpadAdd), navigator object next in flow (NVDA+shift+numpad6) and navigator object previous in flow (NVDA+shift+numpad4) commands have been removed for the time being, due to bugginess and to free up the keys for other possible features.
* In the NVDA Synthesizer dialog, only the display name of the synthesizer is now listed. Previously, it was prefixed by the driver's name, which is only relevant internally.
* When in embedded applications or virtual buffers inside another virtualBuffer (e.g. Flash), you can now  press nvda+control+space to move out of the embedded application or virtual buffer to the containing document. Previously nvda+space  was used for this. Now nvda+space is specifically only for toggling brows/focus modes on virtualBuffers.
* If the speech viewer (enabled under the tools menu) is given the focus (e.g. it was clicked in) new text will not appear in the control until focus is moved away. This allows for selecting the text with greater ease (e.g. for copying).
* The Log Viewer and Python Console are maximised when activated.
* When focusing on a worksheet in Microsoft Excel and there is more than one cell selected, the selection range is announced, rather than just the active cell. (#763)
* Saving configuration and changing of particular sensitive options is now disabled when running on the logon, UAC and other secure Windows screens.
* Updated eSpeak speech synthesiser to 1.44.03.
* If NVDA is already running, activating the NVDA shortcut on the desktop (which includes pressing control+alt+n) will restart NVDA.
* Removed the report text under the mouse checkbox from the Mouse settings dialog and replaced it with an Enable mouse tracking checkbox, which better matches the toggle mouse tracking script (NVDA+m).
* Updates to the laptop keyboard layout so that it includes all commands available in the desktop layout and works correctly on non-English keyboards. (#798, #800)
* Significant improvements and updates to the user documentation, including documentation of the laptop keyboard commands and synchronisation of the Keyboard Commands Quick Reference with the User Guide. (#455)
* Updated liblouis braille translator to 2.1.1. Notably, this fixes some issues related to Chinese braille as well as characters which are undefined in the translation table. (#484, #499)

### Bug Fixes

* In µTorrent, the focused item in the torrents list no longer reports repeatedly or steals focus when a menu is open.
* In µTorrent, the names of the files in the Torrent Contents list are now reported.
* In Mozilla applications, focus is now correctly detected when it lands on an empty table or tree.
* In Mozilla applications, "not checked" is now correctly reported for checkable controls such as checkable table cells. (#571)
* In Mozilla applications, the text of correctly implemented ARIA dialogs is no longer ignored and will now be reported when the dialog appears. (#630)
* in Internet Explorer and other MSHTML controls, the ARIA level attribute is now  honoured correctly.
* In Internet Explorer and other MSHTML controls, the ARIA role is now chosen over other type information to give a much more correct and predictable ARIA experience.
* Stopped a rare crash in Internet Explorer when navigating through frames or iFrames.
* In Microsoft Word documents, right-to-left lines (such as Arabic text) can be read again. (#627)
* Greatly reduced lag when large amounts of text are displayed in a Windows command console on 64-bit systems. (#622)
* If Skype is already started when NVDA starts, it is no longer necessary to restart Skype to enable accessibility. This may also be true for other applications which check the system screen reader flag.
* In Microsoft Office applications, NVDA no longer crashes when speak foreground (NVDA+b) is pressed or when navigating some objects on toolbars. (#616)
* Fixed incorrect speaking of numbers containing a 0 after a separator; e.g. 1,023. (#593)
* Adobe Acrobat Pro and Reader 9 no longer crash when closing a file or performing certain other tasks. (#613)
* The selection is now announced when control+a is pressed to select all text in some editable text controls such as in Microsoft Word. (#761)
* In Scintilla controls (e.g. Notepad++), text is no longer incorrectly selected when NVDA moves the caret such as during say all. (#746)
* It is again possible to review the contents of cells in Microsoft Excel with the review cursor.
* NVDA can again read by line in certain problematic textArea fields in Internet Explorer 8. (#467)
* Windows Live Messenger 2009 no longer exits immediately after it is started while NVDA is running. (#677)
* In web browsers, It is no longer necessary to press tab to interact with an embedded object (such as Flash content) after pressing enter on the embedded object or returning from another application. (#775)
* In Scintilla controls (e.g. Notepad++), the beginning of long lines is no longer truncated when it scrolls off the screen. Also, these long lines will be correctly displayed in braille when they are selected.
* In Loudtalks, it is now possible to access the contact list.
* The URL of the document and "MSAAHTML Registered Handler" are no longer sometimes spuriously reported in Internet Explorer and other MSHTML controls. (#811)
* In tree views in the Eclipse IDE, the previously focused item is no longer incorrectly announced when focus moves to a new item.
* NVDA now functions correctly on a system where the current working directory has been removed from the DLL search path (by setting the CWDIllegalInDllSearch registry entry to 0xFFFFFFFF). Note that this is not relevant to most users. (#907)
* When the table navigation commands are used outside of a table in Microsoft Word, "edge of table" is no longer spoken after "not in table". (#921)
* When the table navigation commands cannot move due to being at the edge of a table in Microsoft Word, "edge of table" is now spoken in the configured NVDA language rather than always in English. (#921)
* In Outlook Express, Windows Mail and Windows Live Mail, the state of the checkboxes in message rules lists is now reported. (#576)
* The description of message rules can now be read in Windows Live Mail 2010.

## 2010.1

This release focuses primarily on bug fixes and improvements to the user experience, including some significant stability fixes.

### New Features

* NVDA no longer fails to start on a system with no audio output devices. Obviously, a braille display or the Silence synthesiser in conjunction with the Speech Viewer will need to be used for output in this case. (#425)
* A report landmarks checkbox has been added to the Document Formatting settings dialog which allows you to configure whether NVDA should announce landmarks in web documents. For compatibility with the previous release, the option is on by default.
* If speak command keys is enabled, NVDA will now announce the names of multimedia keys (e.g. play, stop, home page, etc.) on many keyboards when they are pressed. (#472)
* NVDA now announces the word being deleted when pressing control+backspace in controls that support it. (#491)
* Arrow keys can now be used in the Web formator window to navigate and read the text. (#452)
* The entry list in the Microsoft Office Outlook address book is now supported.
* NVDA better supports embedded editable (design mode) documents in Internet Explorer. (#402)
* a new script (nvda+shift+numpadMinus) allows you to move the system focus to the current navigator object.
* New scripts to lock and unlock the left and right mouse buttons. Useful for performing drag and drop operations. shift+numpadDivide to lock/unlock the left, shift+numpadMultiply to lock/unlock the right.
* New braille translation tables: German 8 dot computer braille, German grade 2, Finnish 8 dot computer braille, Chinese (Hong Kong, Cantonese), Chinese (Taiwan, Manderin). (#344, #369, #415, #450)
* It is now possible to disable the creation of the desktop shortcut (and thus the shortcut key) when installing NVDA. (#518)
* NVDA can now use IAccessible2 when present in 64 bit applications. (#479)
* Improved support for live regions in Mozilla applications. (#246)
* The NVDA Controller Client API is now provided to allow applications to control NVDA; e.g. to speak text, silence speech, display a message in Braille, etc.
* Information and error messages are now read in the logon screen in Windows Vista and Windows 7. (#506)
* In Adobe Reader, PDF interactive forms developed with Adobe LiveCycle are now supported. (#475)
* In Miranda IM, NVDA now automatically reads incoming messages in chat windows if reporting of dynamic content changes is enabled. Also, commands have been added to report the three most recent messages (NVDA+control+number). (#546)
* Input text fields are now supported in Adobe Flash content. (#461)

### Changes

* The extremely verbose keyboard help message in the Windows 7 Start menu is no longer reported.
* The Display synth has now been replaced with a new Speech Viewer. To activate it, choose Speech Viewer from the Tools menu. The speech viewer can be used independently of what ever speech synthesizer you are using. (#44)
* Messages on the braille display will automatically be dismissed if the user presses a key that results in a change such as the focus moving. Previously the message would always stay around for its configured time.
* Setting whether braille should be tethered to the focus or the review cursor (NVDA+control+t) can now be also set from the braille settings dialog, and is also now saved in the user's configuration.
* Updated eSpeak speech synthesiser to 1.43.
* Updated liblouis braille translator to 1.8.0.
* In virtual buffers, the reporting of elements when moving by character or word has been greatly improved. Previously, a lot of irrelevant information was reported and the reporting was very different to that when moving by line. (#490)
* The Control key now simply stops speech like other keys, rather than pausing speech. To pause/resume speech, use the shift key.
* Table row and column counts are no longer announced when reporting focus changes, as this announcement is rather verbose and usually not useful.

### Bug Fixes

* NVDA no longer fails to start if UI Automation support appears to be available but fails to initialise for some reason. (#483)
* The entire contents of a table row is no longer sometimes reported when moving focus inside a cell  in Mozilla applications. (#482)
* NVDA no longer lags for a long time when expanding tree view items that contain a very large amount of sub-items.
* When listing SAPI 5 voices, NVDA now tries to detect buggy voices and excludes them from the Voice Settings dialog and synthesiser settings ring. Previously, when there was just one problematic voice, NVDA's SAPI 5 driver would sometimes fail to start.
* Virtual buffers now honour the report object shortcut keys setting found in the Object Presentation dialog. (#486)
* In virtual buffers, row/column coordinates are no longer incorrectly read for row and column headers when reporting of tables is disabled.
* In virtual buffers, row/column coordinates are now correctly read when you leave a table and then re-enter the same table cell without visiting another cell first; e.g. pressing upArrow then downArrow on the first cell of a table. (#378)
* Blank lines in Microsoft Word documents and  Microsoft HTML edit controls are now shown appropriately on braille displays. Previously NVDA was displaying the current sentence on the display, not the current line for these situations. (#420)
* Multiple security fixes when running NVDA at Windows logon and on other secure desktops. (#515)
* The cursor position (caret) is now correctly updated when performing a Say All that goes off the bottom of the screen, in standard Windows edit fields and Microsoft Word documents. (#418)
* In virtual buffers, text is no longer incorrectly included for images inside links and clickables that are marked as being irrelevant to screen readers. (#423)
* Fixes to the laptop keyboard layout. (#517)
* When Braille is tethered to review when you focus on a Dos console window, the review cursor can now properly navigate the text in the console.
* While working with TeamTalk3 or TeamTalk4 Classic, the VU meter progress bar in the main window is no longer announced as it updates. Also, special characters can be read properly in the incoming chat window.
* Items are no longer spoken twice in the Windows 7 Start Menu. (#474)
* Activating same-page links in Firefox 3.6 appropriately moves the cursor in the virtualBuffer to the correct place on the page.
* Fixed the issue where some text was not rendered in Adobe Reader in certain PDF documents.
* NVDA no longer incorrectly speaks certain numbers separated by a dash; e.g. 500-1000. (#547)
* In Windows XP, NVDA no longer causes Internet Explorer to freeze when toggling checkboxes in Windows Update. (#477)
* When using the in-built eSpeak synthesiser, simultaneous speech and beeps no longer intermittently cause freezes on some systems. This was most noticeable, for example, when copying large amounts of data in Windows Explorer.
* NVDA no longer announces that a Firefox document has become busy (e.g. due to an update or refresh) when that document is in the background. This also caused the status bar of the foreground application to be spuriously announced.
* When switching Windows keyboard layouts (with control+shift or alt+shift), the full name of the layout is reported in both speech and braille. Previously it was only reported in speech, and alternative layouts (e.g. Dvorak) were not reported at all.
* If reporting of tables is disabled, table information is no longer announced when the focus changes.
* Certain standard tree view controls in 64 bit applications (e.g. the Contents tree view in Microsoft HTML Help) are now accessible. (#473)
* Fixed some problems with logging of messages containing non-ASCII characters. This could cause spurious errors in some cases on non-English systems. (#581)
* The information in the About NVDA dialog now appears in the user's configured language instead of always appearing in English. (#586)
* Problems are no longer encountered when using the synthesiser settings ring after the voice is changed to one which has less settings than the previous voice.
* In Skype 4.2, contact names are no longer spoken twice in the contact list.
* Fixed some potentially major memory leaks in the GUI and in virtual buffers. (#590, #591)
* Work around a nasty bug in some SAPI 4 synthesisers which was causing frequent errors and crashes in NVDA. (#597)

## 2009.1

Major highlights of this release include support for 64 bit editions of Windows; greatly improved support for Microsoft Internet Explorer and Adobe Reader documents; support for Windows 7; reading of the Windows logon, control+alt+delete and User Account Control (UAC) screens; and the ability to interact with Adobe Flash and Sun Java content on web pages. There have also been several significant stability fixes and improvements to the general user experience.

### New Features

* Official support for 64 bit editions of Windows! (#309)
* Added a synthesizer driver for the Newfon synthesizer. Note that this requires a special version of Newfon. (#206)
* In virtual buffers, focus mode and browse mode can now be reported using sounds instead of speech. This is enabled by default. It can be configured from the Virtual buffers dialog. (#244)
* NVDA no longer cancels speech when volume control keys are pressed on the keyboard, allowing the user to change the volume and listen to actual results immediately. (#287)
* Completely rewritten support for Microsoft Internet Explorer and Adobe Reader documents. This support has been unified with the core support used for Mozilla Gecko, so features such as fast page rendering, extensive quick navigation, links list, text selection, auto focus mode and braille support are now available with these documents.
* Improved support for the date selection control found in the Windows Vista Date / Time properties dialog.
* improved support for the Modern XP/Vista start menu (specifically the all programs, and places menus). Appropriate level information is now announced.
* The amount of text that is announced when moving the mouse is now configurable from the Mouse settings dialog. A choice of paragraph, line, word or character can be made.
* announce spelling errors under the cursor in Microsoft Word.
* support for the Microsoft Word 2007 spell checker. Partial support may be available for prior Microsoft Word versions.
* Better support for Windows Live Mail. Plain text messages can now be read and both the plain text and HTML message composers are useable.
* In Windows Vista, if the user moves to the secure desktop (either because a UAC control dialog appeared, or because control+alt+delete was pressed), NVDA will announce the fact that the user is now on the secure desktop.
* NVDA can announce text under the mouse within dos console windows.
* Support for UI Automation via the UI Automation client API available in Windows 7, as well as fixes to improve the experience of NVDA in Windows 7.
* NVDA can be configured to start automatically after you log on to Windows. The option is in the General Settings dialog.
* NVDA can read secure Windows screens such as the Windows logon, control+alt+delete and User Account Control (UAC) screens in Windows XP and above. Reading of the Windows logon screen can be configured from the General Settings dialog. (#97)
* Added a driver for the Optelec ALVA BC6 series braille displays.
* When browsing web documents, you can now press n and shift+n to skip forward and backward past blocks of links, respectively.
* When browsing web documents, ARIA landmarks are now reported, and you can move forward and backward through them using d and shift+d, respectively. (#192)
* The Links List dialog available when browsing web documents has now become an Elements List dialog which can list links, headings and landmarks. Headings and landmarks are presented hierarchically. (#363)
* The new Elements List dialog contains a "Filter by" field which allows you to filter the list to contain only those items including the text that was typed. (#173)
* Portable versions of NVDA now look in the 'userConfig' directory inside the NVDA directory, for the user's configuration. Like for the installer version, this keeps the user's configuration separate from NVDA itself.
* Custom app modules, braille display drivers and synth drivers can now be stored in the user's configuration  directory. (#337)
* Virtual buffers are now rendered in the background, allowing the user to interact with the system to some extent during the rendering process. The user will be notified that the document is being rendered if it takes longer than a second.
* If NVDA detects that it has frozen for some reason, it will automatically pass all keystrokes through so that the user has a better chance of recovering the system.
* Support for ARIA drag and drop in Mozilla Gecko. (#239)
* The document title and current line or selection is now spoken when you move focus inside a virtual buffer. This makes the behaviour when moving focus into virtual buffers consistent with that for normal document objects. (#210)
* In virtual buffers, you can now interact with embedded objects (such as Adobe Flash and Sun Java content) by pressing enter on the object. If it is accessible, you can then tab around it like any other application. To return focus to the document, press NVDA+space. (#431)
* In virtual buffers, o and shift+o move to the next and previous embedded object, respectively.
* NVDA can now fully access applications running as administrator in Windows Vista and later. You must install an official release of NVDA for this to work. This does not work for portable versions and snapshots. (#397)

### Changes

* NVDA no longer announces "NVDA started" when it starts.
* The startup and exit sounds are now played using NVDA's configured audio output device instead of the Windows default audio output device. (#164)
* Progress bar reporting has been improved. Most notably you can now configure NVDA to announce via both speech and beeps at the same time.
* Some generic roles, such as pane, application and frame, are no longer reported on focus unless the control is unnamed.
* The review copy command (NVDA+f10) copies the text from the start marker up to and including the current review position, rather than excluding the current position. This allows the last character of a line to be copied, which was not previously possible. (#430)
* the navigatorObject_where script (ctrl+NVDA+numpad5) has been removed. This key combination did not work on some keyboards, nore was the script found to be that useful.
* the navigatorObject_currentDimentions script has been remapped to NVDA+numpadDelete. The old key combination did not work on some keyboards. This script also now reports the width and height of the object instead of the right/bottom coordinates.
* Improved performance (especially on netbooks) when many beeps occur in quick succession; e.g. fast mouse movement with audio coordinates enabled. (#396)
* The NVDA error sound is no longer played in release candidates and final releases. Note that errors are still logged.

### Bug Fixes

* When NVDA is run from an 8.3 dos path, but it is installed in the related long path (e.g. progra~1 verses program files) NVDA will correctly  identify that it is an installed copy and properly load the user's settings.
* speaking the title of the current foreground window with nvda+t now works correctly when in menus.
* braille no longer shows useless information in its focus context such as unlabeled panes.
* stop announcing some useless information when the focus changes such as root panes, layered panes and scroll panes in Java or Lotus applications.
* Make the  keyword search field in Windows Help (CHM) viewer much more usable. Due to buggyness in that control, the current keyword could not be read as it would be continually changing.
* report correct page numbers in Microsoft Word if the page numbering has been specifically offset in the document.
* Better support for edit fields found in Microsoft Word dialogs (e.g. the Font dialog). It is now possible  to navigate these controls with the arrow keys.
* better support for Dos consoles. specifically: NVDA can now read the content of particular consoles it always used to think were blank. Pressing control+break no longer terminates NVDA.
* On Windows Vista and above, the NVDA installer now starts NVDA with normal user privileges when requested to run NVDA on the finish screen.
* Backspace is now handled correctly when speaking typed words. (#306)
* Don't incorrectly report "Start menu" for certain context menus in Windows Explorer/the Windows shell. (#257)
* NVDA now correctly handles ARIA labels in Mozilla Gecko when there is no other useful content. (#156)
* NVDA no longer incorrectly enables focus mode automatically for editable text fields which update their value when the focus changes; e.g. http://tigerdirect.com/. (#220)
* NVDA will now attempt to recover from some situations which would previously cause it to freeze completely. It may take up to 10 seconds for NVDA to detect and recover from such a freeze.
* When the NVDA language is set to "User default", use the user's Windows  display language setting instead of the Windows locale setting. (#353)
* NVDA now recognises the existence of controls in AIM 7.
* The pass key through command no longer gets stuck if a key is held down. Previously, NVDA stopped accepting commands if this occurred and had to be restarted. (#413)
* The taskbar is no longer ignored when it receives focus, which often occurs when exiting an application. Previously, NVDA behaved as if the focus had not changed at all.
* When reading text fields in applications which use the Java Access Bridge (including OpenOffice.org), NVDA now functions correctly when reporting of line numbers is enabled.
* The review copy command (NVDA+f10) gracefully handles the case where it is used on a position before the start marker. Previously, this could cause problems such as crashes in Notepad++.
* A certain control character (0x1) no longer causes strange eSpeak behaviour (such as changes in volume and pitch) when it is encountered in text. (#437)
* The report text selection command (NVDA+shift+upArrow) now gracefully reports that there is no selection in objects which do not support text selection.
* Fixed the issue where pressing the enter key on certain Miranda-IM buttons or links was causing NVDA to freeze. (#440)
* The current line or selection is now properly respected when spelling or copying the current navigator object.
* Worked around a Windows bug which was causing garbage to be spoken after the name of link controls in Windows Explorer and Internet Explorer dialogs. (#451)
* Fixed a problem with the report date and time command (NVDA+f12). Previously, date reporting was truncated on some systems. (#471)
* Fixed the issue where the system screen reader flag was sometimes inappropriately cleared after interacting with secure Windows screens. This could cause problems in applications which check the screen reader flag, including Skype, Adobe Reader and Jart. (#462)
* In an Internet Explorer 6 combo box, the active item is now reported when it is changed. (#342)

## 0.6p3

### New Features

* As Microsoft Excel's formula bar is inaccessible to NVDA, provide an NVDA specific dialog box for editing when the user presses f2 on a cell.
* Support for formatting in IAccessible2 text controls, including Mozilla applications.
* Spelling errors can now be reported where possible. This is configurable from the Document Formatting preferences dialog.
* NVDA can be configured to beep for either all or only visible progress bars. Alternatively, it can be configured to speak progress bar values every 10%.
* Links can now be identified in richedit controls.
* The mouse can now be moved to the character under the review cursor in most editable text controls. Previously, the mouse could only be moved to the center of the control.
* In virtual buffers, the review cursor now reviews the text of the buffer, rather than just the internal text of the navigator object (which is often not useful to the user). This means that you can navigate the virtual buffer hierarchically using object navigation and the review cursor will move to that point in the buffer.
* Handle some additional states on Java controls.
* If the title command (NVDA+t) is pressed twice, it spells the title. If pressed thrice, it is copied to the clipboard.
* Keyboard help now reads the names of modifier keys when pressed alone.
* Key names announced by keyboard help are now translatable.
* Added support for the recognized text field in SiRecognizer. (#198)
* Support for braille displays!
* Added a command (NVDA+c) to report the text on the Windows clipboard. (#193)
* In virtualBuffers, if NVDA automatically switches to focus mode, you can use the escape key to switch back to browse mode. NVDA+space can still also be used.
* In virtual buffers, when the focus changes or the caret is moved, NVDA can automatically switch to focus mode or browse mode as appropriate for the control under the caret. This is configured from the Virtual Buffers dialog. (#157)
* Rewritten SAPI4 synthesizer driver which replaces the sapi4serotek and sapi4activeVoice drivers and should fix the problems encountered with these drivers.
* The NVDA application now includes a manifest, which means that it no longer runs in compatibility mode in Windows Vista.
* The configuration file and speech dictionaries are now saved in the user's application data directory if NVDA was installed using the installer. This is necessary for Windows Vista and also allows multiple users to have individual NVDA configurations.
* Added support for position information for IAccessible2 controls.
* Added the ability to copy text to the clipboard using the review cursor. NVDA+f9 sets the start marker to the current position of the review cursor. NVDA+f10 retrieves the text between the start marker and the current position of the review cursor and copies it to the clipboard. (#240)
* Added support for some edit controls in pinacle tv software.
* When announcing selected text for long selections (512 characters or more), NVDA now speaks the number of selected characters, rather than speaking the entire selection. (#249)

### Changes

* If the audio output device is set to use the Windows default device (Microsoft Sound Mapper), NVDA will now switch to the new default device for eSpeak and tones when the default device changes. For example, NVDA will switch to a USB audio device if it automatically becomes the default device when it is connected.
* Improve performance of eSpeak with some Windows Vista audio drivers.
* reporting of links, headings, tables, lists and block quotes can now be configured from the Document Formatting settings dialog. Previously to configure these settings for virtual buffers, the virtual buffer settings dialog would have been used. Now all documents share this configuration.
* Rate is now the default setting in the speech synthesizer settings ring.
* Improve the loading and unloading of appModules.
* The title command (NVDA+t) now only reports the title instead of the entire object. If the foreground object has no name, the application's process name is used.
* Instead of virtual buffer pass through on and off, NVDA now reports focus mode (pass through on) and browse mode (pass through off).
* Voices are now stored in the configuration file by ID instead of by index. This makes voice settings more reliable across systems and configuration changes. The voice setting will not be preserved in old configurations and an error may be logged the first time a synthesizer is used. (#19)
* The level of a tree view item is now announced first if it has changed from the previously focused item for all tree views. Previously, this was only occurring for native Windows (SysTreeView32) tree views.

### Bug Fixes

* The last chunk of audio is no longer cut off when using NVDA with eSpeak on a remote desktop server.
* Fix problems with saving speech dictionaries for certain voices.
* Eliminate the lag when moving by units other than character (word, line, etc.) towards the bottom of large plain text documents in Mozilla Gecko virtual buffers. (#155)
* If speak typed words is enabled, announce the word when enter is pressed.
* Fix some character set issues in richedit documents.
* The NVDA log viewer now uses richedit instead of just edit to display the log. This improves reading by word with NVDA.
* Fix some issues related to embedded objects in richedit controls.
* NVDA now reads page numbers in Microsoft Word. (#120)
* Fix the issue where tabbing to a checked checkbox in a Mozilla Gecko virtual buffer and pressing space would not announce that the checkbox was being unchecked.
* Correctly report partially checked checkboxes in Mozilla applications.
* If the text selection expands or shrinks in both directions, read the selection as one chunk instead of two.
* When reading with the mouse, text in Mozilla Gecko edit fields should now be read.
* Say all should no longer cause certain SAPI5 synthesizers to crash.
* Fixed an issue which meant that text selection changes were not being read in Windows standard edit controls before the first focus change after NVDA was started.
* Fix mouse tracking in Java objects. (#185)
* NVDA no longer reports Java tree view items with no children as being collapsed.
* Announce the object with focus when a Java window comes to the foreground. Previously, only the top-level Java object was announced.
* The eSpeak synthesizer driver no longer stops speaking completely after a single error.
* Fix the issue whereby updated voice parameters (rate, pitch, etc.) were not saved when the voice was changed from the synthesizer settings ring.
* Improved the speaking of typed characters and words.
* Some new text that was previously not spoken in text console applications (such as some text adventure games) is now spoken.
* NVDA now ignores focus changes in background windows. Previously, a background focus change could be treated as if the real focus changed.
* Improved the detection of the focus when leaving context menus. Previously, NVDA often didn't react at all when leaving a context menu.
* NVDA now announces when the context menu is activated in the Start menu.
* The classic Start menu is now announced as Start menu instead of Application menu.
* Improved the reading of alerts such as those encountered in Mozilla Firefox. The text should no longer be read multiple times and other extraneous information will no longer be read. (#248)
* The text of focusable, read-only edit fields will no longer be included when retrieving the text of dialogs. This fixes, for example, the automatic reading of the entire license agreement in installers.
* NVDA no longer announces the unselection of text when leaving some edit controls (example: Internet Explorer address bar, Thunderbird 3 email address fields).
* When opening plain text emails in Outlook Express and Windows Mail, focus is correctly placed in the message ready for the user to read it. Previously the user had to press tab or click on the message in order to use cursor keys to read it.
* Fixed several major issues with the "Speak command keys" functionality.
* NVDA can now read text past 65535 characters in standard edit controls (e.g. a large file in Notepad).
* Improved line reading in MSHTML edit fields (Outlook Express editable messages and Internet Explorer text input fields).
* NVDA no longer sometimes freezes completely when editing text in OpenOffice. (#148, #180)

## 0.6p2

* Improved the default ESpeak voice in NVDA
* Added a laptop keyboard layout. Keyboard layouts can be configured from NVDA's  Keyboard settings dialog. (#60)
* Support for grouping items in SysListView32 controls, mainly found in Windows Vista. (#27)
* Report the checked state of treeview items in SysTreeview32 controls.
* Added shortcut keys for many of NVDA's configuration dialogs
* Support for IAccessible2 enabled applications such as Mozilla Firefox when running NVDA from portable media, with out having to register any special Dll files
* Fix a crash with the virtualBuffers Links List in Gecko applications. (#48)
* NVDA should no longer crash Mozilla Gecko applications such as Firefox and Thunderbird if NVDA is running with higher privilages than the Mozilla Gecko application. E.g. NVDA is  running as Administrator.
* Speech dictionaries (previously User dictionaries) now can be either case sensitive or insensitive, and the patterns can optionally be regular expressions. (#39)
* Whether or not NVDA uses a 'screen layout' mode for virtual buffer documents can now be configured from a settings dialog
* No longer report anchor tags with no href in Gecko documents as links. (#47)
* The NVDA find command now remembers what you last searched for, across all applications. (#53)
* Fix issues where the checked state would not be announced for some checkboxes and radio buttons in virtualBuffers
* VirtualBuffer pass-through mode is now specific to each document, rather than NVDA globally. (#33)
* Fixed some sluggishness with focus changes and incorrect speech interuption which sometimes occured when using NVDA on a system that had been on standby or was rather slow
* Improve support for combo boxes in Mozilla Firefox. Specifically when arrowing around them text isn't repeated, and when jumping out of them, ancestor controls are not announced unnecessarily. Also virtualBuffer commands now work when focused on one  when you are in a virtualBuffer.
* Improve accuracy of finding the statusbar in many applications. (#8)
* Added the NVDA interactive Python console tool, to enable developers to look at and manipulate NVDA's internals as it is running
* sayAll, reportSelection and reportCurrentLine scripts now work properly when in virtualBuffer pass-through mode. (#52)
* The increase rate and decrease rate scripts have been removed. Users should use the synth settings ring scripts (control+nvda+arrows) or the Voice settings dialog
* Improve the range and scale of the progress bar beeps
* Added more quick keys to the new virtualBuffers:  l for list, i for list item, e for edit field, b for button, x for checkbox, r for radio button, g for graphic, q for blockquote, c for combo box, 1 through 6 for respective heading levels, s for separator, m for frame. (#67, #102, #108)
* Canceling the loading of a new document in Mozilla Firefox now allows the user to keep using the old document's virtualBuffer if the old document hadn't yet really been destroyed. (#63)
* Navigating by words in virtualBuffers is now more accurate as  words do not accidentally contain text from more than one field. (#70)
* Improved accuracy of focus tracking and focus updating when navigating in Mozilla Gecko virtualBuffers.
* Added a findPrevious script (shift+NVDA+f3) for use in new virtualBuffers
* Improved sluggishness in Mozilla Gecko dialogs (in Firefox and Thunderbird). (#66)
* Add the ability to view the current log file for NVDA. it can be found in the NVDA menu -> Tools
* Scripts such as say time and date now take the current language in to account; punctuation and ordering of words now reflects the language
* The language combo box in NVDA's General settings dialog now shows full language names for ease of use
* When reviewing text in the current navigator object, the text is always up to date if it changes dynamically. E.g. reviewing the text of a list item in Task Manager. (#15)
* When moving with the mouse, the current paragraph of text under the mouse is now announced, rather than either all the text in that particular object or just the current word. Also audio coordinates, and announcement of object roles is optional, they are turned off by default
* Support for reading text with the mouse in Microsoft Word
* Fixed bug where leaving the menu bar in applications such as Wordpad would cause text selection to not be announced anymore
* In Winamp, the title of the track is no longer announced again and again when switching tracks, or pausing/resuming/stopping playback.
* In Winamp,  Added ability to announce state of the shuffle and repeat controls as they are switched. Works in the main window and in the playlist editor
* Improve the ability to activate particular fields in Mozilla Gecko virtualBuffers. May include clickable graphics, links containing paragraphs, and other weird structures
* Fixed an initial lag when opening NVDA dialogs on some systems. (#65)
* Add specific support for the Total Commander application
* Fix bug in the sapi4serotek driver where the pitch could get locked at a particular value, i.e. stays high after reading a capital letter. (#89)
* Announce clickable text and other fields as clickable in Mozilla Gecko VirtualBuffers. e.g.  a field which has an onclick HTML attribute. (#91)
* When moving around Mozilla Gecko virtualBuffers, scroll the current field in to view -- useful so sighted peers have an idea of where the user is up to in the document. (#57)
* Add basic support for ARIA live region show events in IAccessible2 enabled applications. Useful in the Chatzilla IRC application, new messages will now be read automatically
* Some slight improvements to help use ARIA enabled web applications,  e.g. Google Docs
* Stop adding extra blank lines to text when copying it from a virtualBuffer
* Stop the space key from activating a link in the Links List. Now it can be used like other letters in order to  start typing the name of a particular link you wish to go to
* The moveMouseToNavigator script (NVDA+numpadSlash) now moves the mouse to the centre of the navigator object, rather than the top left
* Added scripts to click the left and right mouse buttons (numpadSlash and numpadStar respectively)
* Improve access to the Windows System Tray. Focus hopefully should no longer seem to keep jumping back to one particular item. Reminder: to get to the System Tray use the Windows command WindowsKey+b. (#10)
* Improve performance and stop announcing extra text when holding down a cursor key in an edit field and it hits the end
* Stop the ability for NVDA to make the user wait while particular messages are spoken. Fixes some crashes/freezes with particular speech synthesizers. (#117)
* Added support for the Audiologic Tts3 speech synthesizer, contribution by Gianluca Casalino. (#105)
* Possibly improve performance when navigating around documents in Microsoft Word
* Improved accuracy when reading text of alerts in Mozilla Gecko applications
* Stop possible crashes when trying to save configuration on non-English versions of Windows. (#114)
* Add an NVDA welcome dialog. This dialog is designed to provide essential information for new users and allows CapsLock to be configured as an NVDA modifier key. This dialog will be displayed when NVDA is started by default until it is disabled.
* Fix basic support for Adobe Reader so it is possible to read documents  in  versions 8 and 9
* Fix some errors that may have occured when holding down keys before NVDA is properly initialized
* If the user has configured NVDA to save configuration on exit, make sure the configuration is properly saved when shutting down or logging out of  Windows.
* Added an NVDA logo sound to the beginning of the installer, contributed by Victer Tsaran
* NVDA, both running in the installer and otherwise, should properly clean up its system tray icon when it exits
* Labels for standard controls in NVDA's dialogs (such as Ok and cancel buttons) should now show in the language NVDA is set to, rather than just staying in English.
* NVDA's icon should now be  used for  the NVDA shortcuts in the start menu and on the Desktop, rather than a default application icon.
* Read cells in MS Excel when moving with tab and shift+tab. (#146)
* Fix some double speaking in particular lists in Skype.
* Improved caret tracking in IAccessible2 and Java applications; e.g. in Open Office and Lotus Symphony, NVDA properly waits for the caret to move in documents rather than accidentally reading the wrong word or line at the end of some paragraphs. (#119)
* Support for AkelEdit controls found in Akelpad 4.0
* NVDA no longer locks up in Lotus Synphony when moving from the document to the menu bar.
* NVDA no longer freezes in the Windows XP Add/Remove programs applet when launching an uninstaller. (#30)
* NVDA no longer freezes when opening Spybot Search and Destroy

## 0.6p1

### Access to web content with new in-process virtualBuffers (so far for Mozilla Gecko applications including Firefox3 and Thunderbird3)

* Load times have been improved almost by a factor of thirty (you no longer have to wait at all for most web pages to load in to the buffer)
* Added a links list (NVDA+f7)
* Improved the find dialog (control+nvda+f) so that it performs a case-insencitive search, plus fixed a few focus issues with that dialog box.
* It is now possible to select and copy text in the new virtualBuffers
* By default the new virtualBuffers represent the document in a screen layout (links and controls are not on separate lines unless they really are visually). You can toggle this feature with NVDA+v.
* It is possible to move by paragraph with control+upArrow and control+downArrow.
* Improved support for dynamic content
* Improved over all accuracy of reading lines and fields when arrowing up and down.

### Internationalization

* It is now possible to type accented characters that rely on a "dead character", while NVDA is running.
* NVDA now announces when the keyboard layout is changed (when pressing alt+shift).
* The announce date and time feature now takes the system's current regional and language options in to account.
* added czech translation (by Tomas Valusek with help from Jaromir Vit)
* added vietnamese translation by Dang Hoai Phuc
* Added Africaans (af_ZA) translation, by Willem van der Walt.
* Added russian translation by Dmitry Kaslin
* Added polish translation by DOROTA CZAJKA and friends.
* Added Japanese translation by Katsutoshi Tsuji.
* added Thai translation by Amorn Kiattikhunrat
* added croatian translation by Mario Percinic and Hrvoje Katic
* Added galician translation by Juan C. buno
* added ukrainian translation by Aleksey Sadovoy

### Speech

* NVDA now comes packaged with eSpeak 1.33 which contains many improvements, among those are improved languages, named variants, ability to speak faster.
* The voice settings dialog now allows you to change the variant of a synthesizer if it supports one. Variant is usually a slight variation on the current voice. (eSpeak supports variants).
* Added the ability to change the inflection of a voice in the voice settings dialog if the current synthesizer supports this. (eSpeak supports inflection).
* Added the ability to turn off speaking of object position information(e.g. 1 of 4). This option can be found in the Object presentation settings dialog.
* NVDA can now beep when speaking a capital letter. This can be turned on and off with a check box in the voice settings dialog. Also added a raise pitch for capitals check box to configure whether NVDA should actually do its normal pitch raise for capitals. So now you can have either raise pitch, say cap, or beep, for capitals.
* Added the ability to pause speech in NVDA (like found in Voice Over for the Mac). When NVDA is speaking something, you can press the control or shift keys to silence speech just like normal, but if you then tap the shift key again (as long as you havn't pressed any other keys) speech will continue from exactly where it left off.
* Added a virtual synthDriver which outputs text to a window instead of speaking via a speech synthesiser. This should be more pleasant for sighted developers who are not used to speech synthesis but want to know what is spoken by NVDA. There are probably still some bugs, so feedback is most definitely welcome.
* NVDA no longer by default speaks punctuation, you can enable speaking of punctuation with NVDA+p.
* eSpeak by default now speaks quite a bit slower, which should make it easier for people who are using eSpeak for the first time, when installing or starting to use NVDA.
* Added user dictionaries to NVDA. These allow you to make NVDA speak certain text differently. There are three dictionaries: default, voice, and temporary. Entries you add to the default dictionary will happen all the time in NVDA. Voice dictionaries are specific to the current synthesizer and voice you currently have set. And temporary dictionary is  for those times you quickly want to set a rule while you are doing a particular task, but you don't want it to be perminant (it will disappear if you close NVDA). For now the rules are regular expressions, not just normal text.
* Synthesizers can now use any audio output device on your system, by setting the output device combo box in the Synthesizer dialog before selecting the synthesizer you want.

### Performance

* NVDA no longer takes up a huge amount of system memory , when editing messages in mshtml edit controls
* Improved performance when reviewing text inside many controls that do not actually have a real cursor. e.g. MSN Messenger history window, treeview items, listview items etc.
* Improved performance in rich edit documents.
* NVDA should no longer slowly creep up in system memory size for no reason
* Fixed bugs when  trying to focus on a dos console window more than three or so times. NVDA did have a tendency to completely crash.

### Key commands

* NVDA+shift+numpad6 and NVDA+shift+numpad4 allow you to navigate to the next or previous object in flow respectively. This means that you can navigate in an application by only using these two keys with out having to worry about going up by parent, or down to first child as you move around the object hyerarchy. For instance in a web browser such as firefox, you could navigate the document by object, by just using these two keys. If next in flow or previous in flow takes you up and out of an object, or down in to an object, ordered beeps indicate the direction.
* You can now configure voice settings with out opening the voice settings dialog, by using the Synth Settings Ring. The synth settings ring is a group of voice settings you can toggle through by pressing control+NVDA+right and control+NVDA+left. To change a setting use control+NVDA+up and control+NVDA+down.
* Added a command to report the current selection in edit fields (NVDA+shift+upArrow).
* Quite a few NVDA commands that speak text (such as report current line etc) now can spell the text if pressed twice quickly.
* the capslock, numpad insert and extended insert can all be used as the NVDA modifier key. Also if one of these keys is used, pressing the key twice with out pressing any other keys will send the key through to the operating system, just like you'd pressed the key with out NVDA running. To make one of these keys be the NVDA modifier key, check its checkbox in the Keyboard settings dialog (used to be called the keyboard echo dialog).

### Application support

* Improved support for Firefox3 and Thunderbird3 documents. Load times have been improved by almost a factor of thirty, a screen layout is used by default (press nvda+v to toggle between this and no screen layout), a links list (nvda+f7 has been added), the find dialog (control+nvda+f) is now case-insensitive, much better support for dynamic content, selecting and copying text is now possible.
* In the MSN Messenger and Windows Live Messenger history windows, it is now possible to select and copy text.
* Improved support for the audacity application
* Added support for a few edit/text controls in Skype
* Improved support for Miranda instant messenger application
* Fixed some focus issues when opening html and plain text messages in Outlook Express.
* Outlook express newsgroup message fields are now labeled correctly
* NVDA can now read the addresses in the Outlook Express message fields (to/from/cc etc)
* NVDA should be now more accurate at announcing the next message in out look express when deleting a message from the message list.

### APIs and toolkits

* Improved object navigation for MSAA objects. If a window has a system menu, title bar, or scroll bars, you can now navigate to them.
* Added support for the IAccessible2 accessibility API. A part from the ability to announce more control types, this also allows NVDA to access the cursor in applications such as Firefox 3 and Thunderbird 3, allowing you to navigate, select or edit text.
* Added support for Scintilla edit controls (such controls can be found in Notepad++ or Tortoise SVN).
* Added support for Java applications (via the Java Access Bridge). This can provide basic support for Open Office (if Java is enabled), and any other stand-alone Java application. Note that java applets with in a web browser may not work yet.

### Mouse

* Improved support for reading what is under the mouse pointer as it moves. It is now much faster, and it also now has the ability in some controls such as standard edit fields, Java and IAccessible2 controls, to read the current word, not just the current object. This may be of some used to vision impared people who just want to read a specific bit of text with the mouse.
* Added a new config option, found in the mouse settings dialog. Play audio when mouse moves, when checked, plays a 40 ms beep each time the mouse moves, with its pitch (between 220 and 1760 hz) representing the y axis, and left/right volume, representing the x axis. This enables a blind person to get a rough idea of where the mouse is on the screen as its being moved. This feature also depends on reportObjectUnderMouse also being turned on. So this means that if you quickly need to disable both beeps and announcing of objects, then just press NVDA+m. The beeps are also louder or softer depending on how bright the screen is at that point.

### Object presentation and interaction

* Improved support for most common treeview controls. NVDA now tells you how many items are in the branch when you expand it. It also announces the level when moving in and out of branches. And, it announces the current item number and number of items, according to the current branch, not the entire treeview.
* Improved what is announced when focus changes as you move around applications or the operating system. Now instead of just hearing the control you land on, you hear information about any controls this control is positioned inside of. For instance if you tab and land on a button inside a groupbox, the groupbox will also get announced.
* NVDA now tries to speak the message inside many dialog boxes as they appear. This is accurate most of the time, though there are still many dialogs that arn't as good as they could be.
* Added a report object descriptions checkbox to the object presentation settings dialog. Power users may wish to sometimes uncheck this to stop NVDA announcing a lot of extra descriptions on particular controls,  such as in Java applications.
* NVDA automatically announces selected text in edit controls when focus moves to them. If there isn't any selected text, then it just announces the current line like usual.
* NVDA is a lot more careful now when it plays beeps to indicate progress bar changes in applications. It no longer goes crazy in Eclipse applications such as Lotus Notes/Symphony, and Accessibility Probe.

### User Interface

* Removed the NVDA interface window, and replaced it with a simple NVDA popup menu.
* NVDA's user interface settings dialog is now called General Settings. It also contains an extra setting: a combo box to set the log level, for what messages should go to NVDA's log file. Note that NVDA's log file is now called nvda.log not debug.log.
* Removed the report object group names checkBox from the object presentation settings dialog, reporting of group names now is handled differently.

## 0.5

* NVDA now has a built-in synthesizer called eSpeak, developed by Jonathan Duddington.It is very responsive and lite-weight, and has support for many different languages. Sapi synthesizers can still be used, but eSpeak will be used by default.
 * eSpeak does not depend on any special software to be installed, so it can be used with NVDA on any computer, on a USB thumb drive, or anywhere.
 * For more info on eSpeak, or to find other versions, go to http://espeak.sourceforge.net/.
* Fix bug where the wrong character was being announced when pressing delete in Internet Explorer / Outlook Express editable panes.
* Added support for more edit fields in Skype.
* VirtualBuffers only get loaded when focus is on the window that needs to be loaded. This fixes some problems when the preview pane is turned on in Outlook Express.
* Added commandline arguments to NVDA:
 * -m, --minimal: do not play startup/exit sounds and do not show the interface on startup if set to do so.
 * -q, --quit: quit any other already running instance of NVDA and then exit
 * -s, --stderr-file fileName: specify where NVDA should place uncaught errors and exceptions
 * -d, --debug-file fileName: specify where NVDA should place debug messages
 * -c, --config-file: specify an alternative configuration file
 * -h, -help: show a help message listing commandline arguments
* Fixed bug where punctuation symbols would not be translated to the appropriate language, when using a language other than english, and when speak typed characters was turned on.
* Added Slovak language files thanks to Peter Vagner
* Added a Virtual Buffer settings dialog and a Document Formatting settings dialog, from Peter Vagner.
* Added French translation thanks to Michel Such
* Added a script to toggle beeping of progress bars on and off (insert+u). Contributed by Peter Vagner.
* Made more messages in NVDA be translatable for other languages. This includes script descriptions when in keyboard help.
* Added a find dialog to the virtualBuffers (internet Explorer and Firefox). Pressing control+f when on a page brings up a dialog in which you can type some text to find. Pressing enter will then search for this text and place the virtualBuffer cursor on this line. Pressing f3 will also search for the next occurance of the text.
* When speak typed characters is turned on, more characters should be now spoken. Technically, now ascii characters from 32 to 255 can now be spoken.
* Renamed some control types for better readability. Editable text is now edit, outline is now tree view and push button is now button.
* When arrowing around list items in a list, or tree view items in a tree view, the control type (list item, tree view item) is no longer spoken, to speed up navigation.
* Has Popup (to indicate that a menu has a submenu) is now spoken as submenu.
* Where some language use control and alt (or altGR) to enter a special character, NVDA now will speak these characters when speak typed characters is on.
* Fixed some problems with reviewing static text controls.
* Added Translation for Traditional Chinese, thanks to Coscell Kao.
* Re-structured an important part of the NVDA code, which should now fix many issues with NVDA's user interface (including settings dialogs).
* Added Sapi4 support to NVDA. Currently there are two sapi4 drivers, one based on code contributed by Serotek Corporation, and one using the ActiveVoice.ActiveVoice com Interface. Both these drivers have issues, see which one works best for you.
* Now when trying to run a new copy of NVDA while an older copy is still running will cause the new copy to just exit. This fixes a major problem where running multiple copies of NVDA makes your system very unusable.
* Renamed the title of the NVDA user interface from NVDA Interface to NVDA.
* Fixed a bug in Outlook Express where pressing backspace at the start of an editable message would cause an error.
* Added patch from Rui Batista that adds a script to report the current battery status on laptops (insert+shift+b).
* Added a synth driver called Silence. This is a synth driver that does not speak anything, allowing NVDA to stay completely silent at all times. Eventually this could be used along with Braille support, when we have it.
* Added capitalPitchChange setting for synthesizers thanks to J.J. Meddaugh
* Added patch from J.J. Meddaugh that makes the toggle report objects under mouse script more like the other toggle scripts (saying on/off rather than changing the whole statement).
* Added spanish translation (es) contributed by Juan C. buo.
* Added Hungarian language file from Tamas Gczy.
* Added Portuguese language file from Rui Batista.
* Changing the voice in the voice settings dialog now sets the rate, pitch and volume sliders to the new values according to the synthesizer, rather than forcing the synthesizer to be set to the old values. This fixes issues where a synth like eloquence or viavoice seems to speek at a much faster rate than all other synths.
* Fixed a bug where either speech would stop, or NVDA would entirely crash, when in a Dos console window.
* If support for a particular language exists, NVDA now automatically can show its interface and speak its messages in the language Windows is set to. A particular language can still be chosen manualy from the user interface settings dialog as well.
* Added script 'toggleReportDynamicContentChanges' (insert+5). This toggles whether new text, or other dynamic changes should be automatically announced. So far this only works in Dos Console Windows.
* Added script 'toggleCaretMovesReviewCursor' (insert+6). This toggles whether the review cursor should be automatically repositioned when the system caret moves. This is useful in Dos console windows when trying to read information as the screen is updating.
* Added script 'toggleFocusMovesNavigatorObject' (insert+7). This toggles whether the navigator object is repositioned on the object with focus as it changes.
* Added some documentation translated in to various languages. So far there is French, Spannish and Finish.
* Removed some developer documentation from the binary distribution of NVDA, it is only now in the source version.
* Fixed a possible bug in Windows Live Messanger and MSN Messenger where arrowing up and down the contact list would cause errors.
* New messages are now automatically spoken when in a conversation using Windows Live Messenger. (only works for English versions so far)
* The history window in a Windows Live Messenger conversation can now be read by using the arrow keys. (Only works for English versions so far)
* Added script 'passNextKeyThrough' (insert+f2). Press this key, and then the next key pressed will be passed straight through to Windows. This is useful if you have to press a certain key in an application but NVDA uses that key for something else.
* NVDA no longer freezes up for more than a minute when opening very large documents in MS Word.
* Fixed a bug where moving out of a table in MS Word, and then moving back in, caused the current row/column numbers not to be spoken if moving back in to exactly the same cell.
* When starting NVDA with a synthesizer that doesn't exist, or is not working, the sapi5 synth will try and be loaded in stead, or if sapi5 isn't working, then speech will be set to silence.
* Increasing and decreasing rate scripts can no longer take the rate above 100 or below 0.
* If there is an error with a language when choosing it in the User Interface Settings dialog, a message box will alert the user to the fact.
* NVDA now asks if it should save configuration and restart if the user has just changed the language in the User Interface Settings Dialog. NVDA must be restarted for the language change to fully take effect.
* If a synthesizer can not be loaded, when choosing it from the synthesizer dialog, a message box alerts the user to the fact.
* When loading a synthesizer for the first time, NVDA lets the synthesizer choose the most suitable voice, rate and pitch parameters, rather than forcing it to defaults it thinks are ok. This fixes a problem where Eloquence and Viavoice sapi4 synths start speaking way too fast for the first time.<|MERGE_RESOLUTION|>--- conflicted
+++ resolved
@@ -46,11 +46,8 @@
 * NVDA is able to read the popup submenu items on Thunderbird search results page. (#4708, @thgcode)
 * The COM Registration Fixing Tool no longer reports success on failure. (#12355, @XLTechie)
 * When using the Microsoft Pinyin Input Method for Chinese and enabling the Pinyin compatibility option to use the previous version, typing in LibreOffice Writer (and potentially other applications) while an IME popup is showing no longer triggers an error. (#17198, @michaelweghorn)
-<<<<<<< HEAD
+* In LibreOffice, the current checkbox state (checked/unchecked) is now also reported in braille, not just speech. (#17218, @michaelweghorn)
 * Fix mouse tracking in Electron. E.g. VS Code. (#17108, #17190, @hwf1324)
-=======
-* In LibreOffice, the current checkbox state (checked/unchecked) is now also reported in braille, not just speech. (#17218, @michaelweghorn)
->>>>>>> 45402bc5
 
 ### Changes for Developers
 
