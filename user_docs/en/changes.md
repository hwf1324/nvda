# What's New in NVDA

## 2024.4

### Important notes

### New Features

### Bug Fixes

### Changes for Developers

Please refer to [the developer guide](https://www.nvaccess.org/files/nvda/documentation/developerGuide.html#API) for information on NVDA's API deprecation and removal process.

#### Deprecations

## 2024.3

The Add-on Store will now notify you if any add-on updates are available on NVDA startup.

There are now options to apply Unicode normalization to speech and braille output.
This can be useful when reading characters that are unknown to a particular speech synthesizer or braille table and which have a compatible alternative, like the bold and italic characters commonly used on social media.
It also allows reading of equations in the Microsoft Word equation editor.

Help Tech Activator Pro braille displays are now supported.

Unassigned commands have been added to scroll the mouse wheel vertically and horizontally.

There are several bug fixes, particularly for the Windows 11 Emoji Panel and Clipboard history.
For web browsers, there are fixes for reporting error messages, figures, captions, table labels and checkbox/radio button menu items.

Liblouis has been updated, adding new Braille tables for Cyrillic Serbian, Yiddish, several ancient languages, and Turkish.
eSpeak has been updated, adding support for the Karakalpak language.
Unicode CLDR has also been updated.

### New Features

* New key commands:
  * Added unassigned commands for vertical and horizontal scrolling of the mouse wheel, to enhance navigation on web pages and apps with dynamic content, such as Dism++. (#16462, @Cary-Rowen)
* Added support for Unicode Normalization to speech and braille output. (#11570, #16466 @LeonarddeR).
  * This can be useful when reading characters that are unknown to a particular speech synthesizer or braille table and which have a compatible alternative, like the bold and italic characters commonly used on social media.
  * It also allows reading of equations in the Microsoft Word equation editor. (#4631)
  * You can enable this functionality for both speech and braille in their respective settings categories in the NVDA Settings dialog.
* By default, after NVDA startup, you will be notified if any add-on updates are available. (#15035)
  * This can be disabled in the "Add-on Store" category of settings.
  * NVDA checks daily for add-on updates.
  * Only updates within the same channel will be checked (e.g. installed beta add-ons will only notify for updates in the beta channel).
* Added support for the Help Tech Activator Pro displays. (#16668)

### Changes

* Component updates:
  * eSpeak NG has been updated to 1.52-dev commit `54ee11a79`. (#16495)
    * Added new language Karakalpak.
  * Updated Unicode CLDR to version 45.0. (#16507, @OzancanKaratas)
  * Updated fast_diff_match_patch (used to detect changes in terminals and other dynamic content) to version 2.1.0. (#16508, @codeofdusk)
  * Updated LibLouis braille translator to [3.30.0](https://github.com/liblouis/liblouis/releases/tag/v3.30.0). (#16652, @codeofdusk)
    * New braille tables:
      * Cyrillic Serbian.
      * Yiddish.
      * Several ancient languages: Biblical Hebrew, Akkadian, Syriac, Ugaritic and transliterated Cuneiform text.
      * Turkish grade 2. (#16735)
  * Updated NSIS to 3.10 (#16674, @dpy013)
  * Updated markdown to 3.6 (#16725, @dpy013)
  * Updated nh3 to 0.2.17 (#16725, @dpy013)
* The fallback braille input table is now equal to the fallback output table, which is Unified English Braille Code grade 1. (#9863, @JulienCochuyt, @LeonarddeR)
* NVDA will now report figures with no accessible children, but with a label or description. (#14514)
* When reading by line in browse mode, "caption" is no longer reported on each line of a long figure or table caption. (#14874)
* In the Python console, the last unexecuted command will no longer be lost when moving in the input history. (#16653, @CyrilleB79)
* A unique anonymous ID is now sent as part of optional NVDA usage statistics gathering. (#16266)
<<<<<<< HEAD
* By default, a new folder will be created when making a portable copy. Warnings have been added when writing to a non-empty directory. (#16684)
* Added an action in the Add-on Store to cancel the install of add-ons. (#15578, @hwf1324)
=======
* By default, a new folder will be created when making a portable copy.
A warning message will inform you if you try writing to a non-empty directory. (#16684)
>>>>>>> 23965c03

### Bug Fixes

* Windows 11 fixes:
  * NVDA will no longer appear to get stuck when closing the clipboard history and emoji panel. (#16346, #16347, @josephsl)
  * NVDA will announce visible candidates again when opening the IME interface. (#14023, @josephsl)
  * NVDA will no longer announce "clipboard history" twice when navigating through the emoji panel menu items. (#16532, @josephsl)
  * NVDA will no longer cut off speech and braille when reviewing kaomojis and symbols in the emoji panel. (#16533, @josephsl)
* Web browser fixes:
  * Error messages referenced with `aria-errormessage` are now reported in Google Chrome and Mozilla Firefox. (#8318)
  * If present, NVDA will now use `aria-labelledby` to provide accessible names for tables in Mozilla Firefox. (#5183)
  * NVDA will correctly announce radio and checkbox menu items when first entering sub-menus in Google Chrome and Mozilla Firefox. (#14550)
  * NVDA's browse mode find functionality is now more accurate when the page contains emojis. (#16317, @LeonarddeR)
  * In Mozilla Firefox, NVDA now correctly reports the current character, word and line when the cursor is at the insertion point at the end of a line. (#3156, @jcsteh)
* NVDA will announce correctly the autocomplete suggestions in Eclipse and other Eclipse-based environments on Windows 11. (#16416, @thgcode)
* Improved reliability of automatic text readout, particularly in terminal applications. (#15850, #16027, @Danstiv)
* NVDA will correctly announce selection changes when editing a cell's text in Microsoft Excel. (#15843)
* In applications using Java Access Bridge, NVDA will now correctly read the last blank line of a text instead of repeating the previous line. (#9376, @dmitrii-drobotov)
* In LibreOffice Writer (version 24.8 and newer), when toggling text formatting (bold, italic, underline, subscript/superscript, alignment) using the corresponding keyboard shortcut, NVDA announces the new formatting attribute (e.g. "Bold on", "Bold off"). (#4248, @michaelweghorn)
* When navigating with the cursor keys in text boxes in applications which use UI Automation, NVDA no longer sometimes reports the wrong character, word, etc. (#16711, @jcsteh)
* When pasting into the Windows 10/11 Calculator, NVDA now correctly reports the full number pasted. (#16573, @TristanBurchett)
* Speech is no longer silent after disconnecting from and reconnecting to a Remote Desktop session. (#16722, @jcsteh)
* Support added for text review commands for an object's name in Visual Studio Code. (#16248, @Cary-Rowen)
* In Mozilla Firefox, NVDA now correctly reports the current character, word and line when the cursor is at the insertion point at the end of a line. (#3156, @jcsteh)
* Playing NVDA sounds no longer fails on a mono audio device. (#16770, @jcsteh)

### Changes for Developers

* NVDA now uses Ruff instead of flake8 for linting. (#14817)
* Fixed NVDA's build system to work properly when using Visual Studio 2022 version 17.10 and above. (#16480, @LeonarddeR)
* A fixed width font is now used in Log Viewer and in the NVDA Python Console so that the cursor remains in the same column during vertical navigation.
It is especially useful to read the error location markers in tracebacks. (#16321, @CyrilleB79)
* Support for custom braille tables has been added. (#3304, #16208, @JulienCochuyt, @LeonarddeR)
  * Tables can be provided in the `brailleTables` folder in an add-on package.
  * Table metadata can be added to an optional `brailleTables` section in the add-on manifest or to a `.ini` file with the same format found in the brailleTables subdirectory of the scratchpad directory.
  * Please consult the [braille translation tables section in the developer guide](https://www.nvaccess.org/files/nvda/documentation/developerGuide.html#BrailleTables) for more details.
* When a `gainFocus` event is queued with an object that has a valid `focusRedirect` property, the object pointed to by the `focusRedirect` property is now held by `eventHandler.lastQueuedFocusObject`, rather than the originally queued object. (#15843)
* NVDA will log its executable architecture (x86) at startup. (#16432, @josephsl)
* `wx.CallAfter`, which is wrapped in `monkeyPatches/wxMonkeyPatches.py`, now includes proper `functools.wraps` indication. (#16520, @XLTechie)
* There is a new module for scheduling tasks `utils.schedule`, using the pip module `schedule`. (#16636)
  * You can use `scheduleThread.scheduleDailyJobAtStartUp` to automatically schedule a job that happens after NVDA starts, and every 24 hours after that.
  Jobs are scheduled with a delay to avoid conflicts.
  * `scheduleThread.scheduleDailyJob` and `scheduleJob` can be used to schedule jobs at custom times, where a `JobClashError` will be raised on a known job scheduling clash.
* It is now possible to create app modules for apps hosting Edge WebView2 (msedgewebview2.exe) controls. (#16705, @josephsl)

## 2024.2

There is a new feature called sound split.
This allows splitting NVDA sounds into one channel (e.g. left) while sounds from all other applications are directed to the other channel (e.g. right).

There are new commands for modifying the synth settings ring, allowing users to jump to the first or last setting, and to increase or decrease the current setting in larger steps.
There are also new quick navigation commands, allowing users to bind gestures to quickly jump between: paragraph, vertically aligned paragraph, same style text, different style text, menu item, toggle button, progress bar, figure, and math formula.

There are many new braille features and bug fixes.
A new braille mode called "display speech output" has been added.
When active, the braille display shows exactly what NVDA speaks.
Support was also added for the BrailleEdgeS2 and BrailleEdgeS3 displays.
LibLouis was updated, adding new detailed (with capital letters indicated) Belarusian and Ukrainian Braille tables, a Lao table, and a Spanish table for reading Greek texts.

eSpeak was updated, adding new language Tigrinya.

There are many minor bug fixes for applications, such as Thunderbird, Adobe Reader, web browsers, Nudi and Geekbench.

### New Features

* New key commands:
  * New Quick Navigation command `p` for jumping to next/previous text paragraph in browse mode. (#15998, @mltony)
  * New unassigned Quick Navigation commands, which can be used to jump to the next/previous:
    * figure (#10826)
    * vertically aligned paragraph (#15999, @mltony)
    * menu item (#16001, @mltony)
    * toggle button (#16001, @mltony)
    * progress bar (#16001, @mltony)
    * math formula (#16001, @mltony)
    * same style text (#16000, @mltony)
    * different style text (#16000, @mltony)
  * Added commands to jump first, last, forward and backward through the synth settings ring. (#13768, #16095, @rmcpantoja)
    * Setting the first/last setting in the synth settings ring has no assigned gesture. (#13768)
    * Decrease and increase the current setting of the synth settings ring in a larger step (#13768):
      * Desktop: `NVDA+control+pageUp` and `NVDA+control+pageDown`.
      * Laptop: `NVDA+control+shift+pageUp` and `NVDA+control+shift+pageDown`.
  * Added a new unassigned input gesture to toggle the reporting of figures and captions. (#10826, #14349)
* Braille:
  * Added support for the BrailleEdgeS2 and BrailleEdgeS3 displays. (#16033, #16279, @EdKweon)
  * A new braille mode called "display speech output" has been added. (#15898, @Emil-18)
    * When active, the braille display shows exactly what NVDA speaks.
    * It can be toggled by pressing `NVDA+alt+t`, or from the braille settings dialog.
* Sound split: (#12985, @mltony)
  * Allows splitting NVDA sounds into one channel (e.g. left) while sounds from all other applications are directed to the other channel (e.g. right).
  * Toggled by `NVDA+alt+s`.
* Reporting row and column headers is now supported in contenteditable HTML elements. (#14113)
* Added an option to disable the reporting of figures and captions in Document Formatting settings. (#10826, #14349)
* In Windows 11, NVDA will announce alerts from voice typing and suggested actions including the top suggestion when copying data such as phone numbers to the clipboard (Windows 11 2022 Update and later). (#16009, @josephsl)
* NVDA will keep the audio device awake after speech stops, in order to prevent the start of the next speech being clipped with some audio devices such as Bluetooth headphones. (#14386, @jcsteh, @mltony)
* HP Secure Browser is now supported. (#16377)

### Changes

* Add-on Store:
  * The minimum and the last tested NVDA version for an add-on are now displayed in the "other details" area. (#15776, @Nael-Sayegh)
  * The community reviews action will be available in all tabs of the store. (#16179, @nvdaes)
* Component updates:
  * Updated LibLouis Braille translator to [3.29.0](https://github.com/liblouis/liblouis/releases/tag/v3.29.0). (#16259, @codeofdusk)
    * New detailed (with capital letters indicated) Belarusian and Ukrainian Braille tables.
    * New Spanish table for reading Greek texts.
    * New table for Lao Grade 1. (#16470)
  * eSpeak NG has been updated to 1.52-dev commit `cb62d93fd7`. (#15913)
    * Added new language Tigrinya.
* Changed several gestures for BrailleSense devices to avoid conflicts with characters of the French braille table. (#15306)
  * `alt+leftArrow` is now mapped to `dot2+dot7+space`
  * `alt+rightArrow` is now mapped to `dot5+dot7+space`
  * `alt+upArrow` is now mapped to `dot2+dot3+dot7+space`
  * `alt+downArrow` is now mapped to `dot5+dot6+dot7+space`
* Padding dots commonly used in tables of contents are not reported anymore at low punctuation levels. (#15845, @CyrilleB79)

### Bug Fixes

* Windows 11 fixes:
  * NVDA will once again announce hardware keyboard input suggestions. (#16283, @josephsl)
  * In Version 24H2 (2024 Update and Windows Server 2025), mouse and touch interaction can be used in quick settings. (#16348, @josephsl)
* Add-on Store:
  * When pressing `ctrl+tab`, focus properly moves to the new current tab title. (#14986, @ABuffEr)
  * If cache files are not correct, NVDA no longer will restart. (#16362, @nvdaes)
* Fixes for Chromium-based browsers when used with UIA:
  * Fixed bugs causing NVDA to hang. (#16393, #16394)
  * Backspace key is now working correctly in Gmail sign-in fields. (#16395)
* Backspace now works correctly when using Nudi 6.1 with NVDA's "Handle keys from other applications" setting enabled. (#15822, @jcsteh)
* Fixed a bug where audio coordinates would be played while the application is in sleep mode when "Play audio coordinates when mouse moves" is enabled. (#8059, @hwf1324)
* In Adobe Reader, NVDA no longer ignores alternative text set on formulas in PDFs. (#12715)
* Fixed a bug causing NVDA to fail to read the ribbon and options within Geekbench. (#16251, @mzanm)
* Fixed a rare case when saving the configuration may fail to save all profiles. (#16343, @CyrilleB79)
* In Firefox and Chromium-based browsers, NVDA will correctly enter focus mode when pressing enter when positioned within a presentational list (ul / ol) inside editable content. (#16325)
* Column state change is now correctly reported when selecting columns to display in Thunderbird message list. (#16323)
* The command line switch `-h`/`--help` works properly again. (#16522, @XLTechie)
* NVDA's support for the Poedit translation software version 3.4 or higher correctly functions when translating languages with 1 or more than 2 plural forms (e.g. Chinese, Polish). (#16318)

### Changes for Developers

Please refer to [the developer guide](https://www.nvaccess.org/files/nvda/documentation/developerGuide.html#API) for information on NVDA's API deprecation and removal process.

* Instantiating `winVersion.WinVersion` objects with unknown Windows versions above 10.0.22000 such as 10.0.25398 returns "Windows 11 unknown" instead of "Windows 10 unknown" for release name. (#15992, @josephsl)
* Make the AppVeyor build process easier for NVDA forks, by adding configurable variables in appveyor.yml to disable or modify NV Access specific portions of the build scripts. (#16216, @XLTechie)
* Added a how-to document, explaining the process of building NVDA forks on AppVeyor. (#16293, @XLTechie)

## 2024.1

A new "on-demand" speech mode has been added.
When speech is on-demand, NVDA does not speak automatically (e.g. when moving the cursor) but still speaks when calling commands whose goal is explicitly to report something (e.g. report window title).
In the Speech category of NVDA's settings, it is now possible to exclude unwanted speech modes from the Cycle speech modes command (`NVDA+s`).

A new Native Selection mode (toggled by `NVDA+shift+f10`) is now available in NVDA's browse mode for Mozilla Firefox.
When turned on, selecting text in browse mode will also manipulate Firefox's own native selection.
Copying text with `control+c` will pass straight through to Firefox, thus copying the rich content, rather than NVDA's plain text representation.

The Add-on Store now supports bulk actions (e.g. installing, enabling add-ons) by selecting multiple add-ons
There is a new action to open a reviews webpage for the selected add-on.

The audio output device and ducking mode options have been removed from the "Select Synthesizer" dialog.
They can be found in the audio settings panel which can be opened with `NVDA+control+u`.

eSpeak-NG, LibLouis braille translator, and Unicode CLDR have been updated.
New Thai, Filipino and Romanian braille tables are available.

There are many bug fixes, particularly for the Add-on Store, braille, Libre Office, Microsoft Office and audio.

### Important notes

* This release breaks compatibility with existing add-ons.
* Windows 7, and Windows 8 are no longer supported.
Windows 8.1 is the minimum Windows version supported.

### New Features

* Add-on Store:
  * The Add-on Store now supports bulk actions (e.g. installing, enabling add-ons) by selecting multiple add-ons. (#15350, #15623, @CyrilleB79)
  * A new action has been added to open a dedicated webpage to see or provide feedback about the selected add-on. (#15576, @nvdaes)
* Added support for Bluetooth Low Energy HID Braille displays. (#15470)
* A new Native Selection mode (toggled by `NVDA+shift+f10`) is now available in NVDA's browse mode for Mozilla Firefox.
When turned on, selecting text in browse mode will also manipulate Firefox's own native selection.
Copying text with `control+c` will pass straight through to Firefox, thus copying the rich content, rather than NVDA's plain text representation.
Note however that as Firefox is handling the actual copy, NVDA will not report a "copy to clipboard" message in this mode. (#15830)
* When copying text in Microsoft Word with NVDA's browse mode enabled, formatting is now also included.
A side affect of this is that NVDA will no longer report a "copy to clipboard" message when pressing `control+c` in Microsoft Word / Outlook browse mode, as the application is now handling the copy, not NVDA. (#16129)
* A new "on-demand" speech mode has been added.
When speech is on-demand, NVDA does not speak automatically (e.g. when moving the cursor) but still speaks when calling commands whose goal is explicitly to report something (e.g. report window title). (#481, @CyrilleB79)
* In the Speech category of NVDA's settings, it is now possible to exclude unwanted speech modes from the Cycle speech modes command (`NVDA+s`). (#15806, @lukaszgo1)
  * If you are currently using the NoBeepsSpeechMode add-on consider uninstalling it, and disabling "beeps" and "on-demand" modes in the settings.

### Changes

* NVDA no longer supports Windows 7 and Windows 8.
Windows 8.1 is the minimum Windows version supported. (#15544)
* Component updates:
  * Updated LibLouis braille translator to [3.28.0](https://github.com/liblouis/liblouis/releases/tag/v3.28.0). (#15435, #15876, @codeofdusk)
    * Added new Thai, Romanian, and Filipino Braille tables.
  * eSpeak NG has been updated to 1.52-dev commit `530bf0abf`. (#15036)
  * CLDR emoji and symbol annotations has been updated to version 44.0. (#15712, @OzancanKaratas)
  * Updated Java Access Bridge to 17.0.9+8Zulu (17.46.19). (#15744)
* Key Commands:
  * The following commands now support two and three presses to spell the reported information and spell with character descriptions: report selection, report clipboard text and report focused object. (#15449, @CyrilleB79)
  * The command to toggle the screen curtain now has a default gesture: `NVDA+control+escape`. (#10560, @CyrilleB79)
  * When pressed four times, the report selection command now shows the selection in a browsable message. (#15858, @Emil-18)
* Microsoft Office:
  * When requesting formatting information on Excel cells, borders and background will only be reported if there is such formatting. (#15560, @CyrilleB79)
  * NVDA will again no longer report unlabelled groupings such as in recent versions of Microsoft Office 365 menus. (#15638)
* The audio output device and ducking mode options have been removed from the "Select Synthesizer" dialog.
They can be found in the audio settings panel which can be opened with `NVDA+control+u`. (#15512, @codeofdusk)
* The option "Report role when mouse enters object" in NVDA's mouse settings category has been renamed to "Report object when mouse enters it".
This option now announces additional relevant information about an object when the mouse enters it, such as states (checked/pressed) or cell coordinates in a table. (#15420, @LeonarddeR)
* New items have been added to the Help menu for the NV Access "Get Help" page and Shop. (#14631)
* NVDA's support for [Poedit](https://poedit.net) is overhauled for Poedit version 3 and above.
Users of Poedit 1 are encouraged to update to Poedit 3 if they want to rely on enhanced accessibility in Poedit, such as shortcuts to read translator notes and comments. (#15313, #7303, @LeonarddeR)
* Braille viewer and speech viewer are now disabled in secure mode. (#15680)
* During object navigation, disabled (unavailable) objects will not be ignored anymore. (#15477, @CyrilleB79)
* Added table of contents to key commands document. (#16106)

### Bug Fixes

* Add-on Store:
  * When the status of an add-on is changed while it has focus, e.g. a change from "downloading" to "downloaded", the updated item is now announced correctly. (#15859, @LeonarddeR)
  * When installing add-ons install prompts are no longer overlapped by the restart dialog. (#15613, @lukaszgo1)
  * When reinstalling an incompatible add-on it is no longer forcefully disabled. (#15584, @lukaszgo1)
  * Disabled and incompatible add-ons can now be updated. (#15568, #15029)
  * NVDA now recovers and displays an error in a case where an add-on fails to download correctly. (#15796)
  * NVDA no longer fails to restart intermittently after opening and closing Add-on Store. (#16019, @lukaszgo1)
* Audio:
  * NVDA no longer freezes briefly when multiple sounds are played in rapid succession. (#15311, #15757, @jcsteh)
  * If the audio output device is set to something other than the default and that device becomes available again after being unavailable, NVDA will now switch back to the configured device instead of continuing to use the default device. (#15759, @jcsteh)
  * NVDA now resumes audio if the configuration of the output device changes or another application releases exclusive control of the device. (#15758, #15775, @jcsteh)
* Braille:
  * Multi line braille displays will no longer crash the BRLTTY driver and are treated as one continuous display. (#15386)
  * More objects which contain useful text are detected, and text content is displayed in braille. (#15605)
  * Contracted braille input works properly again. (#15773, @aaclause)
  * Braille is now updated when moving the navigator object between table cells in more situations (#15755, @Emil-18)
  * The result of reporting current focus, current navigator object, and current selection commands is now shown in braille. (#15844, @Emil-18)
  * The Albatross braille driver no longer handles a Esp32 microcontroller as an Albatross display. (#15671)
* LibreOffice:
  * Words deleted using the `control+backspace` keyboard shortcut are now also properly announced when the deleted word is followed by whitespace (like spaces and tabs). (#15436, @michaelweghorn)
  * Announcement of the status bar using the `NVDA+end` keyboard shortcut now also works for dialogs in LibreOffice version 24.2 and newer. (#15591, @michaelweghorn)
  * All expected text attributes are now supported in LibreOffice versions 24.2 and above.
  This makes the announcement of spelling errors work when announcing a line in Writer. (#15648, @michaelweghorn)
  * Announcement of heading levels now also works for LibreOffice versions 24.2 and newer. (#15881, @michaelweghorn)
* Microsoft Office:
  * In Excel with UIA disabled, braille is updated, and the active cell content is spoken, when `control+y`, `control+z` or `alt+backspace` is pressed. (#15547)
  * In Word with UIA disabled braille is updated when `control+v`, `control+x`, `control+y`, `control+z`, `alt+backspace`, `backspace` or `control+backspace` is pressed.
  It is also updated with UIA enabled, when typing text and braille is tethered to review and review follows caret. (#3276)
  * In Word, the landing cell will now be correctly reported when using the native Word commands for table navigation `alt+home`, `alt+end`, `alt+pageUp` and `alt+pageDown`. (#15805, @CyrilleB79)
* Reporting of object shortcut keys has been improved. (#10807, #15816, @CyrilleB79)
* The SAPI4 synthesizer now properly supports volume, rate and pitch changes embedded in speech. (#15271, @LeonarddeR)
* Multi line state is now correctly reported in applications using Java Access Bridge. (#14609)
* NVDA will announce dialog content for more Windows 10 and 11 dialogs. (#15729, @josephsl)
* NVDA will no longer fail to read a newly loaded page in Microsoft Edge when using UI Automation. (#15736)
* When using say all or commands which spell text, pauses between sentences or characters no longer gradually decrease over time. (#15739, @jcsteh)
* NVDA no longer sometimes freezes when speaking a large amount of text. (#15752, @jcsteh)
* When accessing Microsoft Edge using UI Automation, NVDA is able to activate more controls in browse mode. (#14612)
* NVDA will not fail to start anymore when the configuration file is corrupted, but it will restore the configuration to default as it did in the past. (#15690, @CyrilleB79)
* Fixed support for System List view (`SysListView32`) controls in Windows Forms applications. (#15283, @LeonarddeR)
* It is not possible anymore to overwrite NVDA's Python console history. (#15792, @CyrilleB79)
* NVDA should remain responsive when being flooded with many UI Automation events, e.g. when large chunks of text are printed to a terminal or when listening to voice messages in WhatsApp messenger. (#14888, #15169)
  * This new behavior can be disabled using the new "Use enhanced event processing" setting in NVDA's advanced settings.
* NVDA is again able to track the focus in applications running within Windows Defender Application Guard (WDAG). (#15164)
* The speech text is no longer updated when the mouse moves in the Speech Viewer. (#15952, @hwf1324)
* NVDA will again switch back to browse mode when closing combo boxes with `escape` or `alt+upArrow` in Firefox or Chrome. (#15653)
* Arrowing up and down in combo boxes in iTunes will no longer inappropriately switch back to browse mode. (#15653)

### Changes for Developers

Please refer to [the developer guide](https://www.nvaccess.org/files/nvda/documentation/developerGuide.html#API) for information on NVDA's API deprecation and removal process.

* Note: this is an Add-on API compatibility breaking release.
Add-ons will need to be re-tested and have their manifest updated.
* Building NVDA now requires Visual Studio 2022.
Please refer to the [NVDA docs](https://github.com/nvaccess/nvda/blob/release-2024.1/projectDocs/dev/createDevEnvironment.md) for the specific list of Visual Studio components. (#14313)
* Added the following extension points:
  * `treeInterceptorHandler.post_browseModeStateChange`. (#14969, @nvdaes)
  * `speech.speechCanceled`. (#15700, @LeonarddeR)
  * `_onErrorSoundRequested` (should be retrieved calling `logHandler.getOnErrorSoundRequested()`) (#15691, @CyrilleB79)
* It is now possible to use plural forms in an add-on's translations. (#15661, @beqabeqa473)
* Included python3.dll in the binary distribution for use by add-ons with external libraries utilizing the [stable ABI](https://docs.python.org/3.11/c-api/stable.html). (#15674, @mzanm)
* The `BrailleDisplayDriver` base class now has `numRows` and `numCols` properties to provide information about multi line braille displays.
Setting `numCells` is still supported for single line braille displays and `numCells` will return the total number of cells for multi line braille displays. (#15386)
* Updated BrlAPI for BRLTTY to version 0.8.5, and its corresponding python module to a Python 3.11 compatible build. (#15652, @LeonarddeR)
* Added the `speech.speakSsml` function, which allows you to write NVDA speech sequences using [SSML](https://www.w3.org/TR/speech-synthesis11/). (#15699, @LeonarddeR)
  * The following tags are currently supported and translated to appropriate NVDA speech commands:
    * `Prosody` (`pitch`, `rate` and `volume`). Only multiplication (e.g. `200%` are supported.
    * `say-as` with the `interpret` attribute set to `characters`
    * `voice` with the `xml:lang` set to an XML language
    * `break` with the `time` attribute set to a value in milliseconds, e.g. `200ms`
    * `mark` with the `name` attribute set to a mark name, e.g. `mark1`, requires providing a callback
  * Example: `speech.speakSsml('<speak><prosody pitch="200%">hello</prosody><break time="500ms" /><prosody rate="50%">John</prosody></speak>')`
  * The SSML parsing capabilities are backed by the `SsmlParser` class in the `speechXml` module.
* Changes to the NVDA Controller Client library:
  * The file names of the library no longer contain a suffix denoting the architecture, i.e. `nvdaControllerClient32/64.dll` are now called `nvdaControllerClient.dll`. (#15718, #15717, @LeonarddeR)
  * Added an example to demonstrate using nvdaControllerClient.dll from Rust. (#15771, @LeonarddeR)
  * Added the following functions to the controller client: (#15734, #11028, #5638, @LeonarddeR)
    * `nvdaController_getProcessId`: To get the process id (PID) of the current instance of NVDA the controller client is using.
    * `nvdaController_speakSsml`: To instruct NVDA to speak according to the given SSML. This function also supports:
      * Providing the symbol level.
      * Providing the priority of speech to be spoken.
      * Speaking both synchronously (blocking) and asynchronously (instant return).
    * `nvdaController_setOnSsmlMarkReachedCallback`: To register a callback of type `onSsmlMarkReachedFuncType` that is called in synchronous mode for every `<mark />` tag encountered in the SSML sequence provided to `nvdaController_speakSsml`.
  * Note: the new functions in the controller client only support NVDA 2024.1 and above.
* Updated `include` dependencies:
  * detours to `4b8c659f549b0ab21cf649377c7a84eb708f5e68`. (#15695)
  * ia2 to `3d8c7f0b833453f761ded6b12d8be431507bfe0b`. (#15695)
  * sonic to `8694c596378c24e340c09ff2cd47c065494233f1`. (#15695)
  * w3c-aria-practices to `9a5e55ccbeb0f1bf92b6127c9865da8426d1c864`. (#15695)
  * wil to `5e9be7b2d2fe3834a7107f430f7d4c0631f69833`. (#15695)
* Device info yielded by `hwPortUtils.listUsbDevices` now contain the bus reported description of the USB device (key `busReportedDeviceDescription`). (#15764, @LeonarddeR)
* For USB serial devices, `bdDetect.getConnectedUsbDevicesForDriver` and `bdDetect.getDriversForConnectedUsbDevices` now yield device matches containing a `deviceInfo` dictionary enriched with data about the USB device, such as `busReportedDeviceDescription`. (#15764, @LeonarddeR)
* When the configuration file `nvda.ini` is corrupted, a backup copy is saved before it is reinitialized. (#15779, @CyrilleB79)
* When defining a script with the script decorator, the `speakOnDemand` boolean argument can be specified to control if a script should speak while in "on-demand" speech mode. (#481, @CyrilleB79)
  * Scripts that provide information (e.g. say window title, report time/date) should speak in the "on-demand" mode.
  * Scripts that perform an action (e.g. move the cursor, change a parameter) should not speak in the "on-demand" mode.
* Fixed bug where deleting git-tracked files during `scons -c` resulted in missing UIA COM interfaces on rebuild. (#7070, #10833, @hwf1324)
* Fix a bug where some code changes were not detected when building `dist`, that prevented a new build from being triggered.
Now `dist` always rebuilds. (#13372, @hwf1324)
* A `gui.nvdaControls.MessageDialog` with default type of standard, no longer throws a None conversion exception because no sound is assigned. (#16223, @XLTechie)

#### API Breaking Changes

These are breaking API changes.
Please open a GitHub issue if your Add-on has an issue with updating to the new API.

* NVDA is now built with Python 3.11. (#12064)
* Updated pip dependencies:
  * configobj to 5.1.0dev commit `e2ba4457c4651fa54f8d59d8dcdd3da950e956b8`. (#15544)
  * Comtypes to 1.2.0. (#15513, @codeofdusk)
  * Flake8 to 4.0.1. (#15636, @lukaszgo1)
  * py2exe to 0.13.0.1dev commit `4e7b2b2c60face592e67cb1bc935172a20fa371d`. (#15544) 
  * robotframework to 6.1.1. (#15544)
  * SCons to 4.5.2. (#15529, @LeonarddeR)
  * sphinx to 7.2.6. (#15544)
  * wxPython to 4.2.2a commit `0205c7c1b9022a5de3e3543f9304cfe53a32b488`. (#12551, #16257)
* Removed pip dependencies:
  * typing_extensions, these should be supported natively in Python 3.11 (#15544)
  * nose, instead unittest-xml-reporting is used to generate XML reports. (#15544)
* `IAccessibleHandler.SecureDesktopNVDAObject` has been removed.
Instead, when NVDA is running on the user profile, track the existence of the secure desktop with the extension point: `winAPI.secureDesktop.post_secureDesktopStateChange`. (#14488)
* `braille.BrailleHandler.handlePendingCaretUpdate` has been removed with no public replacement. (#15163, @LeonarddeR)
* `bdDetect.addUsbDevices and bdDetect.addBluetoothDevices` have been removed.
Braille display drivers should implement the `registerAutomaticDetection` class method instead.
That method receives a `DriverRegistrar` object on which the `addUsbDevices` and `addBluetoothDevices` methods can be used. (#15200, @LeonarddeR)
* The default implementation of the check method on `BrailleDisplayDriver` now requires both the `threadSafe` and `supportsAutomaticDetection` attributes to be set to `True`. (#15200, @LeonarddeR)
* Passing lambda functions to `hwIo.ioThread.IoThread.queueAsApc` is no longer possible, as functions should be weakly referenceable. (#14627, @LeonarddeR)
* `IoThread.autoDeleteApcReference` has been removed. (#14924, @LeonarddeR)
* To support capital pitch changes, synthesizers must now explicitly declare their support for the `PitchCommand` in the `supportedCommands` attribute on the driver. (#15433, @LeonarddeR)
* `speechDictHandler.speechDictVars` has been removed. Use `NVDAState.WritePaths.speechDictsDir` instead of `speechDictHandler.speechDictVars.speechDictsPath`. (#15614, @lukaszgo1)
* `languageHandler.makeNpgettext` and `languageHandler.makePgettext` have been removed.
`npgettext` and `pgettext` are supported natively now. (#15546)
* The app module for [Poedit](https://poedit.net) has been changed significantly. The `fetchObject` function has been removed. (#15313, #7303, @LeonarddeR)
* The following redundant types and constants have been removed from `hwPortUtils`: (#15764, @LeonarddeR)
  * `PCWSTR`
  * `HWND` (replaced by `ctypes.wintypes.HWND`)
  * `ULONG_PTR`
  * `ULONGLONG`
  * `NULL`
  * `GUID` (replaced by `comtypes.GUID`)
* `gui.addonGui.AddonsDialog` has been removed. (#15834)
* `touchHandler.TouchInputGesture.multiFingerActionLabel` has been removed with no replacement. (#15864, @CyrilleB79)
* `NVDAObjects.IAccessible.winword.WordDocument.script_reportCurrentHeaders` has been removed with no replacement. (#15904, @CyrilleB79)
* The following app modules are removed.
Code which imports from one of them, should instead import from the replacement module. (#15618, @lukaszgo1)

| Removed module name |Replacement module|
|---|---|
|`azardi-2.0` |`azardi20`|
|`azuredatastudio` |`code`|
|`azuredatastudio-insiders` |`code`|
|`calculatorapp` |`calculator`|
|`code - insiders` |`code`|
|`commsapps` |`hxmail`|
|`dbeaver` |`eclipse`|
|`digitaleditionspreview` |`digitaleditions`|
|`esybraille` |`esysuite`|
|`hxoutlook` |`hxmail`|
|`miranda64` |`miranda32`|
|`mpc-hc` |`mplayerc`|
|`mpc-hc64` |`mplayerc`|
|`notepad++` |`notepadPlusPlus`|
|`searchapp` |`searchui`|
|`searchhost` |`searchui`|
|`springtoolsuite4` |`eclipse`|
|`sts` |`eclipse`|
|`teamtalk3` |`teamtalk4classic`|
|`textinputhost` |`windowsinternal_composableshell_experiences_textinput_inputapp`|
|`totalcmd64` |`totalcmd`|
|`win32calc` |`calc`|
|`winmail` |`msimn`|
|`zend-eclipse-php` |`eclipse`|
|`zendstudio` |`eclipse`|

#### Deprecations

* Using `watchdog.getFormattedStacksForAllThreads` is deprecated - please use `logHandler.getFormattedStacksForAllThreads` instead. (#15616, @lukaszgo1)
* `easeOfAccess.canConfigTerminateOnDesktopSwitch` has been deprecated, as it became obsolete since Windows 7 is no longer supported. (#15644, @LeonarddeR)
* `winVersion.isFullScreenMagnificationAvailable` has been deprecated - use `visionEnhancementProviders.screenCurtain.ScreenCurtainProvider.canStart` instead. (#15664, @josephsl)
* The following Windows release constants has been deprecated from winVersion module (#15647, @josephsl):
  * `winVersion.WIN7`
  * `winVersion.WIN7_SP1`
  * `winVersion.WIN8`
* The `bdDetect.KEY_*` constants have been deprecated.
Use `bdDetect.DeviceType.*` instead. (#15772, @LeonarddeR).
* The `bdDetect.DETECT_USB` and `bdDetect.DETECT_BLUETOOTH` constants have been deprecated with no public replacement. (#15772, @LeonarddeR).
* Using `gui.ExecAndPump` is deprecated - please use `systemUtils.ExecAndPump` instead. (#15852, @lukaszgo1)

## 2023.3.4

This is a patch release to fix a security issue and installer issue.
Please responsibly disclose security issues following NVDA's [security policy](https://github.com/nvaccess/nvda/blob/master/security.md).

### Security Fixes

* Prevents loading custom configuration while secure mode is forced.
([GHSA-727q-h8j2-6p45](https://github.com/nvaccess/nvda/security/advisories/GHSA-727q-h8j2-6p45))

### Bug Fixes

* Fixed bug which caused the NVDA process to fail to exit correctly. (#16123)
* Fixed bug where if the previous NVDA process failed to exit correctly, an NVDA installation could fail to an unrecoverable state. (#16122)

## 2023.3.3

This is a patch release to fix a security issue.
Please responsibly disclose security issues following NVDA's [security policy](https://github.com/nvaccess/nvda/blob/master/security.md).

### Security Fixes

* Prevents possible reflected XSS attack from crafted content to cause arbitrary code execution.
([GHSA-xg6w-23rw-39r8](https://github.com/nvaccess/nvda/security/advisories/GHSA-xg6w-23rw-39r8))

## 2023.3.2

This is a patch release to fix a security issue.
The security patch in 2023.3.1 was not resolved correctly.
Please responsibly disclose security issues following NVDA's [security policy](https://github.com/nvaccess/nvda/blob/master/security.md).

### Security Fixes

* The security patch in 2023.3.1 was not resolved correctly.
Prevents possible system access and arbitrary code execution with system privileges for unauthenticated users.
([GHSA-h7pp-6jqw-g3pj](https://github.com/nvaccess/nvda/security/advisories/GHSA-h7pp-6jqw-g3pj))

## 2023.3.1

This is a patch release to fix a security issue.
Please responsibly disclose security issues following NVDA's [security policy](https://github.com/nvaccess/nvda/blob/master/security.md).

### Security Fixes

* Prevents possible system access and arbitrary code execution with system privileges for unauthenticated users.
([GHSA-h7pp-6jqw-g3pj](https://github.com/nvaccess/nvda/security/advisories/GHSA-h7pp-6jqw-g3pj))

## 2023.3

This release includes improvements to performance, responsiveness and stability of audio output.
Options have been added to control the volume of NVDA sounds and beeps, or to have them follow the volume of the voice you are using.

NVDA can now periodically refresh OCR results, speaking new text as it appears.
This can be configured in the Windows OCR category of NVDA's settings dialog.

There's been several braille fixes, improving device detection and caret movement.
It is now possible to opt-out unwanted drivers from automatic detection, to improve autodetection performance.
There are also new BRLTTY commands.

There's also been bug fixes for the Add-on Store, Microsoft Office, Microsoft Edge context menus, and Windows Calculator.

### New Features

* Enhanced sound management:
  * A new Audio Settings panel:
    * This can be opened with `NVDA+control+u`. (#15497)
    * An option in Audio settings to have the volume of NVDA sounds and beeps follow the volume setting of the voice you are using. (#1409)
    * An option in Audio settings to separately configure the volume of NVDA sounds. (#1409, #15038)
    * The settings to change audio output device and toggle audio ducking have been moved to the new Audio settings panel from the Select Synthesizer dialog.
    These options will be removed from the "select synthesizer" dialog in 2024.1. (#15486, #8711)
  * NVDA will now output audio via the Windows Audio Session API (WASAPI), which may improve the responsiveness, performance and stability of NVDA speech and sounds. (#14697, #11169, #11615, #5096, #10185, #11061)
  * Note: WASAPI is incompatible with some add-ons.
  Compatible updates are available for these add-ons, please update them before updating NVDA.
  Incompatible versions of these add-ons will be disabled when updating NVDA:
    * Tony's Enhancements version 1.15 or older. (#15402)
    * NVDA global commands extension 12.0.8 or older. (#15443)
* NVDA is now able to continually update the result when performing optical character recognition (OCR), speaking new text as it appears. (#2797)
  * To enable this functionality, enable the option "Periodically refresh recognized content" in the Windows OCR category of NVDA's settings dialog.
  * Once enabled, you can toggle speaking new text by toggling report dynamic content changes (pressing `NVDA+5`).
* When using automatic detection of braille displays, it is now possible to opt-out drivers from detection from the braille display selection dialog. (#15196)
* A new option in Document Formatting settings, "Ignore blank lines for line indentation reporting". (#13394)
* Added an unassigned gesture to navigate by tab groupings in browse mode. (#15046)

### Changes

* Braille:
  * When the text in a terminal changes without updating the caret, the text on a braille display will now properly update when positioned on a changed line.
  This includes situations where braille is tethered to review. (#15115)
  * More BRLTTY key bindings are now mapped to NVDA commands (#6483):
    * `learn`: toggle NVDA input help
    * `prefmenu`: open the NVDA menu
    * `prefload`/`prefsave`: Load/save NVDA configuration
    * `time`: Show time
    * `say_line`: Speak the current line where the review cursor is located
    * `say_below`: Say all using review cursor
  * The BRLTTY driver is only available when a BRLTTY instance with BrlAPI enabled is running. (#15335)
  * The advanced setting to enable support for HID braille has been removed in favor of a new option.
  You can now disable specific drivers for braille display auto detection in the braille display selection dialog. (#15196)
* Add-on Store: Installed add-ons will now be listed in the Available Add-ons tab, if they are available in the store. (#15374)
* Some shortcut keys have been updated in the NVDA menu. (#15364)

### Bug Fixes

* Microsoft Office:
  * Fixed crash in Microsoft Word when Document formatting options "report headings" and "report comments and notes" were not enabled. (#15019)
  * In Word and Excel, text alignment will be correctly reported in more situations. (#15206, #15220)
  * Fixes the announcement of some cell formatting shortcuts in Excel. (#15527)
* Microsoft Edge:
  * NVDA will no longer jump back to the last browse mode position when opening the context menu in Microsoft Edge. (#15309)
  * NVDA is once again able to read context menus of downloads in Microsoft Edge. (#14916)
* Braille:
  * The braille cursor and selection indicators will now always be updated correctly after showing or hiding respective indicators with a gesture. (#15115)
  * Fixed bug where Albatross braille displays try to initialize although another braille device has been connected. (#15226)
* Add-on Store:
  * Fixed bug where unchecking "include incompatible add-ons" would result in incompatible add-ons still being listed in the store. (#15411)
  * Add-ons blocked due to compatibility reasons should now be filtered correctly when toggling the filter for enabled/disabled status. (#15416)
  * Fixed bug preventing overridden enabled incompatible add-ons being upgraded or replaced using the external install tool. (#15417)
  * Fixed bug where NVDA would not speak until restarted after add-on installation. (#14525)
  * Fixed bug where add-ons cannot be installed if a previous download failed or was cancelled. (#15469)
  * Fixed issues with handling incompatible add-ons when upgrading NVDA. (#15414, #15412, #15437)
* NVDA once again announces calculation results in the Windows 32bit calculator on Server, LTSC and LTSB versions of Windows. (#15230)
* NVDA no longer ignores focus changes when a nested window (grand child window) gets focus. (#15432)
* Fixed a potential cause of crashing during NVDA startup. (#15517)

### Changes for Developers

Please refer to [the developer guide](https://www.nvaccess.org/files/nvda/documentation/developerGuide.html#API) for information on NVDA's API deprecation and removal process.

* `braille.handler.handleUpdate` and `braille.handler.handleReviewMove` have been changed in order not to update instantly.
Before this change, when either of these methods was called very often, this would drain many resources.
These methods now queue an update at the end of every core cycle instead.
They should also be thread safe, making it possible to call them from background threads. (#15163)
* Added official support to register custom braille display drivers in the automatic braille display detection process.
Consult the `braille.BrailleDisplayDriver` class documentation for more details.
Most notably, the `supportsAutomaticDetection` attribute must be set to `True` and the `registerAutomaticDetection` `classmethod` must be implemented.  (#15196)

#### Deprecations

* `braille.BrailleHandler.handlePendingCaretUpdate` is now deprecated with no public replacement.
It will be removed in 2024.1. (#15163)
* Importing the constants `xlCenter`, `xlJustify`, `xlLeft`, `xlRight`, `xlDistributed`, `xlBottom`, `xlTop` from `NVDAObjects.window.excel` is deprecated.
Use `XlHAlign` or `XlVAlign` enumerations instead. (#15205)
* The mapping `NVDAObjects.window.excel.alignmentLabels` is deprecated.
Use the `displayString` methods of `XlHAlign` or `XlVAlign` enumerations instead. (#15205)
* `bdDetect.addUsbDevices` and `bdDetect.addBluetoothDevices` have been deprecated.
Braille display drivers should implement the `registerAutomaticDetection` classmethod instead.
That method receives a `DriverRegistrar` object on which the `addUsbDevices` and `addBluetoothDevices` methods can be used. (#15200)
* The default implementation of the check method on `BrailleDisplayDriver` uses `bdDetect.driverHasPossibleDevices` for devices that are marked as thread safe.
Starting from NVDA 2024.1, in order for the base method to use `bdDetect.driverHasPossibleDevices`, the `supportsAutomaticDetection` attribute must be set to `True` as well. (#15200)

## 2023.2

This release introduces the Add-on Store to replace the Add-ons Manager.
In the Add-on Store you can browse, search, install and update community add-ons.
You can now manually override incompatibility issues with outdated add-ons at your own risk.

There are new braille features, commands, and display support.
There are also new input gestures for OCR and flattened object navigation.
Navigating and reporting formatting in Microsoft Office is improved.

There are many bug fixes, particularly for braille, Microsoft Office, web browsers and Windows 11.

eSpeak-NG, LibLouis braille translator, and Unicode CLDR have been updated.

### New Features

* Add-on Store has been added to NVDA. (#13985)
  * Browse, search, install and update community add-ons.
  * Manually override incompatibility issues with outdated add-ons.
  * The Add-ons Manager has been removed and replaced by the Add-on Store.
  * For more information please read the updated user guide.
* New input gestures:
  * An unbound gesture to cycle through the available languages for Windows OCR. (#13036)
  * An unbound gesture to cycle through the braille show messages modes. (#14864)
  * An unbound gesture to toggle showing the selection indicator for braille. (#14948)
  * Added default keyboard gesture assignments to move to the next or previous object in a flattened view of the object hierarchy. (#15053)
    * Desktop: `NVDA+numpad9` and `NVDA+numpad3` to move to the previous and next objects respectively.
    * Laptop: `shift+NVDA+[` and `shift+NVDA+]` to move to the previous and next objects respectively.
* New braille features:
  * Added support for the Help Tech Activator braille display. (#14917)
  * A new option to toggle showing the selection indicator (dots 7 and 8). (#14948)
  * A new option to optionally move the system caret or focus when changing the review cursor position with braille routing keys. (#14885, #3166)
  * When pressing `numpad2` three times to report the numerical value of the character at the position of the review cursor, the information is now also provided in braille. (#14826)
  * Added support for the `aria-brailleroledescription` ARIA 1.3 attribute, allowing web authors to override the type of an element shown on the braille display. (#14748)
  * Baum braille driver: added several braille chord gestures for performing common keyboard commands such as `windows+d` and `alt+tab`.
  Please refer to the NVDA User Guide for a full list. (#14714)
* Added pronunciation of Unicode symbols:
  * braille symbols such as `⠐⠣⠃⠗⠇⠐⠜`. (#13778)
  * Mac Option key symbol `⌥`. (#14682)
* Added gestures for Tivomatic Caiku Albatross braille displays. (#14844, #15002)
  * showing the braille settings dialog
  * accessing the status bar
  * cycling the braille cursor shape
  * cycling the braille show messages mode
  * toggling the braille cursor on/off
  * toggling the "braille show selection indicator" state
  * cycling the "braille move system caret when routing review cursor" mode. (#15122)
* Microsoft Office features:
  * When highlighted text is enabled Document Formatting, highlight colours are now reported in Microsoft Word. (#7396, #12101, #5866)
  * When colors are enabled Document Formatting, background colours are now reported in Microsoft Word. (#5866)
  * When using Excel shortcuts to toggle format such as bold, italic, underline and strike through of a cell in Excel, the result is now reported. (#14923)
* Experimental enhanced sound management:
  * NVDA can now output audio via the Windows Audio Session API (WASAPI), which may improve the responsiveness, performance and stability of NVDA speech and sounds. (#14697)
  * WASAPI usage can be enabled in Advanced settings.
  Additionally, if WASAPI is enabled, the following Advanced settings can also be configured.
    * An option to have the volume of NVDA sounds and beeps follow the volume setting of the voice you are using. (#1409)
    * An option to separately configure the volume of NVDA sounds. (#1409, #15038)
  * There is a known issue with intermittent crashing when WASAPI is enabled. (#15150)
* In Mozilla Firefox and Google Chrome, NVDA now reports when a control opens a dialog, grid, list or tree if the author has specified this using `aria-haspopup`. (#8235)
* It is now possible to use system variables (such as `%temp%` or `%homepath%`) in the path specification while creating portable copies of NVDA. (#14680)
* In Windows 10 May 2019 Update and later, NVDA can announce virtual desktop names when opening, changing, and closing them. (#5641)
* A system wide parameter has been added to allow users and system administrators to force NVDA to start in secure mode. (#10018)

### Changes

* Component updates:
  * eSpeak NG has been updated to 1.52-dev commit `ed9a7bcf`. (#15036)
  * Updated LibLouis braille translator to [3.26.0](https://github.com/liblouis/liblouis/releases/tag/v3.26.0). (#14970)
  * CLDR has been updated to version 43.0. (#14918)
* LibreOffice changes:
  * When reporting the review cursor location, the current cursor/caret location is now reported relative to the current page in LibreOffice Writer 7.6 and newer, similar to what is done for Microsoft Word. (#11696)
  * Announcement of the status bar (e.g. triggered by `NVDA+end`) works for LibreOffice. (#11698)
  * When moving to a different cell in LibreOffice Calc, NVDA no longer incorrectly announces the coordinates of the previously focused cell when cell coordinate announcement is disabled in NVDA's settings. (#15098)
* Braille changes:
  * When using a braille display via the Standard HID braille driver, the dpad can be used to emulate the arrow keys and enter.
  Also `space+dot1` and `space+dot4` now map to up and down arrow respectively. (#14713)
  * Updates to dynamic web content (ARIA live regions) are now displayed in braille.
  This can be disabled in the Advanced Settings panel. (#7756)
* Dash and em-dash symbols will always be sent to the synthesizer. (#13830)
* Distance reported in Microsoft Word will now honour the unit defined in Word's advanced options even when using UIA to access Word documents. (#14542)
* NVDA responds faster when moving the cursor in edit controls. (#14708)
* Script for reporting the destination of a link now reports from the caret / focus position rather than the navigator object. (#14659)
* Portable copy creation no longer requires that a drive letter be entered as part of the absolute path. (#14680)
* If Windows is configured to display seconds in the system tray clock, using `NVDA+f12` to report the time now honors that setting. (#14742)
* NVDA will now report unlabeled groupings that have useful position information, such as in recent versions of Microsoft Office 365 menus. (#14878)

### Bug Fixes

* Braille:
  * Several stability fixes to input/output for braille displays, resulting in less frequent errors and crashes of NVDA. (#14627)
  * NVDA will no longer unnecessarily switch to no braille multiple times during auto detection, resulting in a cleaner log and less overhead. (#14524)
  * NVDA will now switch back to USB if a HID Bluetooth device (such as the HumanWare Brailliant or APH Mantis) is automatically detected and an USB connection becomes available.
  This only worked for Bluetooth Serial ports before. (#14524)
  * When no braille display is connected and the braille viewer is closed by pressing `alt+f4` or clicking the close button, the display size of the braille subsystem will again be reset to no cells. (#15214)
* Web browsers:
  * NVDA no longer occasionally causes Mozilla Firefox to crash or stop responding. (#14647)
  * In Mozilla Firefox and Google Chrome, typed characters are no longer reported in some text boxes even when speak typed characters is disabled. (#8442)
  * You can now use browse mode in Chromium Embedded Controls where it was not possible previously. (#13493, #8553)
  * In Mozilla Firefox, moving the mouse over text after a link now reliably reports the text. (#9235)
  * The destination of graphic links is now reported accurately in more cases in Chrome and Edge. (#14783)
  * When trying to report the URL for a link without a href attribute NVDA is no longer silent.
  Instead NVDA reports that the link has no destination. (#14723)
  * In Browse mode, NVDA will no longer incorrectly ignore focus moving to a parent or child control e.g. moving from a control to its parent list item or gridcell. (#14611)
    * Note however that this fix only applies when the Automatically set focus to focusable elements" option in Browse Mode settings is turned off (which is the default).
* Fixes for Windows 11:
  * NVDA can once again announce Notepad status bar contents. (#14573)
  * Switching between tabs will announce the new tab name and position for Notepad and File Explorer. (#14587, #14388)
  * NVDA will once again announce candidate items when entering text in languages such as Chinese and Japanese. (#14509)
  * It is once again possible to open the Contributors and License items on the NVDA Help menu. (#14725)
* Microsoft Office fixes:
  * When rapidly moving through cells in Excel, NVDA is now less likely to report the wrong cell or selection. (#14983, #12200, #12108)
  * When landing on an Excel cell from outside a work sheet, braille and focus highlighter are no longer needlessly updated to the object that had focus previously. (#15136)
  * NVDA no longer fails to announce focusing password fields in Microsoft Excel and Outlook. (#14839)
* For symbols which do not have a symbol description in the current locale, the default English symbol level will be used. (#14558, #14417)
* It is now possible to use the backslash character in the replacement field of a dictionaries entry, when the type is not set to regular expression. (#14556)
* In Windows 10 and 11 Calculator, a portable copy of NVDA will no longer do nothing or play error tones when entering expressions in standard calculator in compact overlay mode. (#14679)
* NVDA again recovers from many more situations such as applications that stop responding which previously caused it to freeze completely. (#14759) 
* When forcing UIA support with certain terminal and consoles, a bug is fixed which caused a freeze and the log file to be spammed. (#14689)
* NVDA will no longer refuse to save the configuration after a configuration reset. (#13187)
* When running a temporary version from the launcher, NVDA will not mislead users into thinking they can save the configuration. (#14914)
* NVDA now generally responds slightly faster to commands and focus changes. (#14928)
* Displaying the OCR settings will not fail on some systems anymore. (#15017)
* Fix bug related to saving and loading the NVDA configuration, including switching synthesizers. (#14760)
* Fix bug causing text review "flick up" touch gesture to move pages rather than move to previous line. (#15127)

### Changes for Developers

Please refer to [the developer guide](https://www.nvaccess.org/files/nvda/documentation/developerGuide.html#API) for information on NVDA's API deprecation and removal process.

* Suggested conventions have been added to the add-on manifest specification.
These are optional for NVDA compatibility, but are encouraged or required for submitting to the Add-on Store. (#14754)
  * Use `lowerCamelCase` for the name field.
  * Use `<major>.<minor>.<patch>` format for the version field (required for add-on datastore).
  * Use `https://` as the schema for the url field (required for add-on datastore).
* Added a new extension point type called `Chain`, which can be used to iterate over iterables returned by registered handlers. (#14531)
* Added the `bdDetect.scanForDevices` extension point.
Handlers can be registered that yield `BrailleDisplayDriver/DeviceMatch` pairs that don't fit in existing categories, like USB or Bluetooth. (#14531)
* Added extension point: `synthDriverHandler.synthChanged`. (#14618)
* The NVDA Synth Settings Ring now caches available setting values the first time they're needed, rather than when loading the synthesizer. (#14704)
* You can now call the export method on a gesture map to export it to a dictionary.
This dictionary can be imported in another gesture by passing it either to the constructor of `GlobalGestureMap` or to the update method on an existing map. (#14582)
* `hwIo.base.IoBase` and its derivatives now have a new constructor parameter to take a `hwIo.ioThread.IoThread`.
If not provided, the default thread is used. (#14627)
* `hwIo.ioThread.IoThread` now has a `setWaitableTimer` method to set a waitable timer using a python function.
Similarly, the new `getCompletionRoutine` method allows you to convert a python method into a completion routine safely. (#14627)
* `offsets.OffsetsTextInfo._get_boundingRects` should now always return `List[locationHelper.rectLTWH]` as expected for a subclass of `textInfos.TextInfo`. (#12424)
* `highlight-color` is now a format field attribute. (#14610)
* NVDA should more accurately determine if a logged message is coming from NVDA core. (#14812)
* NVDA will no longer log inaccurate warnings or errors about deprecated appModules. (#14806)
* All NVDA extension points are now briefly described in a new, dedicated chapter in the Developer Guide. (#14648)
* `scons checkpot` will no longer check the `userConfig` subfolder anymore. (#14820)
* Translatable strings can now be defined with a singular and a plural form using `ngettext` and `npgettext`. (#12445)

#### Deprecations

* Passing lambda functions to `hwIo.ioThread.IoThread.queueAsApc` is deprecated.
Instead, functions should be weakly referenceable. (#14627)
* Importing `LPOVERLAPPED_COMPLETION_ROUTINE` from `hwIo.base` is deprecated.
Instead import from `hwIo.ioThread`. (#14627)
* `IoThread.autoDeleteApcReference` is deprecated.
It was introduced in NVDA 2023.1 and was never meant to be part of the public API.
Until removal, it behaves as a no-op, i.e. a context manager yielding nothing. (#14924)
* `gui.MainFrame.onAddonsManagerCommand` is deprecated, use `gui.MainFrame.onAddonStoreCommand` instead. (#13985)
* `speechDictHandler.speechDictVars.speechDictsPath` is deprecated, use `NVDAState.WritePaths.speechDictsDir` instead. (#15021)
* Importing `voiceDictsPath` and `voiceDictsBackupPath` from `speechDictHandler.dictFormatUpgrade` is deprecated.
Instead use `WritePaths.voiceDictsDir` and `WritePaths.voiceDictsBackupDir` from `NVDAState`. (#15048)
* `config.CONFIG_IN_LOCAL_APPDATA_SUBKEY` is deprecated.
Instead use `config.RegistryKey.CONFIG_IN_LOCAL_APPDATA_SUBKEY`. (#15049)

## 2023.1

A new option has been added, "Paragraph Style" in "Document Navigation".
This can be used with text editors that do not support paragraph navigation natively, such as Notepad and Notepad++.

There is a new global command to report the destination of a link, mapped to `NVDA+k`.

Support for annotated web content (such as comments and footnotes) has improved.
Press `NVDA+d` to cycle through summaries when annotations are reported (e.g. "has comment, has footnote").

Tivomatic Caiku Albatross 46/80 braille displays are now supported.

Support for ARM64 and AMD64 versions of Windows has improved.

There are many bug fixes, notably Windows 11 fixes.

eSpeak, LibLouis, Sonic rate boost and Unicode CLDR have been updated.
There are new Georgian, Swahili (Kenya) and Chichewa (Malawi) braille tables.

Note:

* This release breaks compatibility with existing add-ons.

### New Features

* Microsoft Excel via UI Automation: Automatic reporting of column and row headers in tables. (#14228)
  * Note: This is referring to tables formatted via the "Table" button on the Insert pane of the Ribbon.
  "First Column" and "Header Row" in "Table Style Options" correspond to column and row headers respectively.
  * This is not referring to screen reader specific headers via named ranges, which is currently not supported via UI Automation.
* An unassigned script has been added to toggle delayed character descriptions. (#14267)
* Added an experimental option to leverage the UIA notification support in Windows Terminal to report new or changed text in the terminal, resulting in improved stability and responsivity. (#13781)
  * Consult the user guide for limitations of this experimental option.
* On Windows 11 ARM64, browse mode is now available in AMD64 apps such as Firefox, Google Chrome and 1Password. (#14397)
* A new option has been added, "Paragraph Style" in "Document Navigation".
This adds support for single line break (normal) and multi line break (block) paragraph navigation.
This can be used with text editors that do not support paragraph navigation natively, such as Notepad and Notepad++. (#13797)
* The presence of multiple annotations are now reported.
`NVDA+d` now cycles through reporting the summary of each annotation target for origins with multiple annotation targets.
For example, when text has a comment and a footnote associated with it. (#14507, #14480)
* Added support for Tivomatic Caiku Albatross 46/80 braille displays. (#13045)
* New global command: Report link destination (`NVDA+k`).
Pressed once will speak/braille the destination of the link that is in the navigator object.
Pressing twice will show it in a window, for more detailed review. (#14583)
* New unmapped global command (Tools category): Report link destination in a window.
Same as pressing `NVDA+k` twice, but may be more useful for braille users. (#14583)

### Changes

* Updated LibLouis braille translator to [3.24.0](https://github.com/liblouis/liblouis/releases/tag/v3.24.0). (#14436)
  * Major updates to Hungarian, UEB, and Chinese bopomofo braille.
  * Support for the Danish braille standard 2022.
  * New braille tables for Georgian literary braille, Swahili (Kenya) and Chichewa (Malawi).
* Updated Sonic rate boost library to commit `1d70513`. (#14180)
* CLDR has been updated to version 42.0. (#14273)
* eSpeak NG has been updated to 1.52-dev commit `f520fecb`. (#14281, #14675)
  * Fixed reporting of large numbers. (#14241)
* Java applications with controls using the selectable state will now announce when an item is not selected rather than when the item is selected. (#14336)

### Bug Fixes

* Windows 11 fixes:
  * NVDA will announce search highlights when opening Start menu. (#13841)
  * On ARM, x64 apps are no longer identified as ARM64 applications. (#14403)
  * Clipboard history menu items such as "pin item" can be accessed. (#14508)
  * In Windows 11 22H2 and newer, it is again possible to use mouse and touch interaction to interact with areas such as the system tray overflow window and "Open With" dialog. (#14538, #14539)
* Suggestions are reported when typing an @mention in in Microsoft Excel comments. (#13764)
* In the Google Chrome location bar, suggestion controls (switch to tab, remove suggestion etc) are now reported when selected. (#13522)
* When requesting formatting information, colors are now explicitly reported in Wordpad or log viewer, rather than only "Default color". (#13959)
* In Firefox, activating the "Show options" button on GitHub issue pages now works reliably. (#14269)
* The date picker controls in Outlook 2016 / 365 Advanced search dialog now report their label and value. (#12726)
* ARIA switch controls are now actually reported as switches in Firefox, Chrome and Edge, rather than checkboxes. (#11310)
* NVDA will automatically announce the sort state on an HTML table column header when changed by pressing an inner button. (#10890)
* A landmark or region's name is always automatically spoken when jumping inside from outside using quick navigation or focus in browse mode. (#13307)
* When beep or announce 'cap' for capitals is enabled with delayed character descriptions, NVDA no longer beeps or announces 'cap' twice. (#14239)
* Controls in tables in Java applications will now be announced more accurately by NVDA. (#14347)
* Some settings will no longer be unexpectedly different when used with multiple profiles. (#14170)
  * The following settings have been addressed:
    * Line indentation in Document formatting settings.
    * Cell borders in doc formatting settings
    * Show messages in braille settings
    * Tether Braille in braille settings
  * In some rare cases, these settings used in profiles may be unexpectedly modified when installing this version of NVDA.
  * Please check these options in your profiles after upgrading NVDA to this version.
* Emojis should now be reported in more languages. (#14433)
* The presence of an annotation is no longer missing in braille for some elements. (#13815)
* Fixed an issue where config changes not save correctly when changing between a "Default" option and the value of the "Default" option. (#14133)
* When configuring NVDA there will always be at least one key defined as an NVDA key. (#14527)
* When accessing the NVDA menu via the notification area, NVDA will not suggest a pending update anymore when no update is available. (#14523)
* Remaining, elapsed and total time is now reported correctly for audio files over a day long in foobar2000. (#14127)
* In web browsers such as Chrome and Firefox, alerts such as file downloads are shown in braille in addition to being spoken. (#14562)
* Bug fixed when navigating to the first and last column in a table in Firefox (#14554)
* When NVDA is launched with `--lang=Windows` parameter, it is again possible to open NVDA's General settings dialog. (#14407)
* NVDA no longer fails to continue reading in Kindle for PC after turning the page. (#14390)

### Changes for Developers

Note: this is an Add-on API compatibility breaking release.
Add-ons will need to be re-tested and have their manifest updated.
Please refer to [the developer guide](https://www.nvaccess.org/files/nvda/documentation/developerGuide.html#API) for information on NVDA's API deprecation and removal process.

* System tests should now pass when run locally on non-English systems. (#13362)
* In Windows 11 on ARM, x64 apps are no longer identified as ARM64 applications. (#14403)
* It is no longer necessary to use `SearchField` and `SuggestionListItem` `UIA` `NVDAObjects` in new UI Automation scenarios, where automatic reporting of search suggestions, and where typing has been exposed via UI Automation with the `controllerFor` pattern.
This functionality is now available generically via `behaviours.EditableText` and the base `NVDAObject` respectively. (#14222)
* The UIA debug logging category when enabled now produces significantly more logging for UIA event handlers and utilities. (#14256)
* NVDAHelper build standards updated. (#13072)
  * Now uses the C++20 standard, was C++17.
  * Now uses the `/permissive-` compiler flag which disables permissive behaviors, and sets the `/Zc` compiler options for strict conformance.
* Some plugin objects (e.g. drivers and add-ons) now have a more informative description in the NVDA python console. (#14463)
* NVDA can now be fully compiled with Visual Studio 2022, no longer requiring the Visual Studio 2019 build tools. (#14326)
* More detailed logging for NVDA freezes to aid debugging. (#14309)
* The singleton `braille._BgThread` class has been replaced with `hwIo.ioThread.IoThread`. (#14130)
  * A single instance `hwIo.bgThread` (in NVDA core) of this class provides background i/o for thread safe braille display drivers.
  * This new class is not a singleton by design, add-on authors are encouraged to use their own instance when doing hardware i/o.
* The processor architecture for the computer can be queried from `winVersion.WinVersion.processorArchitecture attribute.` (#14439)
* New extension points have been added. (#14503)
  * `inputCore.decide_executeGesture`
  * `tones.decide_beep`
  * `nvwave.decide_playWaveFile`
  * `braille.pre_writeCells`
  * `braille.filter_displaySize`
  * `braille.decide_enabled`
  * `braille.displayChanged`
  * `braille.displaySizeChanged`
* It is possible to set useConfig to False on supported settings for a synthesizer driver. (#14601)

#### API Breaking Changes

These are breaking API changes.
Please open a GitHub issue if your Add-on has an issue with updating to the new API.

* The configuration specification has been altered, keys have been removed or modified:
  * In `[documentFormatting]` section (#14233):
    * `reportLineIndentation` stores an int value (0 to 3) instead of a boolean
    * `reportLineIndentationWithTones` has been removed.
    * `reportBorderStyle` and `reportBorderColor` have been removed and are replaced by `reportCellBorders`.
  * In `[braille]` section (#14233):
    * `noMessageTimeout` has been removed, replaced by a value for `showMessages`.
    * `messageTimeout` cannot take the value 0 anymore, replaced by a value for `showMessages`.
    * `autoTether` has been removed; `tetherTo` can now take the value "auto" instead.
  * In `[keyboard]` section  (#14528):
    * `useCapsLockAsNVDAModifierKey`, `useNumpadInsertAsNVDAModifierKey`, `useExtendedInsertAsNVDAModifierKey` have been removed.
    They are replaced by `NVDAModifierKeys`.
* The `NVDAHelper.RemoteLoader64` class has been removed with no replacement. (#14449)
* The following functions in `winAPI.sessionTracking` are removed with no replacement. (#14416, #14490)
  * `isWindowsLocked`
  * `handleSessionChange`
  * `unregister`
  * `register`
  * `isLockStateSuccessfullyTracked`
* It is no longer possible to enable/disable the braille handler by setting `braille.handler.enabled`.
To disable the braille handler programatically, register a handler to `braille.handler.decide_enabled`. (#14503)
* It is no longer possible to update the display size of the handler by setting `braille.handler.displaySize`.
To update the displaySize programatically, register a handler to `braille.handler.filter_displaySize`.
Refer to `brailleViewer` for an example on how to do this. (#14503)
* There have been changes to the usage of `addonHandler.Addon.loadModule`. (#14481)
  * `loadModule` now expects dot as a separator, rather than backslash.
  For example "lib.example" instead of "lib\example".
  * `loadModule` now raises an exception when a module can't be loaded or has errors, instead of silently returning `None` without giving information about the cause.
* The following symbols have been removed from `appModules.foobar2000` with no direct replacement. (#14570)
  * `statusBarTimes`
  * `parseIntervalToTimestamp`
  * `getOutputFormat`
  * `getParsingFormat`
* The following are no longer singletons - their get method has been removed.
Usage of `Example.get()` is now `Example()`. (#14248)
  * `UIAHandler.customAnnotations.CustomAnnotationTypesCommon`
  * `UIAHandler.customProps.CustomPropertiesCommon`
  * `NVDAObjects.UIA.excel.ExcelCustomProperties`
  * `NVDAObjects.UIA.excel.ExcelCustomAnnotationTypes`

#### Deprecations

* `NVDAObjects.UIA.winConsoleUIA.WinTerminalUIA` is deprecated and usage is discouraged. (#14047)
* `config.addConfigDirsToPythonPackagePath` has been moved.
Use `addonHandler.packaging.addDirsToPythonPackagePath` instead. (#14350)
* `braille.BrailleHandler.TETHER_*` are deprecated.
Use `configFlags.TetherTo.*.value` instead. (#14233)
* `utils.security.postSessionLockStateChanged` is deprecated.
Use `utils.security.post_sessionLockStateChanged` instead. (#14486)
* `NVDAObject.hasDetails`, `NVDAObject.detailsSummary`, `NVDAObject.detailsRole` has been deprecated.
Use `NVDAObject.annotations` instead. (#14507)
* `keyboardHandler.SUPPORTED_NVDA_MODIFIER_KEYS` is deprecated with no direct replacement.
Consider using the class `config.configFlags.NVDAKey` instead. (#14528)
* `gui.MainFrame.evaluateUpdatePendingUpdateMenuItemCommand` has been deprecated.
Use `gui.MainFrame.SysTrayIcon.evaluateUpdatePendingUpdateMenuItemCommand` instead. (#14523)

## 2022.4

This release includes several new key commands, including table say all commands.
A "Quick Start Guide" section has been added to the User Guide.
There are also several bug fixes.

eSpeak has been updated and LibLouis has been updated.
There are new Chinese, Swedish, Luganda and Kinyarwanda braille tables.

### New Features

* Added a "Quick Start Guide" section to the User Guide. (#13934)
* Introduced a new command to check the keyboard shortcut of the current focus. (#13960)
  * Desktop: `shift+numpad2`.
  * Laptop: `NVDA+ctrl+shift+.`.
* Introduced new commands to move the review cursor by page where supported by the application. (#14021)
  * Move to previous page:
    * Desktop: `NVDA+pageUp`.
    * Laptop: `NVDA+shift+pageUp`.
  * Move to next page:
    * Desktop: `NVDA+pageDown`.
    * Laptop: `NVDA+shift+pageDown`.
* Added the following table commands. (#14070)
  * Say all in column: `NVDA+control+alt+downArrow`
  * Say all in row: `NVDA+control+alt+rightArrow`
  * Read entire column: `NVDA+control+alt+upArrow`
  * Read entire row: `NVDA+control+alt+leftArrow`
* Microsoft Excel via UI Automation: NVDA now announces when moving out of a table within a spreadsheet. (#14165)
* Reporting table headers can now be configured separately for rows and columns. (#14075)

### Changes

* eSpeak NG has been updated to 1.52-dev commit `735ecdb8`. (#14060, #14079, #14118, #14203)
  * Fixed reporting of Latin characters when using Mandarin. (#12952, #13572, #14197)
* Updated LibLouis braille translator to [3.23.0](https://github.com/liblouis/liblouis/releases/tag/v3.23.0). (#14112)
  * Added braille tables:
    * Chinese common braille (simplified Chinese characters)
    * Kinyarwanda literary braille
    * Luganda literary braille
    * Swedish uncontracted braille
    * Swedish partially contracted braille
    * Swedish contracted braille
    * Chinese (China, Mandarin) Current Braille System (no tones) (#14138)
* NVDA now includes the architecture of the operating system as part of user statistics tracking. (#14019)

### Bug Fixes

* When updating NVDA using the Windows Package Manager CLI (aka winget), a released version of NVDA is no longer always treated as newer than whatever alpha version is installed. (#12469)
* NVDA will now correctly announce Group boxes in Java applications. (#13962)
* Caret properly follows spoken text during "say all" in applications such as Bookworm, WordPad, or the NVDA log viewer. (#13420, #9179)
* In programs using UI Automation, partially checked checkboxes will be reported correctly. (#13975)
* Improved performance and stability in Microsoft Visual Studio, Windows Terminal, and other UI Automation based applications. (#11077, #11209)
  * These fixes apply to Windows 11 Sun Valley 2 (version 22H2) and later.
  * Selective registration for UI Automation events and property changes now enabled by default.
* Text reporting, Braille output, and password suppression now work as expected in the embedded Windows Terminal control in Visual Studio 2022. (#14194)
* NVDA is now DPI aware when using multiple monitors.
There are several fixes for using a DPI setting higher than 100% or multiple monitors.
Issues may still exist with versions of Windows older than Windows 10 1809.
For these fixes to work, applications which NVDA interacts with also need to be DPI aware.
Note there are still known issues with Chrome and Edge. (#13254)
  * Visual highlighting frames should now be correctly placed in most applications. (#13370, #3875, #12070)
  * Touch screen interaction should now be accurate for most applications. (#7083)
  * Mouse tracking should now work for most applications. (#6722)
* Orientation state (landscape/portrait) changes are now correctly ignored when there is no change (e.g. monitor changes). (#14035)
* NVDA will announce dragging items on screen in places such as rearranging Windows 10 Start menu tiles and virtual desktops in Windows 11. (#12271, #14081)
* In advanced settings, "Play a sound for logged errors" option is now correctly restored to its default value when pressing the "Restore defaults" button. (#14149)
* NVDA can now select text using the `NVDA+f10` keyboard shortcut on Java applications. (#14163)
* NVDA will no longer get stuck in a menu when arrowing up and down threaded conversations in Microsoft Teams. (#14355)

### Changes for Developers

Please refer to [the developer guide](https://www.nvaccess.org/files/nvda/documentation/developerGuide.html#API) for information on NVDA's API deprecation and removal process.

* The [NVDA API Announcement mailing list](https://groups.google.com/a/nvaccess.org/g/nvda-api/about) was created. (#13999)
* NVDA no longer processes `textChange` events for most UI Automation applications due to their extreme negative performance impact. (#11002, #14067)

#### Deprecations

* `core.post_windowMessageReceipt` is deprecated, use `winAPI.messageWindow.pre_handleWindowMessage` instead.
* `winKernel.SYSTEM_POWER_STATUS` is deprecated and usage is discouraged, this has been moved to `winAPI._powerTracking.SystemPowerStatus`.
* `winUser.SM_*` constants are deprecated, use `winAPI.winUser.constants.SystemMetrics` instead.

## 2022.3.3

This is a minor release to fix issues with 2022.3.2, 2022.3.1 and 2022.3.
This also addresses a security issue.

### Security Fixes

* Prevents possible system access (e.g. NVDA Python console) for unauthenticated users.
([GHSA-fpwc-2gxx-j9v7](https://github.com/nvaccess/nvda/security/advisories/GHSA-fpwc-2gxx-j9v7))

### Bug Fixes

* Fixed bug where if NVDA freezes when locking, NVDA will allow access to the users desktop while on the Windows lock screen. (#14416)
* Fixed bug where if NVDA freezes when locking, NVDA will not behave correctly, as if the device was still locked. (#14416)
* Fixed accessibility issues with the Windows "forgot my PIN" process and Windows update/install experience. (#14368)
* Fixed bug when trying to install NVDA in some Windows environments, e.g. Windows Server. (#14379)

### Changes for Developers

#### Deprecations

* `utils.security.isObjectAboveLockScreen(obj)` is deprecated, instead use `obj.isBelowLockScreen`. (#14416)
* The following functions in `winAPI.sessionTracking` are deprecated for removal in 2023.1. (#14416)
  * `isWindowsLocked`
  * `handleSessionChange`
  * `unregister`
  * `register`
  * `isLockStateSuccessfullyTracked`

## 2022.3.2

This is a minor release to fix regressions with 2022.3.1 and address a security issue.

### Security Fixes

* Prevents possible system level access for unauthenticated users.
([GHSA-3jj9-295f-h69w](https://github.com/nvaccess/nvda/security/advisories/GHSA-3jj9-295f-h69w))

### Bug Fixes

* Fixes a regression from 2022.3.1 where certain functionality was disabled on secure screens. (#14286)
* Fixes a regression from 2022.3.1 where certain functionality was disabled after sign-in, if NVDA started on the lock screen. (#14301)

## 2022.3.1

This is a minor release to fix several security issues.
Please responsibly disclose security issues to <info@nvaccess.org>.

### Security Fixes

* Fixed exploit where it was possible to elevate from user to system privileges.
([GHSA-q7c2-pgqm-vvw5](https://github.com/nvaccess/nvda/security/advisories/GHSA-q7c2-pgqm-vvw5))
* Fixed a security issue allowing access to the python console on the lock screen via a race condition for NVDA startup.
([GHSA-72mj-mqhj-qh4w](https://github.com/nvaccess/nvda/security/advisories/GHSA-72mj-mqhj-qh4w))
* Fixed issue where speech viewer text is cached when locking Windows.
([GHSA-grvr-j2h8-3qm4](https://github.com/nvaccess/nvda/security/advisories/GHSA-grvr-j2h8-3qm4))

### Bug Fixes

* Prevent an unauthenticated user from updating settings for speech and Braille viewer on the lock screen. ([GHSA-grvr-j2h8-3qm4](https://github.com/nvaccess/nvda/security/advisories/GHSA-grvr-j2h8-3qm4))

## 2022.3

A significant amount of this release was contributed by the NVDA development community.
This includes delayed character descriptions and improved Windows Console support.

This release also includes several bug fixes.
Notably, up-to-date versions of Adobe Acrobat/Reader will no longer crash when reading a PDF document.

eSpeak has been updated, which introduces 3 new languages: Belarusian, Luxembourgish and Totontepec Mixe.

### New Features

* In the Windows Console Host used by Command Prompt, PowerShell, and the Windows Subsystem for Linux on Windows 11 version 22H2 (Sun Valley 2) and later:
  * Vastly improved performance and stability. (#10964)
  * When pressing `control+f` to find text, the review cursor position is updated to follow the found term. (#11172)
  * Reporting of typed text that does not appear on-screen (such as passwords) is disabled by default.
It can be re-enabled in NVDA's advanced settings panel. (#11554)
  * Text that has scrolled offscreen can be reviewed without scrolling the console window. (#12669)
  * More detailed text formatting information is available. ([microsoft/terminal PR 10336](https://github.com/microsoft/terminal/pull/10336))
* A new Speech option has been added to read character descriptions after a delay. (#13509)
* A new Braille option has been added to determine if scrolling the display forward/back should interrupt speech. (#2124)

### Changes

* eSpeak NG has been updated to 1.52-dev commit `9de65fcb`. (#13295)
  * Added languages:
    * Belarusian
    * Luxembourgish
    * Totontepec Mixe
* When using UI Automation to access Microsoft Excel spreadsheet controls, NVDA is now able to report when a cell is merged. (#12843)
* Instead of reporting "has details" the purpose of details is included where possible, for example "has comment". (#13649)
* The installation size of NVDA is now shown in Windows Programs and Feature section. (#13909)

### Bug Fixes

* Adobe Acrobat / Reader 64 bit will no longer crash when reading a PDF document. (#12920)
  * Note that the most up to date version of Adobe Acrobat / Reader is also required to avoid the crash.
* Font size measurements are now translatable in NVDA. (#13573)
* Ignore Java Access Bridge events where no window handle can be found for Java applications.
This will improve performance for some Java applications including IntelliJ IDEA. (#13039)
* Announcement of selected cells for LibreOffice Calc is more efficient and no longer results in a Calc freeze when many cells are selected. (#13232)
* When running under a different user, Microsoft Edge is no longer inaccessible. (#13032)
* When rate boost is off, eSpeak's rate does not drop anymore between rates 99% and 100%. (#13876)
* Fix bug which allowed 2 Input Gestures dialogs to open. (#13854)

### Changes for Developers

* Updated Comtypes to version 1.1.11. (#12953)
* In builds of Windows Console (`conhost.exe`) with an NVDA API level of 2 (`FORMATTED`) or greater, such as those included with Windows 11 version 22H2 (Sun Valley 2), UI Automation is now used by default. (#10964)
  * This can be overridden by changing the "Windows Console support" setting in NVDA's advanced settings panel.
  * To find your Windows Console's NVDA API level, set "Windows Console support" to "UIA when available", then check the NVDA+F1 log opened from a running Windows Console instance.
* The Chromium virtual buffer is now loaded even when the document object has the MSAA `STATE_SYSTEM_BUSY` exposed via IA2. (#13306)
* A config spec type `featureFlag` has been created for use with experimental features in NVDA. See `devDocs/featureFlag.md` for more information. (#13859)

#### Deprecations

There are no deprecations proposed in 2022.3.

## 2022.2.4

This is a patch release to fix a security issue.

### Bug Fixes

* Fixed an exploit where it was possible to open the NVDA python console via the log viewer on the lock screen.
([GHSA-585m-rpvv-93qg](https://github.com/nvaccess/nvda/security/advisories/GHSA-585m-rpvv-93qg))

## 2022.2.3

This is a patch release to fix an accidental API breakage introduced in 2022.2.1.

### Bug Fixes

* Fixed a bug where NVDA did not announce "Secure Desktop" when entering a secure desktop.
This caused NVDA remote to not recognize secure desktops. (#14094)

## 2022.2.2

This is a patch release to fix a bug introduced in 2022.2.1 with input gestures.

### Bug Fixes

* Fixed a bug where input gestures didn't always work. (#14065)

## 2022.2.1

This is a minor release to fix a security issue.
Please responsibly disclose security issues to <info@nvaccess.org>.

### Security Fixes

* Fixed exploit where it was possible to run a python console from the lockscreen. (GHSA-rmq3-vvhq-gp32)
* Fixed exploit where it was possible to escape the lockscreen using object navigation. (GHSA-rmq3-vvhq-gp32)

### Changes for Developers

#### Deprecations

These deprecations are currently not scheduled for removal.
The deprecated aliases will remain until further notice.
Please test the new API and provide feedback.
For add-on authors, please open a GitHub issue if these changes stop the API from meeting your needs.

* `appModules.lockapp.LockAppObject` should be replaced with `NVDAObjects.lockscreen.LockScreenObject`. (GHSA-rmq3-vvhq-gp32)
* `appModules.lockapp.AppModule.SAFE_SCRIPTS` should be replaced with `utils.security.getSafeScripts()`. (GHSA-rmq3-vvhq-gp32)

## 2022.2

This release includes many bug fixes.
Notably, there are significant improvements for Java based applications, braille displays and Windows features.

New table navigation commands have been introduced.
Unicode CLDR has been updated.
LibLouis has been updated, which includes a new German braille table.

### New Features

* Support for interacting with Microsoft Loop Components in Microsoft Office products. (#13617)
* New table navigation commands have been added. (#957)
 * `control+alt+home/end` to jump to first/last column.
 * `control+alt+pageUp/pageDown` to jump to first/last row.
* An unassigned script to cycle through language and dialect switching modes has been added. (#10253)

### Changes

* NSIS has been updated to version 3.08. (#9134)
* CLDR has been updated to version 41.0. (#13582)
* Updated LibLouis braille translator to [3.22.0](https://github.com/liblouis/liblouis/releases/tag/v3.22.0). (#13775)
  * New braille table: German grade 2 (detailed)
* Added new role for "busy indicator" controls. (#10644)
* NVDA now announces when an NVDA action cannot be performed. (#13500)
  * This includes when:
    * Using the NVDA Windows Store version.
    * In a secure context.
    * Waiting for a response to a modal dialog.

### Bug Fixes

* Fixes for Java based applications:
  * NVDA will now announce read-only state. (#13692)
  * NVDA will now announce disabled/enabled state correctly. (#10993)
  * NVDA will now announce function key shortcuts. (#13643)
  * NVDA can now beep or speak on progress bars. (#13594)
  * NVDA will no longer incorrectly remove text from widgets when presenting to the user. (#13102)
  * NVDA will now announce the state of toggle buttons. (#9728)
  * NVDA will now identify the window in a Java application with multiple windows. (#9184)
  * NVDA will now announce position information for tab controls. (#13744)
* Braille fixes:
  * Fix braille output when navigating certain text in Mozilla rich edit controls, such as drafting a message in Thunderbird. (#12542)
  * When braille is tethered automatically and the mouse is moved with mouse tracking enabled,
   text review commands now update the braille display with the spoken content. (#11519)
  * It is now possible to pan the braille display through content after use of text review commands. (#8682)
* The NVDA installer can now run from directories with special characters. (#13270)
* In Firefox, NVDA no longer fails to report items in web pages when aria-rowindex, aria-colindex, aria-rowcount or aria-colcount attributes are invalid. (#13405)
* The cursor does not switch row or column anymore when using table navigation to navigate through merged cells. (#7278)
* When reading non-interactive PDFs in Adobe Reader, the type and state of form fields (such as checkboxes and radio buttons) are now reported. (#13285)
* "Reset configuration to factory defaults" is now accessible in the NVDA menu during secure mode. (#13547)
* Any locked mouse keys will be unlocked when NVDA exits, previously the mouse button would remain locked. (#13410)
* Visual Studio now reports line numbers. (#13604)
  * Note that for line number reporting to work, showing line numbers must be enabled in Visual Studio and NVDA.
* Visual Studio now correctly reports line indentation. (#13574)
* NVDA will once again announce Start menu search result details in recent Windows 10 and 11 releases. (#13544)
* In Windows 10 and 11 Calculator version 10.1908 and later,
NVDA will announce results when more commands are pressed, such as commands from scientific mode. (#13383)
* In Windows 11, it is again possible to navigate and interact with user interface elements,
such as Taskbar and Task View using mouse and touch interaction. (#13506)
* NVDA will announce status bar content in Windows 11 Notepad. (#13688)
* Navigator object highlighting now shows up immediately upon activation of the feature. (#13641)
* Fix reading single column list view items. (#13659, #13735)
* Fix eSpeak automatic language switching for English and French falling back to British English and French (France). (#13727)
* Fix OneCore automatic language switching when trying to switch to a formerly installed language. (#13732)

### Changes for Developers

* Compiling NVDA dependencies with Visual Studio 2022 (17.0) is now supported.
For development and release builds, Visual Studio 2019 is still used. (#13033)
* When retrieving the count of selected children via accSelection,
the case where a negative child ID or an IDispatch is returned by `IAccessible::get_accSelection` is now handled properly. (#13277)
* New convenience functions `registerExecutableWithAppModule` and `unregisterExecutable` were added to the `appModuleHandler` module.
They can be used to use a single App Module with multiple executables. (#13366)

#### Deprecations

These are proposed API breaking changes.
The deprecated part of the API will continue to be available until the specified release.
If no release is specified, the plan for removal has not been determined.
Note, the roadmap for removals is 'best effort' and may be subject to change.
Please test the new API and provide feedback.
For add-on authors, please open a GitHub issue if these changes stop the API from meeting your needs.

* `appModuleHandler.NVDAProcessID` is deprecated, use `globalVars.appPid` instead. (#13646)
* `gui.quit` is deprecated, use `wx.CallAfter(mainFrame.onExitCommand, None)` instead. (#13498)
  -
* Some alias appModules are marked as deprecated.
Code which imports from one of them, should instead import from the replacement module.  (#13366)

| Removed module name |Replacement module|
|---|---|
|azuredatastudio |code|
|azuredatastudio-insiders |code|
|calculatorapp |calculator|
|code - insiders |code|
|commsapps |hxmail|
|dbeaver |eclipse|
|digitaleditionspreview |digitaleditions|
|esybraille |esysuite|
|hxoutlook |hxmail|
|miranda64 |miranda32|
|mpc-hc |mplayerc|
|mpc-hc64 |mplayerc|
|notepad++ |notepadPlusPlus|
|searchapp |searchui|
|searchhost |searchui|
|springtoolsuite4 |eclipse|
|sts |eclipse|
|teamtalk3 |teamtalk4classic|
|textinputhost |windowsinternal_composableshell_experiences_textinput_inputapp|
|totalcmd64 |totalcmd|
|win32calc |calc|
|winmail |msimn|
|zend-eclipse-php |eclipse|
|zendstudio |eclipse|

## 2022.1

This release includes major improvements to UIA support with MS Office.
For Microsoft Office 16.0.15000 and higher on Windows 11, NVDA will use UI Automation to access Microsoft Word documents by default.
This provides a significant performance improvement over the old Object model access.

There are improvements to braille display drivers including Seika Notetaker, Papenmeier and HID Braille. 
There are also various Windows 11 bug fixes, for apps such as Calculator, Console, Terminal, Mail and Emoji Panel.

eSpeak-NG and LibLouis have been updated, adding new Japanese, German and Catalan tables.

Note:

 * This release breaks compatibility with existing add-ons.

### New Features

* Support for reporting notes in MS Excel with UI Automation enabled on Windows 11. (#12861)
* In recent builds of Microsoft Word via UI Automation on Windows 11, the existence of bookmarks, draft comments and resolved comments are now reported in both speech and braille. (#12861)
* The new `--lang` command line parameter allows overriding the configured NVDA language. (#10044)
* NVDA now warns about command line parameters which are unknown and not used by any add-ons. (#12795)
* In Microsoft Word accessed via UI Automation, NVDA will now make use of mathPlayer to read and navigate Office math equations. (#12946)
  * For this to work, you must be running Microsoft Word 365/2016 build 14326 or later. 
  * MathType equations must also be manually converted to Office Math by selecting each, opening the context menu, choosing Equation options, Convert to Office Math.
* Reporting of "has details" and the associated command to summarize the details relation have been updated to work in focus mode. (#13106)
* Seika Notetaker can now be auto-detected when connected via USB and Bluetooth. (#13191, #13142)
  * This affects the following devices: MiniSeika (16, 24 cells), V6, and V6Pro (40 cells)
  * Manually selecting the bluetooth COM port is also now supported.
* Added a command to toggle the braille viewer; there is no default associated gesture. (#13258)
* Added commands for toggling multiple modifiers simultaneously with a Braille display (#13152)
* The Speech Dictionary dialog now features a "Remove all" button to help clear a whole dictionary. (#11802)
* Added support for Windows 11 Calculator. (#13212)
* In Microsoft Word with UI Automation enabled on Windows 11, line numbers and section numbers can now be reported. (#13283, #13515)
* For Microsoft Office 16.0.15000 and higher on Windows 11, NVDA will use UI Automation to access Microsoft Word documents by default, providing a significant performance improvement over the old Object model access. (#13437)
 * This includes documents in Microsoft Word itself, and also the message reader and composer in Microsoft Outlook. 

### Changes

* Espeak-ng has been updated to 1.51-dev commit `7e5457f91e10`. (#12950)
* Updated liblouis braille translator to [3.21.0](https://github.com/liblouis/liblouis/releases/tag/v3.21.0). (#13141, #13438)
  * Added new braille table: Japanese (Kantenji) literary braille.
  * Added new German 6 dot computer braille table.
  * Added Catalan grade 1 braille table. (#13408)
* NVDA will report selection and merged cells in LibreOffice Calc 7.3 and above. (#9310, #6897)
* Updated Unicode Common Locale Data Repository (CLDR) to 40.0. (#12999)
* `NVDA+Numpad Delete` reports the location of the caret or focused object by default. (#13060)
* `NVDA+Shift+Numpad Delete` reports the location of the review cursor. (#13060)
* Added default bindings for toggling modifier keys to Freedom Scientific displays (#13152)
* "Baseline" is no longer reported via the report text formatting command (`NVDA+f`). (#11815)
* Activate long description no longer has a default gesture assigned. (#13380)
* Report details summary now has a default gesture (`NVDA+d`). (#13380)
* NVDA needs to be restarted after installing MathPlayer. (#13486)

### Bug Fixes

* Clipboard manager pane should no longer incorrectly steal focus when opening some Office programs. (#12736)
* On a system where the user has chosen to swap the primary mouse button from the left to the right, NVDA will no longer accidentally bring up a context menu instead of activating an item, in applications such as web browsers. (#12642)
* When moving the review cursor past the end of text controls, such as in Microsoft Word with UI Automation, "bottom" is correctly reported in more situations. (#12808)
* NVDA can report the application name and version for binaries placed in system32 when running under 64-bit version of Windows. (#12943)
* Improved consistency of output reading in terminal programs. (#12974)
  * Note that in some situations, when inserting or deleting characters in the middle of a line, the characters after the caret may again be read out.
* MS word with UIA: heading quick nav in browse mode no longer gets stuck on the final heading of a document, nor is this heading shown twice in the NVDA elements list. (#9540)
* In Windows 8 and later, the File Explorer status bar can now be retrieved using the standard gesture NVDA+end (desktop) / NVDA+shift+end (laptop). (#12845)
* Incoming messages in the chat of Skype for Business are reported again. (#9295)
* NVDA can again duck audio when using the SAPI5 synthesizer on Windows 11. (#12913)
* In Windows 10 Calculator, NVDA will announce labels for history and memory list items. (#11858)
* Gestures such as scrolling and routing again work with HID Braille devices. (#13228)
* Windows 11 Mail: After switching focus between apps, while reading a long email, NVDA no longer gets stuck on a line of the email. (#13050)
* HID braille: chorded gestures (e.g. `space+dot4`) can be successfully performed from the Braille display. (#13326)
* Fixed an issue where multiple settings dialogs could be opened at the same time. (#12818)
* Fixed a problem where some Focus Blue Braille displays would stop working after waking the computer from sleep. (#9830)
* "Baseline" is no longer spuriously reported when the "report superscript and subscript" option is active. (#11078)
* In Windows 11, NVDA will no longer prevent navigation in emoji panel when selecting emojis. (#13104)
* Prevents a bug causing double-reporting when using Windows Console and Terminal. (#13261)
* Fixed several cases where list items could not be reported in 64 bit applications, such as REAPER. (#8175)
* In the Microsoft Edge downloads manager, NVDA will now automatically switch to focus mode once the list item with the most recent download gains focus. (#13221)
* NVDA no longer causes 64-bit versions of Notepad++ 8.3 and above to crash. (#13311)
* Adobe Reader no longer crashes on startup if Adobe Reader's protected mode is enabled. (#11568)
* Fixed a bug where selecting the Papenmeier Braille Display Driver caused NVDA to crash. (#13348)
* In Microsoft word with UIA: page number and other formatting is no longer inappropriately announced when moving from a blank table cell to a cell with content, or from the end of the document into existing content. (#13458, #13459)
* NVDA will no longer fail to report the page title and start automatically reading, when a page loads in Google chrome 100. (#13571)
* NVDA no longer crashes when resetting the NVDA configuration to factory defaults while speak command keys is on. (#13634)

### Changes for Developers

* Note: this is a Add-on API compatibility breaking release. Add-ons will need to be re-tested and have their manifest updated.
* Although NVDA still requires Visual Studio 2019, Builds should no longer fail if a newer version of Visual Studio (E.g. 2022) is installed along side 2019. (#13033, #13387)
* Updated SCons to version 4.3.0. (#13033)
* Updated py2exe to version 0.11.1.0. (#13510)
* `NVDAObjects.UIA.winConsoleUIA.WinConsoleUIA.isImprovedTextRangeAvailable` has been removed. Use `apiLevel` instead. (#12955, #12660)
* `TVItemStruct` has been removed from `sysTreeView32`. (#12935)
* `MessageItem` has been removed from the Outlook appModule. (#12935)
* `audioDucking.AUDIODUCKINGMODE_*` constants are now a `DisplayStringIntEnum`. (#12926)
  * usages should be replaced with `AudioDuckingMode.*`
  * usages of `audioDucking.audioDuckingModes` should be replaced with `AudioDuckingMode.*.displayString`
* `audioDucking.ANRUS_ducking_*` constants usages should be replaced with `ANRUSDucking.*`. (#12926)
* `synthDrivers.sapi5` changes (#12927):
  * `SPAS_*` usages should be replaced with `SPAudioState.*`
  * `constants.SVSF*` usages should be replaced with `SpeechVoiceSpeakFlags.*`
    * Note: `SVSFlagsAsync` should be replaced with `SpeechVoiceSpeakFlags.Async` not `SpeechVoiceSpeakFlags.lagsAsync`
  * `constants.SVE*` usages should be replaced with `SpeechVoiceEvents.*`
* The `soffice` appModule has the following classes and functions removed `JAB_OOTableCell`, `JAB_OOTable`, `gridCoordStringToNumbers`. (#12849)
* `core.CallCancelled` is now `exceptions.CallCancelled`. (#12940)
* All constants starting with RPC from `core` and `logHandler` are moved into `RPCConstants.RPC` enum. (#12940)
* It is recommended that `mouseHandler.doPrimaryClick` and `mouseHandler.doSecondaryClick` functions should be used to click the mouse to perform a logical action such as activating (primary) or secondary (show context menu),
rather than using `executeMouseEvent` and specifying the left or right mouse button specifically.
This ensures code will honor the Windows user setting for swapping the primary mouse button. (#12642)
* `config.getSystemConfigPath` has been removed - there is no replacement. (#12943)
* `shlobj.SHGetFolderPath` has been removed - please use `shlobj.SHGetKnownFolderPath` instead. (#12943)
* `shlobj` constants have been removed. A new enum has been created, `shlobj.FolderId` for usage with `SHGetKnownFolderPath`. (#12943)
* `diffHandler.get_dmp_algo` and `diffHandler.get_difflib_algo` have been replaced with `diffHandler.prefer_dmp` and `diffHandler.prefer_difflib` respectively. (#12974)
* `languageHandler.curLang` has been removed - to get the current NVDA language use `languageHandler.getLanguage()`. (#13082)
* A `getStatusBarText` method can be implemented on an appModule to customize the way NVDA fetches the text from the status bar. (#12845)
* `globalVars.appArgsExtra` has been removed. (#13087)
  * If your add-on need to process additional command line arguments see the documentation of `addonHandler.isCLIParamKnown` and the developer guide for details.
* The UIA handler module and other UIA support modules are now part of a UIAHandler package. (#10916)
  * `UIAUtils` is now `UIAHandler.utils`
  * `UIABrowseMode` is now `UIAHandler.browseMode`
  * `_UIAConstants` is now `UIAHandler.constants`
  * `_UIACustomProps` is now `UIAHandler.customProps`
  * `_UIACustomAnnotations` is now `UIAHandler.customAnnotations`
* The `IAccessibleHandler` `IA2_RELATION_*` constants have been replaced with the `IAccessibleHandler.RelationType` enum. (#13096)
  * Removed `IA2_RELATION_FLOWS_FROM`
  * Removed `IA2_RELATION_FLOWS_TO`
  * Removed `IA2_RELATION_CONTAINING_DOCUMENT`
* `LOCALE_SLANGUAGE`, `LOCALE_SLIST` and `LOCALE_SLANGDISPLAYNAME` are removed from `languageHandler` - use members of `languageHandler.LOCALE` instead. (#12753)
* Switched from Minhook to Microsoft Detours as a hooking library for NVDA. Hooking with this library is mainly used to aid the display model. (#12964)
* `winVersion.WIN10_RELEASE_NAME_TO_BUILDS` is removed. (#13211)
* SCons now warns to build with a number of jobs that is equal to the number of logical processors in the system.
This can dramatically decrease build times on multi core systems. (#13226, #13371)
* `characterProcessing.SYMLVL_*` constants are removed - please use `characterProcessing.SymbolLevel.*` instead. (#13248)
* Functions `loadState` and `saveState` are removed from addonHandler - please use `addonHandler.state.load` and `addonHandler.state.save` instead. (#13245)
* Moved the UWP/OneCore interaction layer of NVDAHelper [from C++/CX to C++/Winrt](https://docs.microsoft.com/en-us/windows/uwp/cpp-and-winrt-apis/move-to-winrt-from-cx). (#10662)
* It is now mandatory to subclass `DictionaryDialog` to use it. (#13268)
* `config.RUN_REGKEY`, `config.NVDA_REGKEY` are deprecated, please use `config.RegistryKey.RUN`, `config.RegistryKey.NVDA` instead. These will be removed in 2023. (#13242)
* `easeOfAccess.ROOT_KEY`, `easeOfAccess.APP_KEY_PATH` are deprecated, please use`easeOfAccess.RegistryKey.ROOT`, `easeOfAccess.RegistryKey.APP` instead. These will be removed in 2023. (#13242)
* `easeOfAccess.APP_KEY_NAME` has been deprecated, to be removed in 2023. (#13242)
* `DictionaryDialog` and `DictionaryEntryDialog` are moved from `gui.settingsDialogs` to `gui.speechDict`. (#13294)
* IAccessible2 relations are now shown in developer info for IAccessible2 objects. (#13315)
* `languageHandler.windowsPrimaryLCIDsToLocaleNames` has been removed, instead use `languageHandler.windowsLCIDToLocaleName` or `winKernel.LCIDToLocaleName`. (#13342)
* `UIAAutomationId` property for UIA objects should be preferred over `cachedAutomationId`. (#13125, #11447)
  * `cachedAutomationId` can be used if obtained directly from the element.
* `NVDAObjects.window.scintilla.CharacterRangeStruct` has moved to `NVDAObjects.window.scintilla.Scintilla.CharacterRangeStruct`. (#13364)
* Boolean `gui.isInMessageBox` is removed, please use the function `gui.message.isModalMessageBoxActive` instead. (#12984, #13376)
* `controlTypes` has been split up into various submodules. (#12510, #13588)
  * `ROLE_*` and `STATE_*` have been replaced with `Role.*` and `State.*`.
  * Although still available, the following should be considered deprecated:
    * `ROLE_*` and `STATE_*`, use `Role.*` and `State.*` instead.
    * `roleLabels`, `stateLabels` and `negativeStateLabels`, usages like `roleLabels[ROLE_*]` should be replaced with their equivalent `Role.*.displayString` or `State.*.negativeDisplayString`.
    * `processPositiveStates` and `processNegativeStates` should use `processAndLabelStates` instead.
* Excel cell state constants (`NVSTATE_*`) are now values in the `NvCellState` enum, mirrored in the `NvCellState` enum in `NVDAObjects/window/excel.py` and mapped to `controlTypes.State` via _nvCellStatesToStates. (#13465)
* `EXCEL_CELLINFO` struct member `state` is now `nvCellStates`.
* `mathPres.ensureInit` has been removed, MathPlayer is now initialized when NVDA starts. (#13486)

## 2021.3.5

This is a minor release to fix a security issue.
Please responsibly disclose security issues to <info@nvaccess.org>.

### Security Fixes

* Addressed security advisory `GHSA-xc5m-v23f-pgr7`.
  * The symbol pronunciation dialog is now disabled in secure mode.

## 2021.3.4

This is a minor release to fix several security issues raised.
Please responsibly disclose security issues to <info@nvaccess.org>.

### Security Fixes

* Addressed security advisory `GHSA-354r-wr4v-cx28`. (#13488)
  * Remove the ability to start NVDA with debug logging enabled when NVDA runs in secure mode.
  * Remove the ability to update NVDA when NVDA runs in secure mode.
* Addressed security advisory `GHSA-wg65-7r23-h6p9`. (#13489)
  * Remove the ability to open the input gestures dialog in secure mode.
  * Remove the ability to open the default, temporary and voice dictionary dialogs in secure mode.
* Addressed security advisory `GHSA-mvc8-5rv9-w3hx`. (#13487)
  * The wx GUI inspection tool is now disabled in secure mode.

## 2021.3.3

This release is identical to 2021.3.2.
A bug existed in NVDA 2021.3.2 where it incorrectly identified itself as 2021.3.1.
This release correctly identifies itself as 2021.3.3.

## 2021.3.2

This is a minor release to fix several security issues raised.
Please responsibly disclose security issues to <info@nvaccess.org>.

### Bug Fixes

* Security fix: Prevent object navigation outside of the lockscreen on Windows 10 and Windows 11. (#13328)
* Security fix: The addons manager dialog is now disabled on secure screens. (#13059)
* Security fix: NVDA context help is no longer available on secure screens. (#13353)

## 2021.3.1

This is a minor release to fix several issues in 2021.3.

### Changes

* The new HID Braille protocol is no longer preferred when another braille display driver can be used. (#13153)
* The new HID Braille protocol can be disabled via a setting in the advanced settings panel. (#13180)

### Bug Fixes

* Landmark is once again abbreviated in braille. #13158
* Fixed unstable braille display auto detection for Humanware Brailliant and APH Mantis Q40 braille displays when using Bluetooth. (#13153)

## 2021.3

This release introduces support for the new HID Braille specification.
This specification aims to standardise support for Braille Displays without needing individual drivers.
There are updates to eSpeak-NG and LibLouis, including new Russian and Tshivenda tables.
Error sounds can be enabled in stable builds of NVDA via a new advanced settings option.
Say all in Word now scrolls the view to keep the current position visible.
There are lots of improvements when using Office with UIA.
One UIA fix is that Outlook now ignores more types of layout tables in messages.

Important notes:

Due to an update to our security certificate, a small number of users get an error when NVDA 2021.2 checks for updates.
NVDA now asks Windows to update security certificates, which will prevent this error in future.
Affected users will need to download this update manually.

### New Features

* Adds an input gesture for toggling settings for reporting the style of cell borders. (#10408)
* Support for the new HID Braille specification which aims to standardise support for Braille Displays. (#12523)
  * Devices that support this specification will be auto detected by NVDA.
  * For technical details on NVDA's implementation of this specification, see https://github.com/nvaccess/nvda/blob/master/devDocs/hidBrailleTechnicalNotes.md
* Add support for the VisioBraille Vario 4 Braille Device. (#12607)
* Error notifications can be enabled (advanced settings) when using any version of NVDA. (#12672)
* In Windows 10 and later, NVDA will announce the suggestion count when entering search terms in apps such as Settings and Microsoft Store. (#7330, #12758, #12790)
* Table navigation is now supported in grid controls created using the Out-GridView cmdlet in PowerShell. (#12928)

### Changes

* Espeak-ng has been updated to 1.51-dev commit `74068b91bcd578bd7030a7a6cde2085114b79b44`. (#12665)
* NVDA will default to eSpeak if no installed OneCore voices support the NVDA preferred language. (#10451)
* If OneCore voices consistently fail to speak, revert to eSpeak as a synthesizer. (#11544)
* When reading status bar with `NVDA+end`, the review cursor is no longer moved to its location.
If you need this functionality please assign a gesture to the appropriate script in the Object Navigation category in the Input Gestures dialog. (#8600)
* When opening a settings dialog which is already open, NVDA sets focus on the existing dialog rather than raise an error. (#5383)
* Updated liblouis braille translator to [3.19.0](https://github.com/liblouis/liblouis/releases/tag/v3.19.0). (#12810)
  * New braille tables: Russian grade 1, Tshivenda grade 1, Tshivenda grade 2
* Instead of "marked content" or "mrkd", "highlight" or "hlght" will be announced for speech and braille respectively. (#12892)
* NVDA will no longer attempt to exit when dialogs are awaiting a required action (eg Confirm/Cancel). (#12984)

### Bug Fixes

* Tracking keyboard modifiers (such as Control, or Insert) is more robust when watchdog is recovering. (#12609)
* It is once again possible to check for NVDA updates on certain systems; e.g. clean Windows installs. (#12729)
* NVDA correctly announces blank table cells in Microsoft Word when using UI automation. (#11043)
* In ARIA data grid cells on the web, the Escape key will now be passed through to the grid and no longer turn off focus mode unconditionally. (#12413)
* When reading a header cell of a table in Chrome, fix the column name being announced twice. (#10840)
* NVDA no longer reports a numerical value for UIA sliders that have a textual representation of their value defined. (UIA ValuePattern is now preferred over RangeValuePattern). (#12724)
* NVDA no longer treats the value of UIA sliders as always percentage based.
* Reporting the location of a cell in Microsoft Excel when accessed via UI Automation again works correctly on Windows 11. (#12782)
* NVDA no longer sets invalid Python locales. (#12753)
* If a disabled addon is uninstalled and then re-installed it is re-enabled. (#12792)
* Fixed bugs around updating and removing addons where the addon folder has been renamed or has files opened. (#12792, #12629)
* When using UI Automation to access Microsoft Excel spreadsheet controls, NVDA no longer redundantly announces when a single cell is selected. (#12530)
* More dialog text is automatically read in LibreOffice Writer, such as in confirmation dialogs. (#11687)
* Reading / navigating with browse mode in Microsoft Word via UI automation now ensures the document is always scrolled so that the current browse mode position is visible, and that the caret position in focus mode correctly reflects the browse mode position. (#9611)
* When performing Say all in Microsoft Word via UI automation, the document is now automatically scrolled, and the caret position is correctly updated. (#9611)
* When reading emails in Outlook and NVDA is accessing the message with UI Automation, certain tables are now marked as layout tables, which means they will no longer be reported by default. (#11430)
* A rare error when changing audio devices has been fixed. (#12620)
* Input with literary braille tables should behave more reliably when in edit fields. (#12667)
* When navigating the Windows system tray calendar, NVDA now reports the day of the week in full. (#12757)
* When using a Chinese input method such as Taiwan - Microsoft Quick in Microsoft Word, scrolling the braille display forward and backward no longer incorrectly keeps jumping back to the original caret position. (#12855)
* When accessing Microsoft Word documents via UIA, navigating by sentence (alt+downArrow / alt+upArrow) is again possible. (#9254)
* When accessing MS Word with UIA, paragraph indenting is now reported. (#12899)
* When accessing MS Word with UIA, change tracking command and some other localized commands are now reported in Word . (#12904)
* Fixed duplicate braille and speech when 'description' matches 'content' or 'name'. (#12888)
* In MS Word with UIA enabled, more accurate playing of spelling error sounds as you type. (#12161)
* In Windows 11, NVDA will no longer announce "pane" when pressing Alt+Tab to switch between programs. (#12648)
* The new Modern Comments side track pane is now supported in MS Word when not accessing the document via UIA. Press alt+f12 to move between the side track pane and the document. (#12982)

### Changes for Developers

* Building NVDA now requires Visual Studio 2019 16.10.4 or later.
To match the production build environment, update Visual Studio to keep in sync with the [current version AppVeyor is using](https://www.appveyor.com/docs/windows-images-software/#visual-studio-2019). (#12728)
* `NVDAObjects.UIA.winConsoleUIA.WinConsoleUIA.isImprovedTextRangeAvailable` has been deprecated for removal in 2022.1. (#12660)
  * Instead use `apiLevel` (see the comments at `_UIAConstants.WinConsoleAPILevel` for details).
* Transparency of text background color sourced from GDI applications (via the display model), is now exposed for add-ons or appModules. (#12658)
* `LOCALE_SLANGUAGE`, `LOCALE_SLIST` and `LOCALE_SLANGDISPLAYNAME` are moved to the `LOCALE` enum in languageHandler.
They are still available at the module level but are deprecated and to be removed in NVDA 2022.1. (#12753)
* The usage of functions `addonHandler.loadState` and `addonHandler.saveState` should be replaced with their equivalents `addonHandler.state.save` and `addonHandler.state.load` before 2022.1. (#12792)
* Braille output can now be checked in system tests. (#12917)

## 2021.2

This release introduces preliminary Windows 11 support.
While Windows 11 is yet to be released, this release has been tested on preview versions of Windows 11.
This includes an important fix for Screen Curtain (see important notes).
The COM Registration Fixing Tool can now resolve more problems when running NVDA.
There are updates to the synthesizer eSpeak and braille translator LibLouis.
There are also various bug fixes and improvements, notably for braille support and Windows terminals, calculator, emoji panel and clipboard history.

### Important notes

Due to a change in the Windows Magnification API, Screen Curtain had to be updated to support the newest versions of Windows.
Use NVDA 2021.2 to activate Screen Curtain with Windows 10 21H2 (10.0.19044) or later.
This includes Windows 10 Insiders and Windows 11.
For security purposes, when using a new version of Windows, get visual confirmation that the Screen Curtain makes the screen entirely black.

### New Features

* Experimental support for ARIA annotations:
  * adds a command to read a summary of details of an object with aria-details. (#12364)
  * adds an option in advanced preferences to report if an object has details in browse mode. (#12439) 
* In Windows 10 Version 1909 and later (including Windows 11), NVDA will announce suggestion count when performing searches in File Explorer. (#10341, #12628)
* In Microsoft Word, NVDA now announces the result of indent and hanging indent shortcuts when executed. (#6269)

### Changes

* Espeak-ng has been updated to 1.51-dev commit `ab11439b18238b7a08b965d1d5a6ef31cbb05cbb`. (#12449, #12202, #12280, #12568)
* If article is enabled in the user preferences for document formatting, NVDA announces "article" after the content. (#11103)
* Updated liblouis braille translator to [3.18.0](https://github.com/liblouis/liblouis/releases/tag/v3.18.0). (#12526)
  * New braille tables: Bulgarian grade 1, Burmese grade 1, Burmese grade 2, Kazakh grade 1, Khmer grade 1, Northern Kurdish grade 0, Sepedi grade 1, Sepedi grade 2, Sesotho grade 1, Sesotho grade 2, Setswana grade 1, Setswana grade 2, Tatar grade 1, Vietnamese grade 0, Vietnamese grade 2, Southern Vietnamese grade 1, Xhosa grade 1, Xhosa grade 2, Yakut grade 1, Zulu grade 1, Zulu grade 2
* Windows 10 OCR was renamed to Windows OCR. (#12690)

### Bug Fixes

* In Windows 10 Calculator, NVDA will announce calculator expressions on a braille display. (#12268)
* In terminal programs on Windows 10 version 1607 and later, when inserting or deleting characters in the middle of a line, the characters to the right of the caret are no longer read out. (#3200)
  * Diff Match Patch now enabled by default. (#12485)
* The braille input works properly with the following contracted tables: Arabic grade 2, Spanish grade 2, Urdu grade 2, Chinese (China, Mandarin) grade 2. (#12541)
* The COM Registration Fixing Tool now resolves more issues, especially on 64 bit Windows. (#12560)
* Improvements to button handling for the Seika Notetaker braille device from Nippon Telesoft. (#12598)
* Improvements to announcing the Windows emoji panel and clipboard history. (#11485)
* Updated the Bengali alphabet character descriptions. (#12502)
* NVDA exits safely when a new process is started. (#12605)
* Reselecting the Handy Tech braille display driver from the Select Braille Display dialog no longer causes errors. (#12618)
* Windows version 10.0.22000 or later is recognized as Windows 11, not Windows 10. (#12626)
* Screen curtain support has been fixed and tested for Windows versions up until 10.0.22000. (#12684)
* If no results are shown when filtering input gestures, the input gesture configuration dialog continues to work as expected. (#12673)
* Fixed a bug where the first menu item of a submenu is not announced in some contexts. (#12624)

### Changes for Developers

* `characterProcessing.SYMLVL_*` constants should be replaced using their equivalent `SymbolLevel.*` before 2022.1. (#11856, #12636)
* `controlTypes` has been split up into various submodules, symbols marked for deprecation must be replaced before 2022.1. (#12510)
  * `ROLE_*` and `STATE_*` constants should be replaced to their equivalent `Role.*` and `State.*`.
  * `roleLabels`, `stateLabels` and `negativeStateLabels` have been deprecated, usages such as `roleLabels[ROLE_*]` should be replaced to their equivalent `Role.*.displayString` or `State.*.negativeDisplayString`.
  * `processPositiveStates` and `processNegativeStates` have been deprecated for removal.
* On Windows 10 Version 1511 and later (including Insider Preview builds), the current Windows feature update release name is obtained from Windows Registry. (#12509)
* Deprecated: `winVersion.WIN10_RELEASE_NAME_TO_BUILDS` will be removed in 2022.1, there is no direct replacement. (#12544)

## 2021.1

This release includes optional experimental support for UIA in Excel and Chromium browsers.
There are fixes for several languages, and for accessing links in Braille.
There are updates to Unicode CLDR, mathematical symbols, and LibLouis.
As well as many bug fixes and improvements, including in Office, Visual Studio, and several languages.

Note:

 * This release breaks compatibility with existing add-ons.
 * This release also drops support for Adobe Flash.

### New Features

* Early support for UIA with Chromium based browsers (such as Edge). (#12025)
* Optional experimental support for Microsoft Excel via UI Automation. Only recommended for Microsoft Excel build 16.0.13522.10000 or higher. (#12210)
* Easier navigation of output in NVDA Python Console. (#9784)
  * alt+up/down jumps to the previous/next output result (add shift for selecting).
  * control+l clears the output pane.
* NVDA now reports the categories assigned to an appointment in Microsoft Outlook, if any. (#11598)
* Support for the Seika Notetaker braille display from Nippon Telesoft. (#11514)

### Changes

* In browse mode, controls can now be activated with braille cursor routing on their descriptor (ie. "lnk" for a link). This is especially useful for activating eg. check-boxes with no labels. (#7447)
* NVDA now prevents the user from performing Windows 10 OCR if screen curtain is enabled. (#11911)
* Updated Unicode Common Locale Data Repository (CLDR) to 39.0. (#11943, #12314)
* Added more mathematical symbols to the symbols dictionary. (#11467)
* The user guide, changes file, and key commands listing now have a refreshed appearance. (#12027)
* "Unsupported" now reported when attempting to toggle screen layout in applications that do not support it, such as Microsoft Word. (#7297)
* 'Attempt to cancel speech for expired focus events' option in the advanced settings panel now enabled by default. (#10885)
  * This behaviour can be disabled by setting this option to "No".
  * Web applications (E.G. Gmail) no longer speak outdated information when moving focus rapidly.
* Updated liblouis braille translator to [3.17.0](https://github.com/liblouis/liblouis/releases/tag/v3.17.0). (#12137)
  * New braille tables: Belarusian literary braille, Belarusian computer braille, Urdu grade 1, Urdu grade 2.
* Support for Adobe Flash content has been removed from NVDA due to the use of Flash being actively discouraged by Adobe. (#11131)
* NVDA will exit even with windows still open, the exit process now closes all NVDA windows and dialogs. (#1740)
* The Speech Viewer can now be closed with `alt+F4` and has a standard close button for easier interaction with users of pointing devices. (#12330)
* The Braille Viewer now has a standard close button for easier interaction with users of pointing devices. (#12328)
* In the Elements List dialog, the accelerator key on the "Activate" button has been removed in some locales to avoid collision with an element type radio button label. When available, the button is still the default of the dialog and as such can still be invoked by simply pressing enter from the elements list itself. (#6167)

### Bug Fixes

* The list of messages in Outlook 2010 is once again readable. (#12241)
* In terminal programs on Windows 10 version 1607 and later, when inserting or deleting characters in the middle of a line, the characters to the right of the caret are no longer read out. (#3200)
  * This experimental fix must be manually enabled in NVDA's advanced settings panel by changing the diff algorithm to Diff Match Patch.
* In MS Outlook, inappropriate distance reporting when shift+tabbing from the message body to the subject field should not occur anymore. (#10254)
* In the Python Console, inserting a tab for indentation at the beginning of a non-empty input line and performing tab-completion in the middle of an input line are now supported. (#11532)
* Formatting information and other browseable messages no longer present unexpected blank lines when screen layout is turned off. (#12004)
* It is now possible to read comments in MS Word with UIA enabled. (#9285)
* Performance when interacting with Visual Studio has been improved. (#12171)
* Fix graphical bugs such as missing elements when using NVDA with a right-to-left layout. (#8859)
* Respect the GUI layout direction based on the NVDA language, not the system locale. (#638)
  * known issue for right-to-left languages: the right border of groupings clips with labels/controls. (#12181)
* The python locale is set to match the language selected in preferences consistently, and will occur when using the default language. (#12214)
* TextInfo.getTextInChunks no longer freezes when called on Rich Edit controls such as the NVDA log viewer. (#11613)
* It is once again possible to use NVDA in languages containing underscores in the locale name such as de_CH on Windows 10 1803 and 1809. (#12250)
* In WordPad, configuration of superscript/subscript reporting works as expected. (#12262)
* NVDA no longer fails to announce the newly focused content on a web page if the old focus disappears and is replaced by the new focus in the same position. (#12147)
* Strikethrough, superscript and subscript formatting for entire Excel cells are now reported if the corresponding option is enabled. (#12264)
* Fixed copying config during installation from a portable copy when default destination config directory is empty. (#12071, #12205)
* Fixed incorrect announcement of some letters with accents or diacritic when 'Say cap before capitals' option is checked. (#11948)
* Fixed the pitch change failure in SAPI4 speech synthesizer. (#12311)
* The NVDA installer now also honors the `--minimal` command line parameter and does not play the start-up sound, following the same documented behavior as an installed or portable copy NVDA executable. (#12289)
* In MS Word or Outlook, the table quick navigation key can now jump to layout table if "Include layout tables" option is enabled in Browse mode settings. (#11899)
* NVDA will no longer announce "↑↑↑" for emojis in particular languages. (#11963)
* Espeak now supports Cantonese and Mandarin again. (#10418)
* In the new Chromium based Microsoft Edge, text fields such as the address bar are now announced when empty. (#12474)
* Fix Seika Braille driver. (#10787)

### Changes for Developers

* Note: this is an Add-on API compatibility breaking release. Add-ons will need to be re-tested and have their manifest updated.
* NVDA's build system now fetches all Python dependencies with pip and stores them in a Python virtual environment. This is all done transparently.
  * To build NVDA, SCons should continue to be used in the usual way. E.g. executing scons.bat in the root of the repository. Running `py -m SCons` is no longer supported, and `scons.py` has also been removed.
  * To run NVDA from source, rather than executing `source/nvda.pyw` directly, the developer should now use `runnvda.bat` in the root of the repository. If you do try to execute `source/nvda.pyw`, a message box will alert you this is no longer supported.
  * To perform unit tests, execute `rununittests.bat [<extra unittest discover options>]`
  * To perform system tests: execute `runsystemtests.bat [<extra robot options>]`
  * To perform linting, execute `runlint.bat <base branch>`
  * Please refer to readme.md for more details.
* The following Python dependencies have also been upgraded:
  * comtypes updated to 1.1.8.
  * pySerial updated to 3.5.
  * wxPython updated to 4.1.1.
  * Py2exe updated to 0.10.1.0.
* `LiveText._getTextLines` has been removed. (#11639)
  * Instead, override `_getText` which returns a string of all text in the object.
* `LiveText` objects can now calculate diffs by character. (#11639)
  * To alter the diff behaviour for some object, override the `diffAlgo` property (see the docstring for details).
* When defining a script with the script decorator, the 'allowInSleepMode' boolean argument can be specified to control if a script is available in sleep mode or not. (#11979)
* The following functions are removed from the config module. (#11935)
  * canStartOnSecureScreens - use config.isInstalledCopy instead.
  * hasUiAccess and execElevated - use them from the systemUtils module.
  * getConfigDirs - use globalVars.appArgs.configPath instead.
* Module level REASON_* constants are removed from controlTypes - please use controlTypes.OutputReason instead. (#11969)
* REASON_QUICKNAV has been removed from browseMode - use controlTypes.OutputReason.QUICKNAV instead. (#11969)
* `NVDAObject` (and derivatives) property `isCurrent` now strictly returns Enum class `controlTypes.IsCurrent`. (#11782)
  * `isCurrent` is no longer Optional, and thus will not return None.
    * When an object is not current `controlTypes.IsCurrent.NO` is returned.
* The `controlTypes.isCurrentLabels` mapping has been removed. (#11782)
  * Instead use the `displayString` property on a `controlTypes.IsCurrent` enum value.
    * For example: `controlTypes.IsCurrent.YES.displayString`.
* `winKernel.GetTimeFormat` has been removed - use `winKernel.GetTimeFormatEx` instead. (#12139)
* `winKernel.GetDateFormat` has been removed - use `winKernel.GetDateFormatEx` instead. (#12139)
* `gui.DriverSettingsMixin` has been removed - use `gui.AutoSettingsMixin`. (#12144)
* `speech.getSpeechForSpelling` has been removed - use `speech.getSpellingSpeech`. (#12145)
* Commands cannot be directly imported from speech as `import speech; speech.ExampleCommand()` or `import speech.manager; speech.manager.ExampleCommand()` - use `from speech.commands import ExampleCommand` instead. (#12126)
* `speakTextInfo` will no longer send speech through `speakWithoutPauses` if reason is `SAYALL`, as `SayAllHandler` does this manually now. (#12150)
* The `synthDriverHandler` module is no longer star imported into `globalCommands` and `gui.settingsDialogs` - use `from synthDriverHandler import synthFunctionExample` instead. (#12172)
* `ROLE_EQUATION` has been removed from controlTypes - use `ROLE_MATH` instead. (#12164)
* `autoSettingsUtils.driverSetting` classes are removed from `driverHandler` - please use them from `autoSettingsUtils.driverSetting`. (#12168)
* `autoSettingsUtils.utils` classes are removed from `driverHandler` - please use them from `autoSettingsUtils.utils`. (#12168)
* Support of `TextInfo`s that do not inherit from `contentRecog.BaseContentRecogTextInfo` is removed. (#12157)
* `speech.speakWithoutPauses` has been removed - please use `speech.speechWithoutPauses.SpeechWithoutPauses(speakFunc=speech.speak).speakWithoutPauses` instead. (#12195, #12251)
* `speech.re_last_pause` has been removed - please use `speech.speechWithoutPauses.SpeechWithoutPauses.re_last_pause` instead. (#12195, #12251)
* `WelcomeDialog`, `LauncherDialog` and `AskAllowUsageStatsDialog` are moved to the `gui.startupDialogs`. (#12105)
* `getDocFilePath` has been moved from `gui` to the `documentationUtils` module. (#12105)
* The gui.accPropServer module as well as the AccPropertyOverride and ListCtrlAccPropServer classes from the gui.nvdaControls module have been removed in favor of WX native support for overriding accessibility properties. When enhancing accessibility of WX controls, implement wx.Accessible instead. (#12215)
* Files in `source/comInterfaces/` are now more easily consumable by developer tools such as IDEs. (#12201)
* Convenience methods and types have been added to the winVersion module for getting and comparing Windows versions. (#11909)
  * isWin10 function found in winVersion module has been removed.
  * class winVersion.WinVersion is a comparable and order-able type encapsulating Windows version information.
  * Function winVersion.getWinVer has been added to get a winVersion.WinVersion representing the currently running OS.
  * Convenience constants have been added for known Windows releases, see winVersion.WIN* constants.
* IAccessibleHandler no longer star imports everything from IAccessible and IA2 COM interfaces - please use them directly. (#12232)
* TextInfo objects now have start and end properties which can be compared mathematically with operators such as < <= == != >= >. (#11613)
  * E.g. ti1.start <= ti2.end
  * This usage is now prefered instead of ti1.compareEndPoints(ti2,"startToEnd") <= 0
* TextInfo start and end properties can also be set to each other. (#11613)
  * E.g. ti1.start = ti2.end
  * This usage is prefered instead of ti1.SetEndPoint(ti2,"startToEnd")
* `wx.CENTRE_ON_SCREEN` and `wx.CENTER_ON_SCREEN` are removed, use `self.CentreOnScreen()` instead. (#12309)
* `easeOfAccess.isSupported` has been removed, NVDA only supports versions of Windows where this evaluates to `True`. (#12222)
* `sayAllHandler` has been moved to `speech.sayAll`. (#12251)
  * `speech.sayAll.SayAllHandler` exposes the functions `stop`, `isRunning`, `readObjects`, `readText`, `lastSayAllMode`.
  * `SayAllHandler.stop` also resets the `SayAllHandler` `SpeechWithoutPauses` instance.
  * `CURSOR_REVIEW` and `CURSOR_CARET` has been replaced with `CURSOR.REVIEW` and `CURSOR.CARET`.
* `speech.SpeechWithoutPauses` has been moved to `speech.speechWithoutPauses.SpeechWithoutPauses`. (#12251)
* `speech.curWordChars` has been renamed `speech._curWordChars`. (#12395)
* the following have been removed from `speech` and can be accessed through `speech.getState()`. These are readonly values now. (#12395)
  * speechMode
  * speechMode_beeps_ms
  * beenCanceled
  * isPaused
* to update `speech.speechMode` use `speech.setSpeechMode`. (#12395)
* the following have been moved to `speech.SpeechMode`. (#12395)
  * `speech.speechMode_off` becomes `speech.SpeechMode.off`
  * `speech.speechMode_beeps` becomes `speech.SpeechMode.beeps`
  * `speech.speechMode_talk` becomes `speech.SpeechMode.talk`
* `IAccessibleHandler.IAccessibleObjectIdentifierType` is now `IAccessibleHandler.types.IAccessibleObjectIdentifierType`. (#12367)
* The following in `NVDAObjects.UIA.WinConsoleUIA` have been changed (#12094)
  * `NVDAObjects.UIA.winConsoleUIA.is21H1Plus` renamed `NVDAObjects.UIA.winConsoleUIA.isImprovedTextRangeAvailable`.
  * `NVDAObjects.UIA.winConsoleUIA.consoleUIATextInfo` renamed to start class name with upper case.
  * `NVDAObjects.UIA.winConsoleUIA.consoleUIATextInfoPre21H1` renamed `NVDAObjects.UIA.winConsoleUIA.ConsoleUIATextInfoWorkaroundEndInclusive`
    * The implementation works around both end points being inclusive (in text ranges) before [microsoft/terminal PR 4018](https://github.com/microsoft/terminal/pull/4018)
    * Workarounds for `expand`, `collapse`, `compareEndPoints`, `setEndPoint`, etc

## 2020.4

This release includes new Chinese Input methods, an update to Liblouis and the elements list (NVDA+f7) now works in focus mode.
Context sensitive help is now available when pressing F1 in NVDA dialogs.
Improvements to symbol pronunciation rules, speech dictionary, Braille message and skim reading.
Bug fixes and improvements to Mail, Outlook, Teams, Visual Studio, Azure Data Studio, Foobar2000.
On the web, there are improvements to Google Docs, and greater support for ARIA.
Plus many other important bug fixes and improvements.

### New Features

* Pressing F1 inside NVDA dialogs will now open the help file to most relevant section. (#7757)
* Support for auto complete suggestions (IntelliSense) in Microsoft SQL Server Management Studio plus Visual Studio 2017 and higher. (#7504)
* Symbol pronunciation: Support for grouping in a complex symbol definition and support group references in a replacement rule making them simpler and more powerful. (#11107)
* Users are now notified when attempting to create Speech Dictionary entries with invalid regular expression substitutions. (#11407)
  * Specifically grouping errors are now detected.
* Added support for the new chinese Traditional Quick and Pinyin Input methods in Windows 10. (#11562)
* Tab headers are now considered form fields with quick navigation f key. (#10432)
* Added a command to toggle reporting of marked (highlighted) text; There is no default associated gesture. (#11807)
* Added the --copy-portable-config command line parameter that allows you to automatically copy the provided configuration to the user account when silently installing NVDA. (#9676)
* Braille routing is now supported with the Braille Viewer for mouse users, hover to route to a braille cell. (#11804)
* NVDA will now automatically detect the Humanware Brailliant BI 40X and 20X devices via both USB and Bluetooth. (#11819)

### Changes

* Updated liblouis braille translator to version 3.16.1:
 * Addresses multiple crashes
 * Adds Bashkir grade 1 Braille table
 * Adds Coptic 8 dot computer braille table
 * Adds Russian literary braille and Russian literary braille (detailed) tables
 * Adds Added Afrikaans grade 2 braille table
 * Removes the Russian grade 1 Braille table
* When reading with say all in browse mode, the find next and find previous commands do not stop reading anymore if Allow skim reading option is enabled; say all rather resumes from after the next or previous found term. (#11563)
* For HIMS braille displays F3 has been remapped to Space + dots 148. (#11710)
* Improvements to the UX of the "braille message timeout" and "Show messages indefinitely" options. (#11602)
* In web browsers and other applications that support browse mode, the Elements List dialog (NVDA+F7) can now be invoked when in focus mode. (#10453)
* Updates to ARIA live regions are now suppressed when reporting of dynamic content changes is disabled. (#9077)
* NVDA will now report "Copied to clipboard" before the copied text. (#6757)
* Presentation of graphical view table in disk management has been improved. (#10048)
* Labels for controls are now disabled (greyed out) when the control is disabled. (#11809)
* Updated CLDR emoji annotation to version 38. (#11817)
* The inbuilt "Focus Highlight" feature has been renamed "Vision Highlight". (#11700)

### Bug Fixes

* NVDA once again works correctly with edit fields when using the Fast Log Entry application. (#8996)
* Report elapsed time in Foobar2000 if no total time is available (e.g. when playing a live stream). (#11337)
* NVDA now honors the aria-roledescription attribute on elements in editable content in web pages. (#11607)
* 'list' is no longer announced on every line of a list in Google Docs or other editable content in Google Chrome. (#7562)
* When arrowing by character or word from one list item to another in editable content on the web, entering the new list item is now announced. (#11569)
* NVDA now reads the correct line when the caret is placed at the end of a link on the end of a list item in Google Docs or other editable content on the web. (#11606)
* On Windows 7, opening and closing the start menu from the desktop now sets focus correctly. (#10567)
* When "attempt to cancel expired focus events" is enabled, the title of the tab is now announced again when switching tabs in Firefox. (#11397)
* NVDA no longer fails to announce a list item after typing a character in a list when speaking with the SAPI5 Ivona voices. (#11651)
* It is again possible to use browse mode when reading emails in Windows 10 Mail 16005.13110 and later. (#11439)
* When using the SAPI5 Ivona voices from harposoftware.com, NVDA is now able to save configuration, switch synthesizers, and no longer will stay silent after restarting. (#11650)
* It is now possible to enter number 6 in computer braille from a braille keyboard on HIMS displays. (#11710)
* Major performance improvements in Azure Data Studio. (#11533, #11715)
* With "Attempt to Cancel speech for expired focus events" enabled the title of the NVDA Find dialog is announced again. (#11632)
* NVDA should no longer freeze when waking the computer and focus lands in a Microsoft Edge document. (#11576)
* It is no longer necessary to press tab or move focus after closing a context menu in MS Edge for browse mode to be functional again. (#11202)
* NVDA no longer fails to read items in list views within a 64-bit application such as Tortoise SVN. (#8175)
* ARIA treegrids are now exposed as normal tables in browse mode in both Firefox and Chrome. (#9715)
* A reverse search can now be initiated with 'find previous' via NVDA+shift+F3 (#11770)
* An NVDA script is no longer treated as being repeated if an unrelated key press happens in between the two executions of the script. (#11388) 
* Strong and emphasis tags in Internet Explorer can again be suppressed from being reported by turning off Report Emphasis in NVDA's Document Formatting settings. (#11808)
* A freeze of several seconds experienced by a small amount of users when arrowing between cells in Excel should no longer occur. (#11818)
* In Microsoft Teams builds with version numbers like 1.3.00.28xxx, NVDA no longer fails reading messages in chats or Teams channels due to an incorrectly focused menu. (#11821)
* Text marked both as being a spelling and grammar error at the same time in Google Chrome will be appropriately announced as both a spelling and grammar error by NVDA. (#11787)
* When using Outlook (French locale), the shortcut for 'Reply all' (control+shift+R) works again. (#11196)
* In Visual Studio, IntelliSense tool tips that provide additional details about the currently selected IntelliSense item are now only reported once. (#11611)
* In Windows 10 Calculator, NVDA will not announce progress of calculations if speak typed characters is disabled. (#9428)
* NVDA no longer crashes when using English US grade 2 and expand to computer Braille at the cursor is on, when displaying certain content such as a URL in Braille. (#11754)
* It is again possible to report formatting information for the focused Excel cell using NVDA+F. (#11914)
* QWERTY input on Papenmeier braille displays that support it again works and no longer causes NVDA to randomly freeze. (#11944)
* In Chromium based browsers, several cases were solved where table navigation didn't work and NVDA didn't report the number of rows/columns of the table. (#12359)

### Changes for Developers

* System tests can now send keys using spy.emulateKeyPress, which takes a key identifier that conforms to NVDA's own key names, and by default also blocks until the action is executed. (#11581)
* NVDA no longer requires the current directory to be the NVDA application directory in order to function. (#6491)
* The aria live politeness setting for live regions can now be found on NVDA Objects using the liveRegionPoliteness property. (#11596)
* It is now possible to define separate gestures for Outlook and Word document. (#11196)

## 2020.3

This release includes several large improvements to stability and performance particularly in Microsoft Office applications. There are new settings to toggle touchscreen support and graphics reporting.
The existence of marked (highlighted) content can be reported in browsers, and there are new German braille tables.

### New Features

* You can now toggle reporting of graphics from NVDA's document formatting settings. Note that disabling this option will still read the alternative texts of graphics. (#4837)
* You can now toggle NVDA's touchscreen support. An option has been added to the Touch Interaction panel of NVDA's settings. The default gesture is NVDA+control+alt+t. (#9682)
* Added new German braille tables. (#11268)
* NVDA now detects read-only text UIA controls. (#10494)
* The existence of marked (highlighted) content is reported in both speech and braille in all web browsers. (#11436)
 * This can be toggled on and off by a new NVDA Document Formatting option for Highlighting.
* New emulated system keyboard keys can be added from NVDA's Input gestures dialog. (#6060)
  * To do this, press the add button after you selected the Emulated system keyboard keys category.
* Handy Tech Active Braille with joystick is now supported. (#11655)
* "Automatic focus mode for caret movement" setting is now compatible with disabling "Automatically set focus to focusable elements". (#11663)

### Changes

* The Report formatting script (NVDA+f) has now been changed to report the formatting at the system caret rather than at the review cursor position. To report formatting at the review cursor position now use NVDA+shift+f. (#9505)
* NVDA no longer automatically sets the system focus to focusable elements by default in browse mode, improving performance and stability. (#11190)
* CLDR updated from version 36.1 to version 37. (#11303)
* Updated eSpeak-NG to 1.51-dev, commit 1fb68ffffea4
* You can now utilize table navigation in list boxes with checkable list items when the particular list has multiple columns. (#8857)
* In the Add-ons manager, when prompted to confirm removal of an add-on, "No" is now the default. (#10015)
* In Microsoft Excel, the Elements List dialog now presents formulas in their localized form. (#9144)
* NVDA now reports the correct terminology for notes in MS Excel. (#11311)
* When using the "move review cursor to focus" command in browse mode, the review cursor is now set at the position of the virtual caret. (#9622)
* Information reported in browse mode, such as the formatting info with NVDA+F, are now displayed in a slightly bigger window centered on screen. (#9910)

### Bug Fixes

* NVDA now always speaks when navigating by word and landing on any single symbol followed by white space, whatever the verbosity settings. (#5133)
* In applications using QT 5.11 or newer, object descriptions are again reported. (#8604)
* When deleting a word with control+delete, NVDA no longer remains silent. (#3298, #11029)
  * Now the word to the right of the deleted word is announced.
* In general settings panel, the language list is now sorted correctly. (#10348)
* In the Input Gestures dialog, significantly improved performance while filtering. (#10307)
* You can now send Unicode characters beyond U+FFFF from a braille display. (#10796)
* NVDA will announce Open With dialog content in Windows 10 May 2020 Update. (#11335)
* A new experimental option in Advanced settings (Enable selective registration for UI Automation events and property changes) can provide major performance improvements in Microsoft Visual Studio and other UIAutomation based applications if enabled. (#11077, #11209)
* For checkable list items, the selected state is no longer announced redundantly, and if applicable, the unselected state is announced instead. (#8554)
* On Windows 10 May 2020 Update, NVDA now shows the Microsoft Sound Mapper when viewing output devices from synthesizer dialog. (#11349)
* In Internet Explorer, numbers are now announced correctly for ordered lists if the list does not start with 1. (#8438)
* In Google chrome, NVDA will now report not checked for all checkable controls (not just check boxes) that are currently not checked. (#11377)
* It is once again possible to navigate in various controls when NVDA's language is set to Aragonese. (#11384)
* NVDA should no longer sometimes freeze in Microsoft Word when rapidly arrowing up and down or typing characters with Braille enabled. (#11431, #11425, #11414)
* NVDA no longer appends nonexistent trailing space when copying the current navigator object to the clipboard. (#11438)
* NVDA no longer activates the Say All profile if there is nothing to read. (#10899, #9947)
* NVDA is no longer unable to read the features list in Internet Information Services (IIS) Manager. (#11468)
* NVDA now keeps the audio device open improving performance on some sound cards (#5172, #10721)
* NVDA will no longer freeze or exit when holding down control+shift+downArrow in Microsoft Word. (#9463)
* The expanded / collapsed state of directories in the navigation treeview on drive.google.com is now always reported by NVDA. (#11520)
* NVDA will auto detect the NLS eReader Humanware braille display via Bluetooth as its Bluetooth name is now "NLS eReader Humanware". (#11561)
* Major performance improvements in Visual Studio Code. (#11533)

### Changes For Developers

* The GUI Helper's BoxSizerHelper.addDialogDismissButtons supports a new "separated" keyword argument, for adding a standard horizontal separator to dialogs (other than messages and single input dialogs). (#6468)
* Additional properties were added to app modules, including path for the executable (appPath), is a Windows Store app (isWindowsStoreApp), and machine architecture for the app (appArchitecture). (#7894)
* It is now possible to create app modules for apps hosted inside wwahost.exe on Windows 8 and later. (#4569)
* A fragment of the log can now be delimited and then copied to clipboard using NVDA+control+shift+F1. (#9280)
* NVDA-specific objects that are found by Python's cyclic garbage collector are now logged when being deleted by the collector to aide in removing reference cycles from NVDA. (#11499)
 * The majority of NVDA's classes are tracked including NVDAObjects, appModules, GlobalPlugins, SynthDrivers, and TreeInterceptors.
 * A class that needs to be tracked should inherit from garbageHandler.TrackedObject.
* Significant debug logging for MSAA events can be now enabled in NVDA's Advanced settings. (#11521)
* MSAA winEvents for the currently focused object are no longer filtered out along with other events if the event count for a given thread is exceeded. (#11520)

## 2020.2

Highlights of this release include support for a new braille display from Nattiq, better support for ESET antivirus GUI and Windows Terminal, performance improvements in 1Password, and with Windows OneCore synthesizer. Plus many other important bug fixes and improvements.

### New Features

* Support for new braille displays:
  * Nattiq nBraille (#10778)
* Added script to open NVDA configuration directory (no default gesture). (#2214)
* Better support for ESET antivirus GUI. (#10894)
* Added support for Windows Terminal. (#10305)
* Added a command to report the active configuration profile (no default gesture). (#9325)
* Added a command to toggle reporting of subscripts and superscripts (no default gesture). (#10985)
* Web applications (E.G. Gmail) no longer speak outdated information when moving focus rapidly. (#10885)
  * This experimental fix must be manually enabled via the 'Attempt to cancel speech for expired focus events' option in the advanced settings panel.
* Many more symbols have been added to the default symbols dictionary. (#11105)

### Changes

* Updated liblouis braille translator from 3.12 to [3.14.0](https://github.com/liblouis/liblouis/releases/tag/v3.14.0). (#10832, #11221)
* The reporting of superscripts and subscripts is now controlled separately to the reporting of font attributes. (#10919)
* Due to changes made in VS Code, NVDA no longer disables browse mode in Code by default. (#10888)
* NVDA no longer reports "top" and "bottom" messages when moving the review cursor directly to the first or last line of the current navigator object with the move to top and move to bottom review cursor scripts respectively. (#9551)
* NVDA no longer reports  "left" and "right" messages when directly moving the review cursor to the first or last character of the line for the current navigator object with the move to beginning of line and move to end of line review cursor scripts respectively. (#9551)

### Bug Fixes

* NVDA now starts correctly when the log file cannot be created. (#6330)
* In recent releases of Microsoft Word 365, NVDA will no longer announce "delete back word" when Control+Backspace is pressed while editing a document. (#10851)
* In Winamp, NVDA will once again announce toggle status of shuffle and repeat. (#10945)
* NVDA is no longer extremely sluggish when moving within the list of items in 1Password. (#10508)
* The Windows OneCore speech synthesizer no longer lags between utterances. (#10721)
* NVDA no longer freezes when you open the context menu for 1Password in the system notification area. (#11017)
* In Office 2013 and older:
  * Ribbons are announced when focus moves to them for the first time. (#4207)
  * Context menu items  are once again reported properly. (#9252)
  * Ribbon sections are consistently announced when navigating with Control+arrows. (#7067)
* In browse mode in Mozilla Firefox and Google Chrome, text no longer incorrectly appears on a separate line when web content uses CSS display: inline-flex. (#11075)
* In browse mode with Automatically set system focus to focusable elements disabled, it is now possible to activate elements that aren't focusable.
* In browse mode with Automatically set system focus to focusable elements disabled, it is now possible to activate elements reached by pressing the tab key. (#8528)
* In browse mode with Automatically set system focus to focusable elements disabled, activating certain elements no longer clicks in an incorrect location. (#9886)
* NVDA error sounds are no longer heard when accessing DevExpress text controls. (#10918)
* The tool-tips of the icons in the system tray are no longer reported upon keyboard navigation if their text is equal to the name of the icons, to avoid double announcing. (#6656)
* In browse mode with 'Automatically set system focus to focusable elements' disabled, switching to focus mode with NVDA+space now focuses the element under the caret. (#11206)
* It is once again possible to check for NVDA updates on certain systems; e.g. clean Windows installs. (#11253)
* Focus is not moved in Java application when the selection is changed in an unfocused tree, table or list. (#5989)

### Changes For Developers

* execElevated and hasUiAccess have moved from config module to systemUtils module. Usage via config module is deprecated. (#10493)
* Updated configobj to 5.1.0dev commit f9a265c4. (#10939)
* Automated testing of NVDA with Chrome and a HTML sample is now possible. (#10553)
* IAccessibleHandler has been converted into a package, OrderedWinEventLimiter has been extracted to a module and unit tests added (#10934)
* Updated BrlApi to version 0.8 (BRLTTY 6.1). (#11065)
* Status bar retrieval may now be customized by an AppModule. (#2125, #4640)
* NVDA no longer listens for IAccessible EVENT_OBJECT_REORDER. (#11076)
* A broken ScriptableObject (such as a GlobalPlugin missing a call to its base class' init method) no longer breaks NVDA's script handling. (#5446)

## 2020.1

Highlights of this release include support for several new braille displays from HumanWare and APH, plus many other important bug fixes such as the ability to again read math in Microsoft Word using MathPlayer / MathType.

### New Features

* The currently selected item in listboxes is again presented in browse mode in Chrome, similar to NVDA 2019.1. (#10713)
* You can now perform right mouse clicks on touch devices by doing a one finger tap and hold. (#3886)
* Support for New braille displays: APH Chameleon 20, APH Mantis Q40, HumanWare BrailleOne, BrailleNote Touch v2, and NLS eReader. (#10830)

### Changes

* NVDA will prevent the system from locking or going to sleep when in say all. (#10643)
* Support for out-of-process iframes in Mozilla Firefox. (#10707)
* Updated liblouis braille translator to version 3.12. (#10161)

### Bug Fixes

* Fixed NVDA not announcing Unicode minus symbol (U+2212). (#10633)
* When installing add-on from add-ons manager, names of files and folders in the browse window are no longer reported twice. (#10620, #2395)
* In Firefox, when loading Mastodon with the advanced web interface enabled, all timelines now render correctly in browse mode. (#10776)
* In browse mode, NVDA now reports "not checked" for unchecked check boxes where it sometimes didn't previously. (#10781)
* ARIA switch controls no longer report confusing information such as "not pressed checked" or "pressed checked". (#9187)
* SAPI4 voices should no longer refuse to speak certain text. (#10792)
* NVDA can again read and interact with math equations in Microsoft Word. (#10803)
* NVDA will again announce text being unselected in browse mode if pressing an arrow key while text is selected. (#10731).
* NVDA no longer exits if there is an error initializing eSpeak. (#10607)
* Errors caused by unicode in translations for shortcuts no longer stop the installer, mitigated by falling back to the English text. (#5166, #6326)
* Arrowing out and away from lists and tables in sayAll with skim reading enabled no longer continuously announces exiting the list or table. (#10706)
* Fix mouse tracking for some MSHTML elements in Internet Explorer. (#10736)

### Changes for Developers

* Developer documentation is now build using sphinx. (#9840)
* Several speech functions have been split into two. (#10593)
  The speakX version remains, but now depends on a getXSpeech function which returns a speech sequence.
  * speakObjectProperties now relies on getObjectPropertiesSpeech
  * speakObject now relies on getObjectSpeech
  * speakTextInfo now relies on getTextInfoSpeech
  * speakWithoutPauses has been converted into a class, and refactored, but should not break compatibility.
  * getSpeechForSpelling is deprecated (though still available) use getSpellingSpeech instead.
  Private changes that should not affect addon developers:
  * _speakPlaceholderIfEmpty is now _getPlaceholderSpeechIfTextEmpty
  * _speakTextInfo_addMath is now _extendSpeechSequence_addMathForTextInfo
* Speech 'reason' has been converted to an Enum, see controlTypes.OutputReason class. (#10703)
  * Module level 'REASON_*' constants are deprecated.
* Compiling NVDA dependencies now requires Visual Studio 2019 (16.2 or newer). (#10169)
* Updated SCons to version 3.1.1. (#10169)
* Again allow behaviors._FakeTableCell to have no location defined (#10864)

## 2019.3

NVDA 2019.3 is a very significant release containing many under-the-hood changes including the upgrade of Python 2 to Python 3, and a major re-write of NVDA's speech subsystem.
Although these changes do break compatibility with older NVDA add-ons, the upgrade to Python 3 is necessary for security, and the changes to speech allow for  some exciting innovations in the near future.
 Other highlights in this release include 64 bit support for Java VMs, Screen Curtain and Focus Highlight functionality, support for more braille displays and a new Braille viewer, and many many other bug fixes.

### New Features

* The accuracy of the move mouse to navigator object command has been improved in text fields in Java applications. (#10157)
* Added support for  the following Handy Tech Braille displays (#8955):
 * Basic Braille Plus 40
 * Basic Braille Plus 32
 * Connect Braille
* All user-defined gestures can now be removed via a new "Reset to factory defaults" button in the Input Gestures dialog. (#10293)
* Font reporting in Microsoft Word now includes if text is marked as hidden. (#8713)
* Added a command to move the review cursor to the position previously set as start marker for selection or copy: NVDA+shift+F9. (#1969)
* In Internet Explorer, Microsoft Edge and recent versions of Firefox and Chrome, landmarks are now reported in focus mode and object navigation. (#10101)
* In Internet Explorer, Google Chrome and Mozilla Firefox, You can now navigate by article and grouping using quick navigation scripts. These scripts are unbound by default and can be assigned in the Input Gestures dialog when the dialog is opened from a browse mode document. (#9485, #9227)
 * Figures are also reported. They are considered objects and therefore navigable with the o quick navigation key.
* In Internet Explorer, Google Chrome and Mozilla Firefox, article elements are now reported with object navigation, and optionally in browse mode if turned on in Document Formatting settings. (#10424)
* Added screen curtain, which when enabled, makes the whole screen black on Windows 8 and later. (#7857)
 * Added a script to enable screen curtain (until next restart with one press, or always while NVDA is running with two presses), no default gesture is assigned.
 * Can be enabled and configured via the 'vision' category in NVDA's settings dialog.
* Added screen highlight functionality to NVDA. (#971, #9064)
 * Highlighting of the focus, navigator object, and browse mode caret position can be enabled and configured via the 'vision' category in NVDA's settings dialog.
 * Note: This feature is incompatible with the focus highlight add-on, however, the add-on can still be used while the built-in highlighter is disabled.
* Added Braille Viewer tool, allows viewing braille output via an on-screen window. (#7788)

### Changes

* The user guide now describes how to use NVDA in the Windows Console. (#9957)
* Running nvda.exe now defaults to replacing an already running copy of NVDA. The -r|--replace command line parameter is still accepted, but ignored. (#8320)
* On Windows 8 and later, NVDA will now report product name and version information for hosted apps such as apps downloaded from Microsoft Store using information provided by the app. (#4259, #10108)
* When toggling track changes on and off with the keyboard in Microsoft Word, NVDA will announce the state of the setting. (#942) 
* The NVDA version number is now logged as the first message in the log. This occurs even if logging has been disabled from the GUI. (#9803)
* The settings dialog no longer allows for changing the configured log level if it has been overridden from the command line. (#10209)
* In Microsoft Word, NVDA now announces the display state of non printable characters when pressing the toggle shortcut Ctrl+Shift+8 . (#10241)
* Updated Liblouis braille translator to commit 58d67e63. (#10094)
* When CLDR characters (including emojis) reporting is enabled, they are announced at all punctuation levels. (#8826)
* Third party python packages included in NVDA, such as comtypes, now log their warnings and errors to the NVDA log. (#10393)
* Updated Unicode Common Locale Data Repository emoji annotations to version 36.0. (#10426)
* When focussing a grouping in browse mode, the description is now also read. (#10095)
* The Java Access Bridge is now included with NVDA to enable access to Java applications, including for 64 bit Java VMs. (#7724)
* If the Java Access Bridge is not enabled for the user, NVDA automatically enables it at NVDA startup. (#7952)
* Updated eSpeak-NG to 1.51-dev, commit ca65812ac6019926f2fbd7f12c92d7edd3701e0c. (#10581)

### Bug Fixes

* Emoji and other 32 bit unicode characters now take less space on a braille display when they are shown as hexadecimal values. (#6695)
* In Windows 10, NVDA will announce tooltips from universal apps if NVDA is configured to report tooltips in object presentation dialog. (#8118)
* On Windows 10 Anniversary Update and later, typed text is now reported in Mintty. (#1348)
* On Windows 10 Anniversary Update and later, output in the Windows Console that appears close to the caret is no longer spelled out. (#513)
* Controls in Audacitys compressor dialog are now announced when navigating the dialog. (#10103)
* NVDA no longer treats spaces as words in object review in Scintilla based editors such as Notepad++. (#8295)
* NVDA will prevent the  system from entering sleep mode when scrolling through text with braille display gestures. (#9175)
* On Windows 10, braille will now follow when editing cell contents in Microsoft Excel and in other UIA text controls where it was lagging behind. (#9749)
* NVDA will once again report suggestions in the Microsoft Edge address bar. (#7554)
* NVDA is no longer silent when focusing an HTML tab control header in Internet Explorer. (#8898)
* In Microsoft Edge based on EdgeHTML, NVDA will no longer play search suggestion sound when the window becomes maximized. (#9110, #10002)
* ARIA 1.1 combo boxes are now supported in Mozilla Firefox and Google Chrome. (#9616)
* NVDA will no longer report content of visually hidden columns for list items in SysListView32 controls. (#8268)
* The settings dialog no longer shows "info" as the current log level when in secure mode. (#10209)
* In Start menu for Windows 10 Anniversary Update and later, NVDA will announce details of search results. (#10340)
* In browse mode, if moving the cursor or using quick navigation causes the document to change, NVDA no longer speaks incorrect content in some cases. (#8831, #10343)
* Some bullet names in Microsoft Word have been corrected. (#10399)
* In Windows 10 May 2019 Update and later, NVDA will once again announce first selected emoji or clipboard item when emoji panel and clipboard history opens, respectively. (#9204)
* In Poedit, it is once again possible to view some translations for right to left languages. (#9931)
* In the Settings app in Windows 10 April 2018 Update and later, NVDA will no longer announce progress bar information for volume meters found in the System/Sound page. (#10412)
* Invalid regular expressions in speech dictionaries no longer completely break speech in NVDA. (#10334)
* When reading bulleted items in Microsoft Word with UIA enabled, the bullet from the next list item is no longer inappropriately announced. (#9613)
* Some rare braille translation issues and errors with liblouis have been resolved. (#9982)
* Java applications started before NVDA are now accessible without the need to restart the Java app. (#10296)
* In Mozilla Firefox, when the focused element becomes marked as current (aria-current), this change is no longer spoken multiple times. (#8960)
* NVDA will now treat certain composit unicode characters such as e-acute as one single character when moving through text. (#10550)
* Spring Tool Suite Version 4 is now supported. (#10001)
* Don't double speak name when aria-labelledby relation target is an inner element. (#10552)
* On Windows 10 version 1607 and later, typed characters from Braille keyboards are spoken in more situations. (#10569)
* When changing the audio output device, tones played by NVDA will now play through the newly selected device. (#2167)
* In Mozilla Firefox, moving focus in browse mode is faster. This makes moving the cursor in browse mode more responsive in many cases. (#10584)

### Changes for Developers

* Updated Python to 3.7. (#7105)
* Updated pySerial to version 3.4. (#8815)
* Updated wxPython to 4.0.3 to support Python 3.5 and later. (#9630)
* Updated six to version 1.12.0. (#9630)
* Updated py2exe to version 0.9.3.2 (in development, commit b372a8e from albertosottile/py2exe#13). (#9856)
* Updated UIAutomationCore.dll comtypes module to version 10.0.18362. (#9829)
* The tab-completion in the Python console only suggests attributes starting with an underscore if the underscore is first typed. (#9918)
* Flake8 linting tool has been integrated with SCons reflecting code requirements for Pull Requests. (#5918)
* As NVDA no longer depends on pyWin32, modules such as win32api and win32con are no longer available to add-ons. (#9639)
 * win32api calls can be replaced with direct calls to win32 dll functions via ctypes.
 * win32con constants should be defined in your files.
* The "async" argument in nvwave.playWaveFile has been renamed to "asynchronous". (#8607)
* speakText and speakCharacter methods on synthDriver objects are no longer supported.
 * This functionality is handled by SynthDriver.speak.
* SynthSetting classes in synthDriverHandler have been removed. Now use driverHandler.DriverSetting classes instead.
* SynthDriver classes should no longer expose index via the lastIndex property.
 * Instead, they should notify the synthDriverHandler.synthIndexReached action with the index, once all previous audio has finished playing before that index.
* SynthDriver classes must now notify the synthDriverHandler.synthDoneSpeaking action, once all audio from a SynthDriver.speak call has completed playing.
* SynthDriver classes must support the speech.PitchCommand in their speak method, as changes in pitch for speak spelling now depends on this functionality.
* The speech function getSpeechTextForProperties has been renamed to getPropertiesSpeech. (#10098)
* The braille function getBrailleTextForProperties has been renamed to getPropertiesBraille. (#10469)
* Several speech functions have been changed to return speech sequences. (#10098)
 * getControlFieldSpeech
 * getFormatFieldSpeech
 * getSpeechTextForProperties now called getPropertiesSpeech
 * getIndentationSpeech
 * getTableInfoSpeech
* Added a textUtils module to simplify string differences between Python 3 strings and Windows unicode strings. (#9545)
 * See the module documentation and textInfos.offsets module for example implementations.
* Deprecated functionality now removed. (#9548)
 * AppModules removed:
  * Windows XP sound recorder.
  * Klango Player, which is abandoned software.
 * configobj.validate wrapper removed.
  * New code should use from configobj import validate instead of import validate
 * textInfos.Point and textInfos.Rect replaced by locationHelper.Point and locationHelper.RectLTRB respectively.
 * braille.BrailleHandler._get_tether and braille.BrailleHandler.set_tether have been removed.
 * config.getConfigDirs has been removed.
 * config.ConfigManager.getConfigValidationParameter has been replaced by getConfigValidation
 * inputCore.InputGesture.logIdentifier property has been removed.
   * Use _get_identifiers in inputCore.InputGesture instead.
 * synthDriverHandler.SynthDriver.speakText/speakCharacter have been removed.
 * Removed several synthDriverHandler.SynthSetting classes.
   * Previously kept for backwards compatibility (#8214), now considered obsolete.
   * Drivers that used the SynthSetting classes should be updated to use the DriverSetting classes.
 * Some legacy code has been removed, particularly:
  * Support for the Outlook pre 2003 message list.
  * An overlay class for the classic start menu, only found in Windows Vista and earlier.
  * Dropped support for Skype 7, as it is definitely not working any more.
* Added a framework to create vision enhancement providers; modules that can change screen contents, optionally based on input from NVDA about object locations. (#9064)
 * Add-ons can bundle their own providers in a visionEnhancementProviders folder.
 * See the vision and visionEnhancementProviders modules for the implementation of the framework and examples, respectively.
 * Vision enhancement providers are enabled and configured via the 'vision' category in NVDA's settings dialog.
* Abstract class properties are now supported on objects that inherit from baseObject.AutoPropertyObject (e.g. NVDAObjects and TextInfos). (#10102)
* Introduced displayModel.UNIT_DISPLAYCHUNK as a textInfos unit constant specific to DisplayModelTextInfo. (#10165)
 * This new constant allows walking over the text in a DisplayModelTextInfo in a way that more closely resembles how the text chunks are saved in the underlying model.
* displayModel.getCaretRect now returns an instance of locationHelper.RectLTRB. (#10233)
* The UNIT_CONTROLFIELD and UNIT_FORMATFIELD constants have been moved from virtualBuffers.VirtualBufferTextInfo to the textInfos package. (#10396)
* For every entry in the NVDA log, information about the originating thread is now included. (#10259)
* UIA TextInfo objects can now be moved/expanded by the page, story and formatField text units. (#10396)
* External modules (appModules and globalPlugins) are now less likely to be able to break the creation of NVDAObjects. 
 * Exceptions caused by the "chooseNVDAObjectOverlayClasses" and "event_NVDAObject_init" methods are now properly caught and logged.
* The aria.htmlNodeNameToAriaLandmarkRoles dictionary has been renamed to aria.htmlNodeNameToAriaRoles. It now also contains roles that aren't landmarks.
* scriptHandler.isCurrentScript has been removed due to lack of use. There is no replacement. (#8677)

## 2019.2.1

This is a minor release to fix several crashes present in 2019.2. Fixes include:

* Addressed several crashes in Gmail seen in both Firefox and Chrome when interacting with particular popup menus such as when creating filters or changing certain Gmail settings. (#10175, #9402, #8924)
* In Windows 7, NVDA no longer causes Windows Explorer to crash when the mouse is used in the start menu. (#9435) 
* Windows Explorer on Windows 7 no longer crashes when accessing metadata edit fields. (#5337) 
* NVDA no longer freezes when interacting with images with a base64 URI in Mozilla Firefox or Google Chrome. (#10227)

## 2019.2

Highlights of this release include auto detection of Freedom Scientific braille displays, an experimental setting in the Advanced panel to stop browse mode from automatically moving focus (which may provide performance improvements), a rate boost option for the Windows OneCore synthesizer to achieve very fast rates, and many other bug fixes.

### New Features

* NVDA's Miranda NG support  works with newer versions of the client. (#9053) 
* You can now disable browse mode by default by disabling the new "Enable browse mode on page load" option in NVDA's browse mode settings. (#8716) 
 * Note that when this option is disabled, you can still enable browse mode manually by pressing NVDA+space.
* You can now filter symbols in the punctuation/symbol pronunciation dialog, similar to how filtering works in the elements list and input gestures dialog. (#5761)
* A command has been added to change the mouse text unit resolution (how much text will be spoken when the mouse moves), it has not been assigned a default gesture. (#9056)
* The windows OneCore synthesizer now has a rate boost option, which allows for significantly faster speech. (#7498)
* The Rate Boost option is now configurable from the Synth Settings Ring for supported speech synthesizers. (Currently eSpeak-NG and Windows OneCore). (#8934)
* Configuration profiles can now be manually activated with gestures. (#4209)
 * The gesture must be configured in the "Input gestures" dialog.
* In Eclipse, added support for autocompletion in code editor. (#5667)
 * Additionally, Javadoc information can be read from the editor when it is present by using NVDA+d.
* Added an experimental option to the Advanced Settings panel that allows you to stop the system focus from following the browse mode cursor (Automatically set system focus to focusable elements). (#2039) Although this may not be suitable to turn off for all websites, this may fix: 
 * Rubber band effect: NVDA sporadically undoes the last browse mode keystroke by jumping to the previous location.
 * Edit boxes steal system focus when arrowing down through them on some websites.
 * Browse mode keystrokes are slow to respond.
* For braille display drivers that support it, driver settings can now be changed from the braille settings category in NVDA's settings dialog. (#7452)
* Freedom Scientific braille displays are now supported by braille display auto detection. (#7727)
* Added a command to show the replacement for the symbol under the review cursor. (#9286)
* Added an experimental option to the Advanced Settings panel that allows you to try out a new, work-in-progress rewrite of NVDA's Windows Console support using the Microsoft UI Automation API. (#9614)
* In the Python Console, the input field now supports pasting multiple lines from the clipboard. (#9776)

### Changes

* Synthesizer volume is now increased and decreased by 5 instead of 10 when using the settings ring. (#6754)
* Clarified the text in the add-on manager when NVDA is launched with the --disable-addons flag. (#9473)
* Updated Unicode Common Locale Data Repository emoji annotations to version 35.0. (#9445)
* The hotkey for the filter field in the elements list in browse mode has changed to alt+y. (#8728)
* When an auto detected braille display is connected via Bluetooth, NVDA will keep searching for USB displays supported by the same driver and switch to a USB connection if it becomes available. (#8853)
* Updated eSpeak-NG to commit 67324cc.
* Updated liblouis braille translator to version 3.10.0. (#9439, #9678)
* NVDA will now report the word 'selected' after reporting the text a user has just selected.(#9028, #9909)
* In Microsoft Visual Studio Code, NVDA is in focus mode by default. (#9828)

### Bug Fixes

* NVDA no longer crashes when an add-on directory is empty. (#7686)
* LTR and RTL marks are no longer reported in Braille or per-character speech when accessing the properties window. (#8361)
* When jumping to form fields with Browse Mode quick navigation, the entire form field is now announced rather than just the first line. (#9388)
* NVDA will no longer become silent after exiting the Windows 10 Mail app. (#9341)
* NVDA no longer fails to start when the users regional settings are set to a locale unknown to NVDA, such as English (Netherlands). (#8726)
* When browse mode is enabled in Microsoft Excel and you switch to a browser in focus mode or vice versa, browse mode state is now reported appropriately. (#8846)
* NVDA now properly reports the line at the mouse cursor in Notepad++ and other Scintilla based editors. (#5450)
* In Google Docs (and other web-based editors), braille no longer sometimes incorrectly shows "lst end" before the cursor in the middle of a list item. (#9477)
* In the Windows 10 May 2019 Update, NVDA no longer speaks many volume notifications if changing the volume with hardware buttons when File Explorer has focus. (#9466)
* Loading the punctuation/symbol pronunciation dialog is now much faster when using symbol dictionaries containing over 1000 entries. (#8790)
* In Scintilla controls such as Notepad++, NVDA can read the correct line when wordwrap is enabled. (#9424)
* In Microsoft Excel, the cell location is announced after it changes due to the shift+enter or shift+numpadEnter gestures. (#9499)
* In Visual Studio 2017 and up, in the Objects Explorer window, the selected item in objects tree or members tree with categories is now reported correctly. (#9311)
* Add-ons with names that only differ in capitalization are no longer treated as separate add-ons. (#9334)
* For Windows OneCore voices, the rate set in NVDA is no longer affected by the rate set in Windows 10 Speech Settings. (#7498)
* The log can now be opened with NVDA+F1 when there is no developer info for the current navigator object. (#8613)
* It is again possible to use NVDA's table navigation commands in Google Docs, in Firefox and Chrome. (#9494)
* The bumper keys now work correctly on Freedom Scientific braille displays. (#8849)
* When reading the first character of a document in Notepad++ 7.7 X64, NVDA no longer freezes for up to ten seconds. (#9609)
* HTCom can now be used with a Handy Tech Braille display in combination with NVDA. (#9691)
* In Mozilla Firefox, updates to a live region are no longer reported if the live region is in a background tab. (#1318)
* NVDA's browse mode Find dialog no longer fails to function if NVDA's About dialog is currently open in the background. (#8566)

### Changes for Developers

* You can now set the "disableBrowseModeByDefault" property on app modules to leave browse mode off by default. (#8846)
* The extended window style of a window is now exposed using the `extendedWindowStyle` property on Window objects and their derivatives. (#9136)
* Updated comtypes package to 1.1.7. (#9440, #8522)
* When using the report module info command, the order of information has changed to present the module first. (#7338)
* Added an example to demonstrate using nvdaControllerClient.dll from C#. (#9600)
* Added a new isWin10 function to the winVersion module which returns whether or not this copy of NVDA is running on (at least) the supplied release version of Windows 10 (such as 1903). (#9761)
* The NVDA Python console now  contains more useful modules in its namespace (such as appModules, globalPlugins, config and textInfos). (#9789)
* The result of the last executed command in the NVDA Python console is now accessible from the _ (line) variable. (#9782)
 * Note that this shadows the gettext translation function also called "_". To access the translation function: del _

## 2019.1.1

This point release fixes the following bugs:

* NVDA no longer causes Excel 2007 to crash or refuses to report if a cell has a formula. (#9431)
* Google Chrome no longer crashes when interacting with certain listboxes. (#9364)
* An issue has been fixed which prevented copying a users configuration to the system configuration profile. (#9448)
* In Microsoft Excel, NVDA again uses the localized message when reporting the location of merged cells. (#9471)

## 2019.1

Highlights of this release include performance improvements when accessing both Microsoft word and Excel, stability and security improvements such as support for add-ons with version compatibility information, and many other bug fixes.

Please note that starting from this release of NVDA, custom appModules, globalPlugins, braille display drivers and synth drivers will no longer be automatically loaded from your NVDA user configuration directory. 
Rather these  should be installed as part of an NVDA add-on. For those developing code for an add-on, code for testing can be placed in a new developer scratchpad directory in the NVDA user configuration directory,  if the Developer scratchpad option  is turned on in NVDA's new Advanced settings panel.
These changes are necessary to better ensure compatibility of custom code, so that NVDA does not break when this code becomes incompatible with newer releases.
Please refer to the list of changes further down for more details on this and how add-ons are now better versioned.

### New Features

* New braille tables: Afrikaans, Arabic 8 dot computer braille, Arabic grade 2, Spanish grade 2. (#4435, #9186)
* Added an option to NVDA's mouse settings to make NVDA handle situations where the mouse is controlled by another application. (#8452) 
 * This will allow NVDA to track the mouse when a system is controlled remotely using TeamViewer or other remote control software.
* Added the `--enable-start-on-logon` command line parameter to allow configuring whether silent installations of NVDA set NVDA to start at Windows logon or not. Specify true to start at logon or false to not start at logon. If the --enable-start-on-logon argument is not specified at all then NVDA will default to starting at logon, unless it was  already configured not to by a previous installation. (#8574)
* It is possible to turn NVDA's logging features off by setting logging level to "disabled" from General settings panel. (#8516)
* The presence of formulae in LibreOffice and Apache OpenOffice spreadsheets is now reported. (#860)
* In Mozilla Firefox and Google Chrome, browse mode now reports the selected item in list boxes and trees.
 * This works in Firefox 66 and later.
 * This does not work for certain list boxes (HTML select controls) in Chrome.
* Early support for apps such as Mozilla Firefox on computers with ARM64 (e.g. Qualcomm Snapdragon) processors. (#9216)
* A new Advanced Settings category has been added to NVDA's Settings dialog, including an option to try out NVDA's new support for Microsoft Word via the Microsoft UI Automation API. (#9200)
* Added support for the graphical view in Windows Disk Management. (#1486)
* Added support for Handy Tech Connect Braille and Basic Braille 84. (#9249)

### Changes

* Updated liblouis braille translator to version 3.8.0. (#9013)
* Add-on authors now can enforce a minimum required NVDA version for their add-ons. NVDA will refuse to install or load an add-on whose minimum required NVDA version is higher than the current NVDA version. (#6275)
* Add-on authors can now specify the last version of NVDA the add-on has been tested against. If an add-on has been only tested against a  version of NVDA lower than the current version, then NVDA will refuse to install or load the add-on. (#6275)
* This version of NVDA will allow installing and loading of add-ons  that do not yet contain Minimum and Last Tested NVDA version information, but upgrading to future versions of NVDA (E.g. 2019.2) may automatically cause these older add-ons to be disabled.
* The move mouse to navigator object command is now available in Microsoft Word as well as for UIA controls, particularly Microsoft Edge. (#7916, #8371)
* Reporting of text under the mouse has been improved within Microsoft Edge and other UIA applications. (#8370)
* When NVDA is started with the `--portable-path` command line parameter, the provided path is automatically filled in when trying to create a portable copy of NVDA using the NVDA menu. (#8623)
* Updated the path to the Norwegian braille table to reflect the standard from the year 2015. (#9170)
* When navigating by paragraph (control+up or down arrows) or navigating by table cell (control+alt+arrows), the existence of spelling errors will no longer be announced, even if NVDA is configured to announce these automatically. This is because paragraphs and table cells can be quite large, and detecting spelling errors in some applications can be very costly. (#9217)
* NVDA no longer automatically loads custom appModules, globalPlugins and braille and synth drivers from the NVDA user configuration directory. This code should be instead packaged as an add-on with correct version information, ensuring that incompatible code is not run with current versions of NVDA. (#9238)
 * For developers who need to test code as it is being developed,  enable NVDA's developer scratchpad directory in the Advanced category of NVDA settings, and place your code in the 'scratchpad' directory found in the NVDA user configuration directory when this option is enabled.

### Bug Fixes

* When using OneCore speech synthesizer on Windows 10 April 2018 Update and later, large chunks of silence are no longer inserted between speech utterances. (#8985)
* When moving by character in plain text controls (such as Notepad) or browse mode, 32 bit emoji characters consisting of two UTF-16 code points (such as 🤦) will now read properly. (#8782)
* Improved restart confirmation dialog after changing NVDA's interface language. The text and the button labels are now more concise and less confusing. (#6416)
* If a 3rd party speech synthesizer fails to load, NVDA will fall back to Windows OneCore speech synthesizer on Windows 10, rather than espeak. (#9025)
* Removed the "Welcome Dialog" entry in the NVDA menu while on secure screens. (#8520)
* When tabbing or using quick navigation in browse mode, legends on tab panels are now reported more consistently. (#709)
* NVDA will now announce selection changes for certain time pickers such as in the Alarms and Clock app in Windows 10. (#5231)
* In Windows 10's Action Center, NVDA will announce status messages when toggling quick actions such as brightness and focus assist. (#8954)
* In action Center in Windows 10 October 2018 Update and earlier, NVDA will recognize brightness quick action control as a button instead of a toggle button. (#8845)
* NVDA will again track cursor and announce deleted characters in the Microsoft Excel  go to and find edit fields. (#9042)
* Fixed a rare browse mode crash in Firefox. (#9152)
* NVDA no longer fails to report the focus for some controls in the Microsoft Office 2016 ribbon when collapsed.
* NVDA no longer fails to report the suggested contact when entering addresses in new messages in Outlook 2016. (#8502)
* The last few cursor routing keys on 80 cell eurobraille displays no longer route the cursor to a position at or just after the start of the braille line. (#9160)
* Fixed table navigation in threaded view in Mozilla Thunderbird. (#8396)
* In Mozilla Firefox and Google Chrome, switching to focus mode now works correctly for certain list boxes and trees (where the list box/tree is not itself focusable but its items are) . (#3573, #9157)
* Browse mode is now correctly turned on by default when reading messages in Outlook 2016/365 if using NVDA's experimental UI Automation support for Word Documents. (#9188)
* NVDA is now less likely to freeze in such a way that the only way to escape is signing out from your current windows session. (#6291)
* In Windows 10 October 2018 Update and later, when opening cloud clipboard history with clipboard empty, NVDA will announce clipboard status. (#9103)
* In Windows 10 October 2018 Update and later, when searching for emojis in emoji panel, NVDA will announce top search result. (#9105)
* NVDA no longer freezes in the main window of Oracle VirtualBox 5.2 and above. (#9202)
* Responsiveness in Microsoft Word when navigating by line, paragraph or table cell may be significantly improved in some documents. A reminder that for best performance, set Microsoft Word to Draft view with alt+w,e after opening a document. (#9217) 
* In Mozilla Firefox and Google Chrome, empty alerts are no longer reported. (#5657)
* Significant performance improvements when navigating cells in Microsoft Excel, particularly when the spreadsheet contains comments and or validation dropdown lists. (#7348)
* It should be no longer necessary to turn off in-cell editing in Microsoft Excel's options to access the cell edit control with NVDA in Excel 2016/365. (#8146).
* Fixed a freeze in Firefox sometimes seen when quick navigating by landmarks, if the Enhanced Aria add-on is in use. (#8980)

### Changes for Developers

* NVDA can now  be built with all editions of Microsoft Visual Studio 2017 (not just the Community edition). (#8939)
* You can now include log output from liblouis into the NVDA log by setting the louis boolean flag in the debugLogging section of the NVDA configuration. (#4554)
* Add-on authors are now able to provide NVDA version compatibility information in add-on manifests. (#6275, #9055)
 * minimumNVDAVersion: The minimum required version of NVDA for an add-on to work properly.
 * lastTestedNVDAVersion: The last version of NVDA an add-on has been tested with.
* OffsetsTextInfo objects can now implement the _getBoundingRectFromOffset method to allow retrieval of bounding rectangles per characters instead of points. (#8572)
* Added a boundingRect property to TextInfo objects to retrieve the bounding rectangle of a range of text. (#8371)
* Properties and methods within classes can now be marked as abstract in NVDA. These classes will raise an error if instantiated. (#8294, #8652, #8658)
* NVDA can log the time since input when text is spoken, which helps in measuring perceived responsiveness. This can be enabled by setting the timeSinceInput setting to True in the debugLog section of the NVDA configuration. (#9167)

## 2018.4.1

This release fixes a crash at start up if NVDA's user interface language is set to Aragonese. (#9089)

## 2018.4

Highlights of this release include performance improvements in recent Mozilla Firefox versions, announcement of emojis with all synthesizers, reporting of replied/forwarded status in Outlook, reporting the distance of the cursor to the edge of a Microsoft Word page, and many bug fixes.

### New Features

* New braille tables: Chinese (China, Mandarin) grade 1 and grade 2. (#5553)
* Replied / Forwarded status is now reported on mail items in the Microsoft Outlook message list. (#6911)
* NVDA is now able to read descriptions for emoji as well as other characters that are part of the Unicode Common Locale Data Repository. (#6523)
* In Microsoft Word, the cursor's distance from the top and left edges of the page can be reported by pressing NVDA+numpadDelete. (#1939)
* In Google Sheets with braille mode enabled, NVDA no longer announces 'selected' on every cell when moving focus between cells. (#8879)
* Added support for Foxit Reader and Foxit Phantom PDF. (#8944)
* Added support for the DBeaver database tool. (#8905)

### Changes

* "Report help balloons" in the Object Presentations dialog has been renamed to "Report notifications" to include reporting of toast notifications in Windows 8 and later. (#5789)
* In NVDA's keyboard settings, the checkboxes to enable or disable NVDA modifier keys are now displayed in a list rather than as separate checkboxes.
* NVDA will no longer present redundant information when reading clock system tray on some versions of Windows. (#4364)
* Updated liblouis braille translator to version 3.7.0. (#8697)
* Updated eSpeak-NG to commit 919f3240cbb.

### Bug Fixes

* In Outlook 2016/365, the category and flag status are reported for messages. (#8603)
* When NVDA is set to languages such as Kirgyz, Mongolian or Macedonian, it no longer shows a dialog on start-up warning that the language is not supported by the Operating System. (#8064)
* Moving the mouse to the navigator object will now much more accurately move the mouse to the browse mode position in Mozilla Firefox, Google Chrome and Acrobat Reader DC. (#6460)
* Interacting with combo boxes on the web in Firefox, Chrome and Internet Explorer has been improved. (#8664)
* If running on the Japanese version of Windows XP or Vista, NVDA now displays OS version requirements message as expected. (#8771)
* Performance improvements when navigating large pages with lots of dynamic changes in Mozilla Firefox. (#8678)
* Braille no longer shows font attributes  if they have been disabled in  Document Formatting settings. (#7615)
* NVDA no longer fails to track focus in File Explorer and other applications using UI Automation when another app is busy (such as batch processing audio). (#7345)
* In ARIA menus on the web, the Escape key will now be passed through to the menu and no longer turn off focus mode unconditionally. (#3215)
* In the new Gmail web interface, when using quick navigation inside messages while reading them, the entire body of the message is no longer reported after the element to which you just navigated. (#8887)
* After updating NVDA, Browsers such as Firefox and google Chrome should no longer crash, and browse mode should continue to correctly reflect updates to any currently loaded documents. (#7641) 
* NVDA no longer reports clickable multiple times in a row when navigating clickable content in Browse Mode. (#7430)
* Gestures performed on baum Vario 40 braille displays will no longer fail to execute. (#8894)
* In Google Slides with Mozilla Firefox, NVDA no longer reports selected text on every control with focus. (#8964)

### Changes for Developers

* gui.nvdaControls now contains two classes to create accessible lists with check boxes. (#7325)
 * CustomCheckListBox is an accessible subclass of wx.CheckListBox.
 * AutoWidthColumnCheckListCtrl adds accessible check boxes to an AutoWidthColumnListCtrl, which itself is based on wx.ListCtrl.
* If you need to make a wx widget accessible which isn't already, it is possible to do so by using an instance of gui.accPropServer.IAccPropServer_impl. (#7491)
 * See the implementation of gui.nvdaControls.ListCtrlAccPropServer for more info.
* Updated configobj to 5.1.0dev commit 5b5de48a. (#4470)
* The config.post_configProfileSwitch action now takes the optional prevConf keyword argument, allowing handlers to take action based on differences between configuration before and after the profile switch. (#8758)

## 2018.3.2

This is a minor release to work around a crash in Google Chrome when navigating tweetts on [www.twitter.com](http://www.twitter.com). (#8777)

## 2018.3.1

This is a minor release to fix a critical bug in NVDA which caused 32 bit versions of Mozilla Firefox to crash. (#8759)

## 2018.3

Highlights of this release include automatic detection of many Braille displays, support for new Windows 10 features including the Windows 10 Emoji input panel, and many other bug fixes.

### New Features

* NVDA will report grammar errors when appropriately exposed by web pages in Mozilla Firefox and Google Chrome. (#8280)
* Content marked as being either inserted or deleted in web pages is now reported in Google Chrome. (#8558)
* Added support for BrailleNote QT and Apex BT's scroll wheel when BrailleNote is used as a braille display with NVDA. (#5992, #5993)
* Added scripts for reporting elapsed and total time of current track in Foobar2000. (#6596)
* The Mac command key symbol (⌘) is now announced when reading text with any synthesizer. (#8366)
* Custom roles via the aria-roledescription attribute are now supported in all web browsers. (#8448)
* New braille tables: Czech 8 dot, Central Kurdish, Esperanto, Hungarian, Swedish 8 dot computer braille. (#8226, #8437)
* Support has been added to automatically detect braille displays in the background. (#1271)
 * ALVA, Baum/HumanWare/APH/Orbit, Eurobraille, Handy Tech, Hims, SuperBraille and HumanWare BrailleNote and Brailliant BI/B displays are currently supported.
 * You can enable this feature by selecting the automatic option from the list of braille displays in NVDA's braille display selection dialog.
 * Please consult the documentation for additional details.
* Added support for various modern input features introduced in recent Windows 10 releases. These include emoji panel (Fall Creators Update), dictation (Fall Creators Update), hardware keyboard input suggestions (April 2018 Update), and cloud clipboard paste (October 2018 Update). (#7273)
* Content marked as a block quote using ARIA (role blockquote) is now supported in Mozilla Firefox 63. (#8577)

### Changes

* The list of available languages in NVDA's General Settings is now sorted based on language names instead of ISO 639 codes. (#7284)
* Added default gestures for Alt+Shift+Tab and Windows+Tab with all supported Freedom Scientific braille displays. (#7387)
* For ALVA BC680 and protocol converter displays, it is now possible to assign different functions to the left and right smart pad, thumb and etouch keys. (#8230)
* For ALVA BC6 displays, the key combination sp2+sp3 will now announce the current date and time, whereas sp1+sp2 emulates the Windows key. (#8230)
* The user is asked once when NVDA starts if they are happy sending usage statistics to NV Access when checking for NVDA updates. (#8217)
* When checking for updates, if the user has agreed to allow sending usage statistics to NV Access, NVDA will now send the name of the current synth driver and braille display in use, to aide in better prioritization for future work on these drivers. (#8217)
* Updated liblouis braille translator to version 3.6.0. (#8365)
* Updated the path to the correct Russian eight-dots Braille table. (#8446)
* Updated eSpeak-ng to 1.49.3dev commit 910f4c2. (#8561)

### Bug Fixes

* Accessible labels for controls in Google Chrome are now more readily reported in browse mode when the label does not appear as content itself. (#4773)
* Notifications are now supported in Zoom. For example, this includes mute/unmute status, and incoming messages. (#7754)
* Switching braille context presentation when in browse mode no longer causes braille output to stop following browse mode cursor. (#7741)
* ALVA BC680 braille displays no longer intermittently fail to initialize. (#8106)
* By default, ALVA BC6 displays will no longer execute emulated system keyboard keys when pressing key combinations involving sp2+sp3 to trigger internal functionality. (#8230)
* Pressing sp2 on an ALVA BC6 display to emulate the alt key now works as advertised. (#8360)
* NVDA no longer announces redundant keyboard layout changes. (#7383, #8419)
* Mouse tracking is now much more accurate in Notepad and other plain text edit controls when in a document with more than 65535 characters. (#8397)
* NVDA will recognize more dialogs in Windows 10 and other modern applications. (#8405)
* On Windows 10 October 2018 Update and Server 2019 and above, NVDA no longer fails to track the system focus when an application freezes or floods the system with events. (#7345, #8535)
* Users are now informed when attempting to read or copy an empty status bar. (#7789)
* Fixed an issue where the "not checked" state on controls is not reported in speech if the control has previously been half checked. (#6946)
* In the list of languages in NVDA's General Settings, language name for Burmese is displayed correctly on Windows 7. (#8544)
* In Microsoft Edge, NVDA will announce notifications such as reading view availability and page load progress. (#8423)
* When navigating into a list on the web, NVDA will now report its label if the web author has provided one. (#7652)
* When manually assigning functions to gestures for a particular braille display, these gestures now always show up as being assigned to that display. Previously, they showed up as if they were assigned to the currently active display. (#8108)
* The 64-bit version of Media Player Classic is now supported. (#6066)
* Several improvements to braille support in Microsoft Word with UI Automation enabled:
 * Similar to other multiline text fields, When positioned at the start of a document in Braille, the display is now panned such that the first character of the document is at the start of the display. (#8406)
 * Reduced overly verbose focus presentation in both speech and braille when focusing a Word document. (#8407)
 * Cursor routing in braille now works correctly when in a list in a Word document. (#7971)
 * Newly inserted bullets/numbers in a Word document are correctly reported in both speech and braille. (#7970)
* In Windows 10 1803 and later, it is now possible to install add-ons if the "Use Unicode UTF-8 for worldwide language support" feature is enabled. (#8599)
* NVDA will no longer make iTunes 12.9 and newer completely unusable to interact with. (#8744)

### Changes for Developers

* Added scriptHandler.script, which can function as a decorator for scripts on scriptable objects. (#6266)
* A system test framework has been introduced for NVDA. (#708)
* Some changes have been made to the hwPortUtils module: (#1271)
 * listUsbDevices now yields dictionaries with device information including hardwareID and devicePath.
 * Dictionaries yielded by listComPorts now also contain a usbID entry for COM ports with USB VID/PID information in their hardware ID.
* Updated wxPython to 4.0.3. (#7077)
* As NVDA now only supports Windows 7 SP1 and later, the key "minWindowsVersion" used to check if UIA should be enabled for a particular release of Windows has been removed. (#8422)
* You can now register to be notified about configuration saves/reset actions via new config.pre_configSave, config.post_configSave, config.pre_configReset, and config.post_configReset actions. (#7598)
 * config.pre_configSave is used to be notified when NVDA's configuration is about to be saved, and config.post_configSave is called after configuration has been saved.
 * config.pre_configReset and config.post_configReset includes a factory defaults flag to specify if settings are reloaded from disk (false) or reset to defaults (true).
* config.configProfileSwitch has been renamed to config.post_configProfileSwitch to reflect the fact that this action is called after profile switch takes place. (#7598)
* UI Automation interfaces updated to Windows 10 October 2018 Update and Server 2019 (IUIAutomation6 / IUIAutomationElement9). (#8473)

## 2018.2.1

This release includes translation updates due to last-minute removal of a feature which caused problems.

## 2018.2

Highlights of this release include Support for tables in Kindle for PC, support for HumanWare BrailleNote Touch and BI14 Braille displays, Improvements to both Onecore and Sapi5 speech synthesizers, improvements in Microsoft Outlook and much more.

### New Features

* row and column span for table cells is now reported in speech and braille. (#2642)
* NVDA table navigation commands are now supported in Google Docs (with Braille mode enabled). (#7946)
* Added ability to read and navigate tables in Kindle for PC. (#7977)
* Support for HumanWare BrailleNote touch and Brailliant BI 14 braille displays via both USB and bluetooth. (#6524)
* In Windows 10 Fall Creators Update and later, NVDA can announce notifications from apps such as Calculator and Windows Store. (#7984)
* New braille translation tables: Lithuanian 8 dot, Ukrainian, Mongolian grade 2. (#7839)
* Added a script to report formatting information for the text under a specific braille cell. (#7106)
* When updating NVDA, it is now possible to postpone the installation of the update to a later moment. (#4263) 
* New languages: Mongolian, Swiss German.
* You can now toggle control, shift, alt, windows and NVDA from your braille keyboard and combine these modifiers with braille input (e.g. press control+s). (#7306) 
 * You can assign these new modifier toggles using the commands found under Emulated system keyboard keys in the Input gestures dialog.
* Restored support for Handy Tech Braillino and Modular (with old firmware) displays. (#8016)
* Date and time for supported Handy Tech devices (such as Active Braille and Active Star) will now automatically be synchronized by NVDA when out of sync more than five seconds. (#8016)
* An input gesture can be assigned to temporarily disable all configuration profile triggers. (#4935)

### Changes

* The status column in the addons manager has been changed to indicate if the addon is enabled or disabled rather than running or suspended. (#7929)
* Updated liblouis braille translator to 3.5.0. (#7839)
* The Lithuanian braille table has been renamed to Lithuanian 6 dot to avoid confusion with the new 8 dot table. (#7839)
* The French (Canada) grade 1 and grade 2 tables have been removed. Instead, the French (unified) 6 dot computer braille and Grade 2 tables will be used respectively. (#7839)
* The secondary routing buttons on Alva BC6, EuroBraille and Papenmeier braille displays now report formatting information for the text under the braille cell of that button. (#7106)
* Contracted braille input tables will automatically fall back to uncontracted mode in non-editable cases (i.e. controls where there is no cursor or in browse mode). (#7306)
* NVDA is now less verbose when an appointment or time slot in the Outlook calendar covers an entire day. (#7949)
* All of NVDA's Preferences can now be found in one settings dialog under NVDA Menu -> Preferences -> Settings, rather than scattered throughout many dialogs. (#577)
* The default speech synthesizer when running on Windows 10 is now oneCore speech rather than eSpeak. (#8176)

### Bug Fixes

* NVDA no longer fails to read focused controls in the Microsoft Account sign-in screen in Settings after entering an email address. (#7997)
* NVDA no longer fails to read the page when going back to a previous page in Microsoft Edge. (#7997)
* NVDA will no longer incorrectly announce the final character of a windows 10 sign-in PIN as the machine unlocks. (#7908)
* Labels of checkboxes and radio buttons in Chrome and Firefox are no longer reported twice when tabbing or using quick navigation in Browse mode. (#7960)
* aria-current with a value of false will be announced as "false" instead of "true". (#7892).
* Windows OneCore Voices no longer fails to load if the configured voice has been uninstalled. (#7553)
* Changing voices in the Windows OneCore Voices is now a lot faster. (#7999)
* Fixed malformed braille output for several braille tables, including capital signs in 8 dot contracted Danish braille. (#7526, #7693)
* NVDA can now report more bullet types in Microsoft Word. (#6778)
* Pressing the report formatting script no longer incorrectly moves the reviewPosition and therefore pressing it multiple times no longer gives different results. (#7869)
* Braille input no longer allows you to use contracted braille in cases where it is not supported (i.e. whole words will no longer be sent to the system outside text content and in browse mode). (#7306)
* Fixed connection stability issues for Handy Tech Easy Braille and Braille Wave displays. (#8016)
* On Windows 8 and later, NVDA will no longer announce "unknown" when opening quick link menu )Windows+X) and selecting items from this menu. (#8137)
* Model specific gestures to buttons on Hims displays are now working as advertised in the user guide. (#8096)
* NVDA will now try to correct system COM registration issues causing programs such as Firefox and Internet Explorer to become inaccessible and report "Unknown" by NVDA. (#2807)
* Worked around a bug in Task Manager causing NVDA to not allow users to access the contents of specific details about processes. (#8147)
* Newer Microsoft SAPI5 voices no longer lag at the end of speech, making it much more efficient to navigate with these voices. (#8174)
* NVDA no longer reports (LTR and RTL marks) in Braille or per-character speech when accessing the clock in recent versions of Windows. (#5729)
* Detection of scroll keys on Hims Smart Beetle displays is once more no longer unreliable. (#6086)
* In some text controls, particularly in Delphi applications, the information provided about editing and navigating is now much more reliable. (#636, #8102)
* In Windows 10 RS5, NVDA no longer reports extra redundant information when switching tasks with alt+tab. (#8258)

### Changes for developers

* The developer info for UIA objects now contains a list of the UIA patterns available. (#5712)
* App modules can now force certain windows to always use UIA by implementing the isGoodUIAWindow method. (#7961)
* The hidden boolean flag "outputPass1Only" in the braille section of the configuration has again been removed. Liblouis no longer supports pass 1 only output. (#7839)

## 2018.1.1

This is a special release of NVDA which addresses   a bug in the Onecore Windows Speech synthesizer driver, which was causing it to speak with a higher pitch and speed in Windows 10 Redstone 4 (1803). (#8082)  

## 2018.1

Highlights of this release include  support for charts in Microsoft word and PowerPoint, support for new braille displays including Eurobraille and the Optelec protocol converter, improved support for Hims and Optelec braille displays, performance improvements for Mozilla Firefox 58 and higher, and much more.

### New Features

* It is now possible to interact with charts in Microsoft Word and Microsoft PowerPoint, similar to the existing support for charts in Microsoft Excel. (#7046)
 * In Microsoft Word:  When in browse mode, cursor to an embedded chart and press enter to interact with it.
 * In Microsoft PowerPoint when editing a slide: tab to a chart object, and press enter or space to interact with the chart.
 * To stop interacting with a chart, press escape.
* New language: Kyrgyz.
* Added support for VitalSource Bookshelf. (#7155)
* Added support for the Optelec protocol converter, a device that allows one to use Braille Voyager and Satellite displays using the ALVA BC6 communication protocol. (#6731)
* It is now possible to use braille input with an ALVA 640 Comfort braille display. (#7733) 
 * NVDA's braille input functionality can be used with these as well as other BC6 displays with firmware 3.0.0 and above.
* Early support for Google Sheets with Braille mode enabled. (#7935)
* Support for Eurobraille Esys, Esytime and Iris braille displays. (#7488)

### Changes

* The HIMS Braille Sense/Braille EDGE/Smart Beetle and Hims Sync Braille display drivers have been replaced by one driver. The new driver will automatically be activated for former syncBraille driver users. (#7459) 
 * Some keys , notably scroll keys, have been reassigned to follow the conventions used by Hims products. Consult the user guide for more details.
* When typing with the on-screen keyboard via touch interaction, by default you now need to double tap each key the same way you would activate any other control. (#7309)
 * To use the existing "touch typing" mode where simply lifting your finger off the key is enough to activate it, Enable this option in the new Touch Interaction settings dialog found in the Preferences menu.
* It is no longer necessary to explicitly tether braille to focus or review, as this will happen automatically by default. (#2385) 
 * Note that automatic tethering to review will only occur when using a review cursor or object navigation command. Scrolling will not activate this new behavior.

### Bug Fixes

* Browseable messages such as showing current formatting when pressing NVDA+f twice quickly no longer fails when NVDA is installed on a path with non-ASCII characters. (#7474)
* Focus is now once again restored correctly when returning to Spotify from another application. (#7689)
* In Windows 10 Fall Creaters Update, NVDA no longer fails to update when Controlled Folder Access is enabled from Windows Defender Security Center. (#7696)
* Detection of scroll keys on Hims Smart Beetle displays is no longer unreliable. (#6086)
* A slight performance improvement when rendering large amounts of content in Mozilla Firefox 58 and later. (#7719)
* In Microsoft Outlook, reading emails containing tables no longer causes errors. (#6827)
* Braille display gestures that emulate system keyboard key modifiers can now also be combined with other emulated system keyboard keys if one or more of the involved gestures are model specific. (#7783)
* In Mozilla Firefox, browse mode now works correctly in pop-ups created by extensions such as LastPass and bitwarden. (#7809)
* NVDA no longer sometimes freezes on every focus change if Firefox or Chrome have stopped responding such as due to a freeze or crash. (#7818)
* In twitter clients such as Chicken Nugget, NVDA will no longer ignore the last 20 characters of 280 character tweets when reading them. (#7828)
* NVDA now uses the correct language when announcing symbols when text is selected. (#7687)
* In recent versions of Office 365, it is again possible to navigate Excel charts using the arrow keys. (#7046)
* In speech and braille output, control states will now always be reported in the same order, regardless whether they are positive or negative. (#7076)
* In apps such as Windows 10 Mail, NVDA will no longer fail to announce deleted characters when pressing backspace. (#7456)
* All keys on the Hims Braille Sense Polaris displays are now working as expected. (#7865)
* NVDA no longer fails to start on Windows 7 complaining about an internal api-ms dll, when a particular version of the Visual Studio 2017 redistributables have been installed by another application. (#7975)

### Changes for developers

* Added a hidden boolean flag to the braille section in the configuration: "outputPass1Only". (#7301, #7693, #7702) 
 * This flag defaults to true. If false, liblouis multi pass rules will be used for braille output.
* A new dictionary (braille.RENAMED_DRIVERS) has been added to allow for smooth transition for users using drivers that have been superseded by others. (#7459)
* Updated comtypes package to 1.1.3. (#7831)
* Implemented a generic system in braille.BrailleDisplayDriver to deal with displays which send confirmation/acknowledgement packets. See the handyTech braille display driver as an example. (#7590, #7721)
* A new "isAppX" variable in the config module can be used to detect if NVDA is running as a Windows Desktop Bridge Store app. (#7851)
* For document implementations such as NVDAObjects or browseMode that have a textInfo, there is now a new documentBase.documentWithTableNavigation class that can be inherited from to gain standard table navigation scripts. Please refer to this class to see which helper methods must be provided by your implementation for table navigation to work. (#7849)
* The scons batch file now better handles when  Python 3 is also installed, making use of the launcher to specifically launch python 2.7 32 bit. (#7541)
* hwIo.Hid now takes an additional parameter exclusive, which defaults to True. If set to False, other applications are allowed to communicate with a device while it is connected to NVDA. (#7859)

## 2017.4

Highlights of this release include many  fixes and enhancements to web support including browse mode for web dialogs by default, better reporting of field group labels in browse mode, support for new Windows 10 technologies such as Windows Defender Application Guard and Windows 10 on ARM64, and automatic reporting of screen orientation and battery status.
Please note that this version of NVDA no longer supports Windows XP or Windows Vista. The minimum requirement for NVDA is now windows 7 with Service Pack 1.

### New Features

* In browse mode, it is now possible to skip past/to the start of landmarks using the skip to end/beginning of container commands (comma/shift+comma). (#5482)
* In Firefox, Chrome and Internet Explorer, quick navigation to edit fields and form fields now includes editable rich text content (I.e. contentEditable). (#5534)
* In web browsers, the Elements List can now list form fields and buttons. (#588)
* Initial support for Windows 10 on ARM64. (#7508)
* Early support for reading and interactive navigation of mathematical content for Kindle books with accessible math. (#7536)
* Added support for Azardi e-book reader. (#5848)
* Version information for add-ons is now reported when being updated. (#5324)
* Added new command line parameters to create a portable copy of NVDA. (#6329)
* Support for Microsoft Edge running within Windows Defender Application Guard in Windows 10 Fall Creators Update. (#7600)
* If running on a laptop or tablet, NVDA will now report when a charger is connected/disconnected, and when the screen orientation changes. (#4574, #4612)
* New language: Macedonian.
* New braille translation tables: Croatian grade 1, Vietnamese grade 1. (#7518, #7565)
* Support for the Actilino braille display from Handy Tech has been added. (#7590)
* Braille input for Handy Tech braille displays is now supported. (#7590)

### Changes

* The minimum supported Operating System for NVDA is now Windows 7 Service Pack 1, or Windows Server 2008 R2 Service Pack 1. (#7546)
* Web dialogs in Firefox and Chrome web browsers now automatically use browse Mode, unless inside of a web application. (#4493)
* In browse mode, tabbing and moving with quick navigation commands no longer announces jumping out of containers such as lists and tables, which makes navigating more efficient. (#2591)
* In Browse mode for Firefox and Chrome, the name of form field groups are now announced when moving into them with quick navigation or when tabbing. (#3321)
* In browse mode, the quick navigation command for embedded objects (o and shift+o) now includes audio and video elements as well as elements with the aria roles application and dialog. (#7239)
* Espeak-ng has been updated to 1.49.2, resolving some issues with producing release builds. (#7385, #7583)
* On the third activation of the 'read status bar' command, its contents is copied to the clipboard. (#1785)
* When assigning gestures to keys on a Baum display, you can limit them to the model of the braille display in use (e.g. VarioUltra or Pronto). (#7517)
* The hotkey for the filter field in the elements list in browse mode has changed from alt+f to alt+e. (#7569)
* An unbound command has been added for browse mode to toggle the inclusion of layout tables on the fly. You can find this command in the Browse mode category of the Input Gestures dialog. (#7634)
* Upgraded liblouis braille translator to 3.3.0. (#7565)
* The hotkey for the regular expression radio button in the dictionary dialog has changed from alt+r to alt+e. (#6782)
* Voice dictionary files are now versioned and have been moved to the 'speechDicts/voiceDicts.v1' directory. (#7592)
* Versioned files (user configuration, voice dictionaries) modifications are no longer saved when NVDA is run from the launcher. (#7688)
* The Braillino, Bookworm and Modular (with old firmware) braille displays from Handy Tech are no longer supported out of the box. Install the Handy Tech Universal Driver and NVDA add-on to use these displays. (#7590)

### Bug Fixes

* Links are now indicated in braille in applications such as Microsoft Word. (#6780)
* NVDA no longer becomes noticeably slower when many tabs are open in either Firefox or Chrome web browsers. (#3138)
* Cursor routing for the MDV Lilli Braille display no longer incorrectly moves one braille cell ahead of where it should be. (#7469)
* In Internet Explorer and other MSHTML documents, the HTML5 required attribute is now supported to indicate the required state of a form field. (#7321)
* Braille displays are now updated when typing Arabic characters in a left-aligned WordPad document. (#511)
* Accessible labels for controls in Mozilla Firefox are now more readily reported in browse mode when the label does not appear as content itself. (#4773)
* On windows 10 Creaters Update, NVDA can again access Firefox after a restart of NVDA. (#7269)
* When restarting NVDA with Mozilla Firefox in focus, browse mode will again be available, though you may need to alt+tab away and back again. (#5758)
* It is now possible to access math content in Google Chrome on a system with out Mozilla Firefox installed. (#7308)
* The Operating System and other applications should be more stable directly after installing NVDA before rebooting, as compaired with installs of previous NVDA versions. (#7563)
* When using a content recognition command (e.g. NVDA+r), NVDA now reports an error message instead of nothing if the navigator object has disappeared. (#7567)
* Backward scrolling functionality has been fixed for Freedom Scientific braille displays containing a left bumper bar. (#7713)

### Changes for Developers

* "scons tests" now checks that translatable strings have translator comments. You can also run this alone with "scons checkPot". (#7492)
* There is now a new extensionPoints module which provides a generic framework to enable code extensibility at specific points in the code. This allows interested parties to register to be notified when some action occurs (extensionPoints.Action), to modify a specific kind of data (extensionPoints.Filter) or to participate in deciding whether something will be done (extensionPoints.Decider). (#3393)
* You can now register to be notified about configuration profile switches via the config.configProfileSwitched Action. (#3393)
* Braille display gestures that emulate system keyboard key modifiers (such as control and alt) can now be combined with other emulated system keyboard keys without explicit definition. (#6213) 
 * For example, if you have a key on your display bound to the alt key and another display key to downArrow, combining these keys will result in the emulation of alt+downArrow.
* The braille.BrailleDisplayGesture class now has an extra model property. If provided, pressing a key will generate an additional, model specific gesture identifier. This allows a user to bind gestures limited to a specific braille display model. 
 * See the baum driver as an example for this new functionality.
* NVDA is now compiled with Visual Studio 2017 and the Windows 10 SDK. (#7568)

## 2017.3

Highlights of this release include input of contracted braille, support for new Windows OneCore voices available on Windows 10, in-built support for Windows 10 OCR, and many significant improvements regarding Braille and the web.

### New Features

* A Braille setting has been added to "show messages indefinitely". (#6669)
* In Microsoft Outlook message lists, NVDA now reports if a message is flagged. (#6374)
* In Microsoft PowerPoint, the exact type of a shape is now reported when editing a slide (such as triangle, circle, video or arrow), rather than just "shape". (#7111)
* Mathematical content (provided as MathML) is now supported in Google Chrome. (#7184)
* NVDA can now speak using the new Windows OneCore voices (also known as Microsoft Mobile voices) included in Windows 10. You access these by selecting Windows OneCore voices in NVDA's Synthesizer dialog. (#6159)
* NVDA user configuration files can now be stored in the user's local application data folder. This is enabled via a setting in the registry. See "System Wide Parameters" in the User Guide for more details. (#6812)
* In web browsers, NVDA now reports placeholder values for fields (specifically, aria-placeholder is now supported). (#7004)
* In Browse mode for Microsoft Word, it is now possible to navigate to spelling  errors using quick navigation (w and shift+w). (#6942)
* Added support for the Date picker control found in Microsoft Outlook Appointment dialogs. (#7217)
* The currently selected suggestion is now reported in Windows 10 Mail to/cc fields and the Windows 10 Settings search field. (#6241)
* A sound is now playd to indicate the  appearance of suggestions in certain search fields in Windows 10 (E.g. start screen, settings search, Windows 10 mail to/cc fields). (#6241)
* NVDA now automatically reports notifications in Skype for Business Desktop, such as when someone starts a conversation with you. (#7281)
* NVDA now automatically reports incoming chat messages while in a Skype for Business conversation. (#7286)
* NVDA now automatically reports notifications in Microsoft Edge, such as when a download starts. (#7281)
* You can now type in both contracted and uncontracted braille on a braille display with a braille keyboard. See the Braille Input section of the User Guide for details. (#2439)
* You can now enter Unicode braille characters from the braille keyboard on a braille display by selecting Unicode braille as the input table in Braille Settings. (#6449)
* Added support for the SuperBraille braille display used in Taiwan. (#7352)
* New braille translation tables: Danish 8 dot computer braille, Lithuanian, Persian 8 dot computer braille, Persian grade 1, Slovenian 8 dot computer braille. (#6188, #6550, #6773, #7367)
* Improved English (U.S.) 8 dot computer braille table, including support for bullets, the euro sign and accented letters. (#6836)
* NVDA can now use the OCR functionality included in Windows 10 to recognize the text of images or inaccessible applications. (#7361)
 * The language can be set from the new Windows 10 OCR dialog in NVDA Preferences.
 * To recognize the content of the current navigator object, press NVDA+r.
 * See the Content Recognition section of the User Guide for further details.
* You can now choose what context information is shown on a braille display when an object gets focus using the new "Focus context presentation" setting in the Braille Settings dialog. (#217)
 * For example, the "Fill display for context changes" and "Only when scrolling back" options can make working with lists and menus more efficient, since the items won't continually change their position on the display.
 * See the section on the "Focus context presentation" setting in the User Guide for further details and examples.
* In Firefox and Chrome, NVDA now supports complex dynamic grids such as spreadsheets where only some of the content might be loaded or displayed (specifically, the aria-rowcount, aria-colcount, aria-rowindex and aria-colindex attributes introduced in ARIA 1.1). (#7410)

### Changes

* An unbound command has been added to restart NVDA on demand. You can find it in the Miscelaneous category of the Input Gestures dialog. (#6396)
* The keyboard layout can now be set from the NVDA Welcome dialog. (#6863)
* Many more control types and states have been abbreviated for braille. Landmarks have also been abbreviated. Please see "Control Type, State and Landmark Abbreviations" under Braille in the User Guide for a complete list. (#7188, #3975)
* Updated eSpeak NG to 1.49.1. (#7280)
* The output and input table lists in the Braille Settings dialog are now sorted alphabetically. (#6113)
* Updated liblouis braille translator to 3.2.0. (#6935)
* The default braille table is now Unified English Braille Code grade 1. (#6952)
* By default, NVDA now only shows the parts of the context information that have changed on a braille display when an object gets focus. (#217)
 * Previously, it always showed as much context information as possible, regardless of whether you have seen the same context information before.
 * You can revert to the old behaviour by changing the new "Focus context presentation" setting in the Braille Settings dialog to "Always fill display".
* When using Braille, the cursor can be configured to be a different shape when tethered to focus or review. (#7122)
* The NVDA logo has been updated. The updated NVDA logo is a stylised blend of the letters NVDA in white, on a solid purple background. This ensures it will be visible on any colour background, and uses the purple from the NV Access logo. (#7446)

### Bug Fixes

* Editable div elements in Chrome no longer have their label reported as their value while in browse mode. (#7153)
* Pressing end while in browse mode for an empty Microsoft Word document no longer causes a runtime error. (#7009)
* Browse mode is now correctly   supported in Microsoft Edge where a document has been given a specific ARIA role of document. (#6998)
* In browse mode, you can now select or unselect to the end of the line using shift+end even when the caret is on the last character of the line. (#7157)
* If a dialog contains a progress bar, the dialog text is now updated in braille when the progress bar changes. This means, for example, that the remaining time can now be read in NVDA's "Downloading Update" dialog. (#6862)
* NVDA will now announce selection changes for certain Windows 10 combo boxes such as AutoPlay in Settings. (#6337).
* Pointless information is no longer announced when entering Meeting / Appointment creation dialogs in Microsoft Outlook. (#7216)
* Beeps for indeterminate progress bar dialogs such as the update checker only when progress bar output is configured to include beeps. (#6759)
* In Microsoft Excel 2003 and 2007, cells are again reported when arrowing around a worksheet. (#7243)
* In Windows 10 Creators Update and later, browse mode is again automatically enabled when reading emails in Windows 10 Mail. (#7289)
* On most braille displays with a braille keyboard, dot 7 now erases the last entered braille cell or character, and dot 8 presses the enter key. (#6054)
* In editable text, when moving the caret (e.g. with the cursor keys or backspace), NVDA's spoken feedback is now more accurate in many cases, particularly in Chrome and terminal applications. (#6424)
* The content of the Signature Editor in Microsoft Outlook 2016 can now be read. (#7253)
* In Java Swing applications, NVDA no longer sometimes causes the application to crash when navigating tables. (#6992)
* In Windows 10 Creators Update, NVDA will no longer announce toast notifications multiple times. (#7128)
* In The start menu in Windows 10, pressing Enter to close the start menu after a search no longer causes NVDA to announce search text. (#7370)
* Performing quick navigation to headings in Microsoft Edge is now significantly faster. (#7343)
* In Microsoft Edge, navigating in browse mode no longer skips large parts of certain web pages such as the Wordpress 2015 theme. (#7143)
* In Microsoft Edge, landmarks are correctly localized in languages other than English. (#7328)
* Braille now correctly follows the selection when selecting text beyond the width of the display. For example, if you select multiple lines with shift+downArrow, braille now shows the last line you selected. (#5770)
* In Firefox, NVDA no longer spuriously reports "section" several times when opening details for a tweet on twitter.com. (#5741)
* Table navigation commands are no longer available for layout tables in Browse Mode unless reporting of layout tables is enabled. (#7382)
* In Firefox and Chrome, Browse Mode table navigation commands now skip over hidden table cells. (#6652, #5655)

### Changes for Developers

* Timestamps in the log now include milliseconds. (#7163)
* NVDA must now be built with Visual Studio Community 2015. Visual Studio Express is no longer supported. (#7110)
 * The Windows 10 Tools and SDK are now also required, which can be enabled when installing Visual Studio.
 * See the Installed Dependencies section of the readme for additional details.
* Support for content recognizers such as OCR and image description tools can be easily implemented using the new contentRecog package. (#7361)
* The Python json package is now included in NVDA binary builds. (#3050)

## 2017.2

Highlights of this release include full support for audio ducking in the Windows 10 Creators Update; fixes for several selection issues in browse mode, including problems with select all; significant improvements in Microsoft Edge support; and improvements on the web such as indication of elements marked as current (using aria-current).

### New Features

* Cell border information can now be reported in Microsoft Excel by using NVDA+f. (#3044)
* In web browsers, NVDA now indicates when an element has been marked as current (specifically, using the aria-current attribute). (#6358)
* Automatic language switching is now supported in Microsoft Edge. (#6852)
* Added support for Windows Calculator on Windows 10 Enterprise LTSB (Long-Term Servicing Branch) and Server. (#6914)
* Performing the read current line command three times quickly spells the line with character descriptions. (#6893)
* New language: Burmese.
* Unicode up and down arrows and fraction symbols are now spoken appropriately. (#3805)

### Changes

* When navigating with simple review  in applications using UI Automation, more extraneous objects are now ignored, making navigation easier. (#6948, #6950)

### Bug Fixes

* Web page menu items can now be activated while in browse mode. (#6735)
* Pressing escape while the configuration profile "Confirm Deletion" dialog is active now dismisses the dialog. (#6851)
* Fixed some crashes in Mozilla Firefox and other Gecko applications where the multi-process feature is enabled. (#6885)
* Reporting of background color in screen review is now more accurate when  text was drawn with a transparent background. (#6467)
* Improved support for control descriptions provided on web pages in Internet Explorer 11 (specifically, support for aria-describedby within iframes and when multiple IDs are provided). (#5784)
* In the Windows 10 Creators Update, NVDA's audio ducking again works as in previous Windows releases; i.e. Duck with speech and sounds, always duck and no ducking are all available. (#6933)
* NVDA will no longer fail to navigate to or report certain (UIA) controls where a keyboard shortcut is not defined. (#6779)
* Two empty spaces are no longer added in keyboard shortcut information for certain (UIA) controls. (#6790)
* Certain combinations of keys on HIMS displays (e.g. space+dot4) no longer fail intermittently. (#3157)
* Fixed an issue when opening a serial port on systems using certain languages other than English which caused connecting to braille displays to fail in some cases. (#6845)
* Reduced the chance of the configuration file being corrupted when Windows shuts down. Configuration files are now written to a temporary file before replacing the actual configuration file. (#3165)
* When performing the read current line command twice quickly to spell the line, the appropriate language is now used for the spelled characters. (#6726)
* Navigating by line in Microsoft Edge is now up to three times faster in the Windows 10 Creators Update. (#6994)
* NVDA no longer announces "Web Runtime grouping" when focusing Microsoft Edge documents in the Windows 10 Creators Update. (#6948)
* All existing versions of SecureCRT are now supported. (#6302)
* Adobe Acrobat Reader no longer crashes in certain PDF documents (specifically, those containing empty ActualText attributes). (#7021, #7034)
* In browse mode in Microsoft Edge, interactive tables (ARIA grids) are no longer skipped when navigating to tables with t and shift+t. (#6977)
* In browse mode, pressing shift+home after selecting forward now unselects to the beginning of the line as expected. (#5746)
* In browse mode, select all (control+a) no longer fails to select all text if the caret is not at the start of the text. (#6909)
* Fixed some other rare selection problems in browse mode. (#7131)

### Changes for Developers

* Commandline arguments are now processed with Python's argparse module, rather than optparse. This allows certain options such as -r and -q to be handled exclusively. (#6865)
* core.callLater now queues the callback to NVDA's main queue after the given delay, rather than waking the core and executing it directly. This stops possible freezes due to the  core accidentally going to sleep after processing a callback, in the midle of  a modal call such as the desplaying of a message box. (#6797)
* The InputGesture.identifiers property has been changed so that it is no longer normalized. (#6945)
 * Subclasses no longer need to normalize identifiers before returning them from this property.
 * If you want normalized identifiers, there is now an InputGesture.normalizedIdentifiers property which normalizes the identifiers returned by the identifiers property .
* The InputGesture.logIdentifier property is now deprecated. Callers should use InputGesture.identifiers[0] instead. (#6945)
* Removed some deprecated code:
 * `speech.REASON_*` constants: `controlTypes.REASON_*` should be used instead. (#6846)
 * `i18nName` for synth settings: `displayName` and `displayNameWithAccelerator` should be used instead. (#6846, #5185)
 * `config.validateConfig`. (#6846, #667)
 * `config.save`: `config.conf.save` should be used instead. (#6846, #667)
* The list of completions in the autocomplete context menu of the Python Console no longer shows  any object path leading up to the final symbol being completed. (#7023)
* There is now a unit testing framework for NVDA. (#7026)
 * Unit tests and infrastructure are located in the tests/unit directory. See the docstring in the tests\unit\init.py file for details.
 * You can run tests using "scons tests". See the "Running Tests" section of readme.md for details.
 * If you are submitting a pull request for NVDA, you should first run the tests and ensure they pass.

## 2017.1

Highlights of this release include reporting of sections and text columns in Microsoft Word; Support for reading, navigating and annotating books in Kindle for PC; and improved support for Microsoft Edge.

### New Features

* In Microsoft Word, the types of section breaks and section numbers can now be reported. This is enabled with the "Report page numbers" option in the Document Formatting dialog. (#5946)
* In Microsoft Word, text columns can now be reported. This is enabled with the "Report page numbers" option in the document formatting dialog. (#5946)
* Automatic language switching is now supported in WordPad. (#6555)
* The NVDA find command (NVDA+control+f) is now supported in browse mode in Microsoft Edge. (#6580)
* Quick navigation for buttons in browse mode (b and shift+b) is now supported in Microsoft Edge. (#6577)
* When copying a sheet in Microsoft Excel, column and row headers are remembered. (#6628)
* Support for reading and navigating books in Kindle for PC version 1.19, including access to links, footnotes, graphics, highlighted text and user notes. Please see the Kindle for PC section of the NVDA User Guide for further information. (#6247, #6638)
* Browse mode table navigation is now supported in Microsoft Edge. (#6594)
* In Microsoft Excel, the report review cursor location command (desktop: NVDA+numpadDelete, laptop: NVDA+delete) now reports the name of the worksheet and the cell location. (#6613)
* Added an option to the exit dialog to restart with debug level logging. (#6689)

### Changes

* The minimum braille cursor blink rate is now 200 ms. If this was previously set lower, it will be increased to 200 ms. (#6470)
* A check box has been added to the braille settings dialog to allow enabling/disabling braille cursor blinking. Previously a value of zero was used to achieve this. (#6470)
* Updated eSpeak NG (commit e095f008, 10 January 2017). (#6717)
* Due to changes In the Windows 10 Creators Update, the "Always duck" mode is no longer available in NVDA's Audio ducking settings. It is still available on older windows 10 releases. (#6684)
* Due to changes in the  Windows 10 Creators Update, the "Duck when outputting speech and sounds" mode can no longer ensure audio has ducked fully before starting to speak, nor will it keep audio ducked long enough after speaking to stop rappid bouncing in volume. These changes do not   affect older windows 10 releases. (#6684)

### Bug Fixes

* Fixed freeze in Microsoft Word when moving by paragraph through a large document while in browse mode. (#6368)
* Tables in Microsoft Word that have been copied from Microsoft Excel are no longer treeted as layout tables and therefore are no longer ignored. (#5927)
* When trying to type in Microsoft Excel while in protected view, NVDA now makes a sound rather than speaking characters that were not actually typed. (#6570)
* Pressing escape in Microsoft Excel no longer incorrectly switches to browse mode, unless the user has previously switched to browse mode explicitly with NVDA+space and then entered focus mode by pressing enter on a form field. (#6569) 
* NVDA no longer freezes in Microsoft Excel spreadsheets where an entire row or column is merged. (#6216)
* Reporting of cropped/overflowed text in Microsoft Excel cells should now be more accurate. (#6472)
* NVDA now reports when a check box is read-only. (#6563)
* The NVDA launcher will no longer show a warning dialog when it can't play the logo sound due to no audio device being available. (#6289)
* Controls in the Microsoft Excel Ribbon that are unavailable are now reported as such. (#6430)
* NVDA will no longer announce "pane" when minimizing windows. (#6671)
* Typed characters are now spoken in Universal Windows Platform (UWP) apps (including Microsoft Edge) in the Windows 10 Creators Update. (#6017)
* Mouse tracking now works across all screens on computers with multiple monitors. (#6598)
* NVDA no longer becomes unusable after exiting Windows Media Player while focused on a slider control. (#5467)

### Changes for Developers

* Profiles and configuration files are now automatically upgraded to meet the requirements of schema modifications. If there is an error during upgrade, a notification is shown, the configuration is reset and the old configuration file is available in the NVDA log at 'Info' level. (#6470)

## 2016.4

Highlights of this release include improved support for Microsoft Edge; browse mode in the Windows 10 Mail app; and significant improvements to NVDA's dialogs.

### New Features

* NVDA can now indicate line indentation using tones. This can be configured using the "Line indentation reporting" combo box in NVDA's Document Formatting preferences dialog. (#5906)
* Support for the Orbit Reader 20 braille display. (#6007)
* An option to open the speech viewer window on startup has been added. This can be enabled via a check box in the speech viewer window. (#5050)
* When re-opening the speech viewer window, the location and dimensions will now be restored. (#5050)
* Cross-reference fields in Microsoft Word are now treated like hyperlinks. They are reported as links and can be activated. (#6102)
* Support for the Baum SuperVario2, Baum Vario 340 and HumanWare Brailliant2 braille displays. (#6116)
* Initial support for the Anniversary update of Microsoft Edge. (#6271)
* Browse mode is now used when reading emails in the Windows 10 mail app. (#6271)
* New language: Lithuanian.

### Changes

* Updated liblouis braille translator to 3.0.0. This includes significant enhancements to Unified English Braille. (#6109, #4194, #6220, #6140)
* In the Add-ons Manager, the Disable add-on and Enable add-on buttons now have keyboard shortcuts (alt+d and alt+e, respectively). (#6388)
* Various padding and alignment issues in NVDA's dialogs have been resolved. (#6317, #5548, #6342, #6343, #6349)
* The document formatting dialog has been adjusted so that the contents scrolls. (#6348)
* Adjusted the layout of the Symbol Pronunciation dialog so the full width of the dialog is used for the symbols list. (#6101)
* In browse mode in web browsers, the edit field (e and shift+e) and form field (f and shift+f) single letter navigation commands can now be used to move to read-only edit fields. (#4164)
* In NVDA's Document Formatting settings, "Announce formatting changes after the cursor" has been renamed to "Report formatting changes after the cursor", as it affects braille as well as speech. (#6336)
* Adjusted the appearance of the NVDA "Welcome dialog". (#6350)
* NVDA dialog boxes now have their "ok" and "cancel" buttons aligned to the right of the dialog. (#6333)
* Spin Controls are now used for numeric input fields such as the "Capital pitch change percentage" setting  in the Voice Settings dialog. You can enter the desired value or use the up and down arrow keys to adjust the value. (#6099)
* The way IFrames (documents embedded within documents) are reported has been made more consistent across web browsers. IFrames are now reported as "frame" in Firefox. (#6047)

### Bug Fixes

* Fixed a rare error when exiting NVDA while the speech viewer is open. (#5050)
* Image maps now render as expected in browse mode in Mozilla Firefox. (#6051)
* While in the dictionary dialog, pressing the enter key now saves any changes you have made and closes the dialog. Previously, pressing enter did nothing. (#6206)
* Messages are now displayed in braille when changing input modes for an input method (native input/alphanumeric, full shaped/half shaped, etc.). (#5892, #5893)
* When disabling and then immediately re-enabling an add-on or vice versa, the add-on status now correctly reverts to what it was previously. (#6299)
* When using Microsoft Word, page number fields in headers can now be read. (#6004)
* The mouse can now be used to move focus between the symbol list and the edit fields in the symbol pronunciation dialog. (#6312)
* In browse mode in Microsoft Word, Fixed an issue that stops the elements list from appearing when a document contains an invalid hyperlink. (#5886)
* After being closed via the task bar or the alt+F4 shortcut, the speech viewer check box in the NVDA menu will now reflect the actual visibility of the window. (#6340)
* The reload plugins command no longer causes problems for triggered configuration profiles, new documents in web browsers and screen review. (#2892, #5380)
* In the list of languages in NVDA's General Settings dialog, languages such as Aragonese are now displayed correctly on Windows 10. (#6259)
* Emulated system keyboard keys (e.g. a button on a braille display which emulates pressing the tab key) are now presented in the configured NVDA language in input help and the Input Gestures dialog. Previously, they were always presented in English. (#6212)
* Changing the NVDA language (from the General Settings dialog) now has no effect until NVDA is restarted. (#4561)
* It is no longer possible to leave the Pattern field blank for a new speech dictionary entry. (#6412)
* Fixed a rare issue when scanning for serial ports on some systems which made some braille display drivers unusable. (#6462)
* In Microsoft Word, Numbered bullets in table cells are now read  when moving by cell. (#6446)
* It is now possible to assign gestures to commands for the Handy Tech braille display driver in the NVDA Input Gestures dialog. (#6461)
* In Microsoft Excel, pressing enter or numpadEnter when navigating a spreadsheet now correctly reports navigation to the next row. (#6500)
* iTunes no longer intermittently freezes forever when using browse mode for the iTunes Store, Apple Music, etc. (#6502)
* Fixed crashes in 64 bit Mozilla and Chrome-based applications. (#6497)
* In Firefox with multi-process enabled, browse mode and editable text fields now function correctly. (#6380)

### Changes for Developers

* It is now possible to provide app modules for executables containing a dot (.) in their names. Dots are replaced with underscores (_). (#5323)
* The new gui.guiHelper module includes utilities to simplify the creation of wxPython GUIs, including automatic management of spacing. This facilitates better visual appearance and consistency, as well as easing creation of new GUIs for blind developers. (#6287)

## 2016.3

Highlights of this release include the ability to disable individual add-ons; support for form fields in Microsoft Excel; significant improvements to reporting of colors; fixes and improvements related to several braille displays; and fixes and improvements to support for Microsoft Word.

### New Features

* Browse mode can now be used to read PDF documents in Microsoft Edge in the Windows 10 Anniversary Update. (#5740)
* Strikethrough and double-strikethrough are now reported if appropriate in Microsoft Word. (#5800)
* In Microsoft Word, the title of a table is now reported if one has been provided. If there is a description, it can be accessed using the open long description command (NVDA+d) in browse mode. (#5943)
* In Microsoft Word, NVDA now reports position information when moving paragraphs (alt+shift+downArrow and alt+shift+upArrow). (#5945)
* In Microsoft Word, line spacing is now reported via NVDA's report formatting command, when changing it with various Microsoft word shortcut keys, and when moving to text with different line spacing if Report Line Spacing is turned on in NVDA's Document Formatting Settings. (#2961)
* In Internet Explorer, HTML5 structural elements are now recognised. (#5591)
* Reporting of comments (such as in Microsoft Word) can now be disabled via a Report Comments checkbox in NVDA's Document Formatting settings dialog. (#5108)
* It is now possible to disable individual add-ons in the Add-ons Manager. (#3090)
* Additional key assignments have been added for ALVA BC640/680 series braille displays. (#5206)
* There is now a command to move the braille display to the current focus. Currently, only the ALVA BC640/680 series has a key assigned to this command, but it can be assigned manually for other displays in the Input Gestures dialog if desired. (#5250)
* In Microsoft Excel, you can now interact with form fields. You move to form fields using the Elements List or single letter navigation in browse mode. (#4953)
* You can now assign an input gesture to toggle simple review mode using the Input Gestures dialog. (#6173)

### Changes

* NVDA now reports colors using a basic well-understood set of 9 color hues and 3 shades, with brightness and paleness variations. This is rather than using more subjective and less understood color names. (#6029)
* The existing NVDA+F9 then NVDA+F10 behavior has been modified to select text on the first press of F10. When F10 is pressed twice (in quick succession) the text is copied to the clipboard. (#4636)
* Updated eSpeak NG to version Master 11b1a7b (22 June 2016). (#6037)

### Bug Fixes

* In browse mode in Microsoft Word, copying to the clipboard now preserves formatting. (#5956)
* In Microsoft Word, NVDA now reports appropriately when using Word's own table navigation commands (alt+home, alt+end, alt+pageUp and alt+pageDown) and table selection commands (shift added to the navigation commands). (#5961)
* In Microsoft Word dialog boxes, NVDA's object navigation has been greatly improved. (#6036)
* In some applications such as Visual Studio 2015, shortcut keys (e.g. control+c for Copy) are now reported as expected. (#6021)
* Fixed a rare issue when scanning for serial ports on some systems which made some braille display drivers unusable. (#6015)
* Reporting colors in Microsoft Word is now more accurate as changes in Microsoft Office Themes are now taken into account. (#5997)
* Browse mode for Microsoft Edge and support for Start Menu search suggestions is again available on Windows 10 builds after April 2016. (#5955)
* In Microsoft Word, automatic table header reading works better when dealing with merged cells. (#5926)
* In the Windows 10 Mail app, NVDA no longer fails to read the content of messages. (#5635) 
* When speak command keys is on, lock keys such as caps lock are no longer announced twice. (#5490)
* Windows User Account Control dialogs are again read correctly in the Windows 10 Anniversary update. (#5942)
* In the Web Conference Plugin (such as used on out-of-sight.net) NVDA no longer beeps and speaks progress bar updates related to microphone input. (#5888)
* Performing a Find Next or Find Previous command in Browse Mode will now correctly do a  case sensitive search if the original Find was case sensitive. (#5522)
* When editing dictionary entries, feedback is now given for invalid regular expressions. NVDA no longer crashes if a dictionary file contains an invalid regular expression. (#4834)
* If NVDA is unable to communicate with a braille display (e.g. because it has been disconnected), it will automatically disable use of the display. (#1555)
* Slightly improved performance of filtering in the Browse Mode Elements List in some cases. (#6126)
* In Microsoft Excel, the background pattern names reported by NVDA now match those used by Excel. (#6092)
* Improved support for the Windows 10 logon screen, including announcement of alerts and activating of the password field with touch. (#6010)
* NVDA now correctly detects the secondary routing buttons on ALVA BC640/680 series braille displays. (#5206)
* NVDA can again report Windows Toast notifications in recent builds of Windows 10. (#6096)
* NVDA no longer occasionally stops recognising key presses on Baum compatible and HumanWare Brailliant B braille displays. (#6035)
* If reporting of line numbers is enabled in NVDA's Document Formatting preferences, line numbers are now shown on a braille display. (#5941)
* When speech mode is off, reporting objects (such as pressing NVDA+tab to report the focus) now appears in the Speech Viewer as expected. (#6049)
* In the Outlook 2016 message list,  associated draft information is no longer reported. (#6219)
* In Google Chrome and Chrome-based browsers in a language other than English, browse mode no longer fails to work in many documents. (#6249)

### Changes for Developers

* Logging information directly from a property no longer results in the property  being called recursively over and over again. (#6122)

## 2016.2.1

This release fixes crashes in Microsoft Word:

* NVDA no longer causes Microsoft Word to crash immediately after it starts in Windows XP. (#6033)
* Removed reporting of grammar errors, as this causes crashes in Microsoft Word. (#5954, #5877)

## 2016.2

Highlights of this release include the ability to indicate spelling errors while typing; support for reporting grammar errors in Microsoft Word; and improvements and fixes to Microsoft Office support.

### New Features

* In browse mode in Internet Explorer and other MSHTML controls, using first letter navigation to move by annotation (a and shift+a) now moves to inserted and deleted text. (#5691)
* In Microsoft Excel, NVDA now reports the level of a group of cells, as well as whether it is collapsed or expanded. (#5690)
* Pressing the Report text formatting command (NVDA+f) twice presents the information in browse mode so it can be reviewed. (#4908)
* In Microsoft Excel 2010 and later, cell shading and gradient fill is now reported. Automatic reporting is controlled by the Report colors option in NVDA's Document Formatting preferences. (#3683)
* New braille translation table: Koine Greek. (#5393)
* In the Log Viewer, you can now save the log using the shortcut key control+s. (#4532)
* If reporting of spelling errors is enabled and supported in the focused control, NVDA will play a sound to alert you of a spelling error made while typing. This can be disabled using the new "Play sound for spelling errors while typing" option in NVDA's Keyboard Settings dialog. (#2024)
* Grammar errors are now reported in Microsoft Word. This can be disabled using the new "Report grammar errors" option in NVDA's Document Formatting preferences dialog. (#5877)

### Changes

* In browse mode and editable text fields, NVDA now treats numpadEnter the same as the main enter key. (#5385)
* NVDA has switched to the eSpeak NG speech synthesizer. (#5651)
* In Microsoft Excel, NVDA no longer ignores a column header for a cell when there is a blank row between the cell and the header. (#5396)
* In Microsoft Excel, coordinates are now announced before headers to eliminate ambiguity between headers and content. (#5396)

### Bug Fixes

* In browse mode, when attempting to use single letter navigation to move to an element which isn't supported for the document, NVDA reports that this isn't supported rather than reporting that there is no element in that direction. (#5691)
* When listing sheets in the Elements List in Microsoft Excel, sheets containing only charts are now included. (#5698)
* NVDA no longer reports extraneous information when switching windows in a Java application with multiple windows such as IntelliJ or Android Studio. (#5732)
* In Scintilla based editors such as Notepad++, braille is now updated correctly when moving the cursor using a braille display. (#5678)
* NVDA no longer sometimes crashes when enabling braille output. (#4457)
* In Microsoft Word, paragraph indentation is now always reported in the measurement unit chosen by the user (e.g. centimeters or inches). (#5804)
* When using a braille display, many NVDA messages that were previously only spoken are now brailled as well. (#5557)
* In accessible Java applications, the level of tree view items is now reported. (#5766)
* Fixed crashes in Adobe Flash in Mozilla Firefox in some cases. (#5367)
* In Google Chrome and Chrome-based browsers, documents within dialogs or applications can now be read in browse mode. (#5818)
* In Google Chrome and Chrome-based browsers, you can now force NVDA to switch to browse mode in web dialogs or applications. (#5818)
* In Internet Explorer and other MSHTML controls, moving focus to certain controls (specifically, where aria-activedescendant is used) no longer incorrectly switches to browse mode. This occurred, for example, when moving to suggestions in address fields when composing a message in Gmail. (#5676)
* In Microsoft Word, NVDA no longer freezes in large tables when reporting of table row/column headers is enabled. (#5878)
* In Microsoft word, NVDA no longer incorrectly reports text with an outline level (but not a built-in heading style) as a heading. (#5186)
* In browse mode in Microsoft Word, the Move past end/to start of container commands (comma and shift+comma) now work for tables. (#5883)

### Changes for Developers

* NVDA's C++ components are now built with Microsoft Visual Studio 2015. (#5592)
* You can now present a text or HTML message to the user in browse mode using ui.browseableMessage. (#4908)
* In the User Guide, when a <!-- KC:setting command is used for a setting which has a common key for all layouts, the key may now be placed after a full-width colon (：) as well as the regular colon (:). (#5739) -->

## 2016.1

Highlights of this release include the ability to optionally lower the volume of other sounds; improvements to braille output and braille display support; several significant fixes to Microsoft Office support; and fixes to browse mode in iTunes.

### New Features

* New braille translation tables: Polish 8 dot computer braille, Mongolian. (#5537, #5574)
* You can turn off the braille cursor and change its shape using the new Show cursor and Cursor shape options in the Braille Settings dialog. (#5198)
* NVDA can now connect to a HIMS Smart Beetle braille display via Bluetooth. (#5607)
* NVDA can optionally lower the volume of other sounds when installed on Windows 8 and later. This can be configured using the Audio ducking mode option in the NVDA Synthesizer dialog or by pressing NVDA+shift+d. (#3830, #5575)
* Support for the APH Refreshabraille in HID mode and the Baum VarioUltra and Pronto! when connected via USB. (#5609)
* Support for HumanWare Brailliant BI/B braille displays when the protocol is set to OpenBraille. (#5612)

### Changes

* Reporting of emphasis is now disabled by default. (#4920)
* In the Elements List dialog in Microsoft Excel, the shortcut for Formulas has been changed to alt+r so that it is different to the shortcut for the Filter field. (#5527)
* Updated liblouis braille translator to 2.6.5. (#5574)
* The word "text" is no longer reported when moving the focus or review cursor to text objects. (#5452)

### Bug Fixes

* In iTunes 12, browse mode now updates correctly when a new page loads in the iTunes Store. (#5191)
* In Internet Explorer and other MSHTML controls, moving to specific heading levels with single letter navigation now behaves as expected when the level of a heading is overridden for accessibility purposes (specifically, when aria-level overrides the level of an h tag). (#5434)
* In Spotify, focus no longer frequently lands on "unknown" objects. (#5439)
* Focus is now restored correctly when returning to Spotify from another application. (#5439)
* When toggling between browse mode and focus mode, the mode is reported in braille as well as speech. (#5239)
* The Start buttn on the Taskbar is no longer reported as a list and/or as selected in some versions of Windows. (#5178)
* Messages such as "inserted" are no longer reported when composing messages in Microsoft Outlook. (#5486)
* When using a braille display and text is selected on the current line (e.g. when searching in a text editor for text which occurs on the same line), the braille display will be scrolled if appropriate. (#5410)
* NVDA no longer silently exits when closing a Windows command console with alt+f4 in Windows 10. (#5343)
* In the Elements List in browse mode, when you change the type of element, the Filter by field is now cleared. (#5511)
* In editable text in Mozilla applications, moving the mouse again reads the appropriate line, word, etc. as expected instead of the entire content. (#5535)
* When moving the mouse in editable text in Mozilla applications, reading no longer stops at elements such as links within the word or line being read. (#2160, #5535)
* In Internet Explorer, the shoprite.com website can now be read in browse mode instead of reporting as blank. (Specifically, malformed lang attributes are now handled gracefully.) (#5569)
* In Microsoft Word, tracked changes such as "inserted" are no longer reported when track changes markup is not displayed. (#5566)
* When a toggle button is focused, NVDA now reports when it is changed from pressed to not pressed. (#5441)
* Reporting of mouse shape changes again works as expected. (#5595)
* When speaking line indentation, non-breaking spaces are now treated as normal spaces. Previously, this could cause announcements such as "space space space" instead  of "3 space". (#5610)
* When closing a modern Microsoft input method candidate list, focus is correctly restored to either the input composition or the underlying document. (#4145)
* In Microsoft Office 2013 and later, when the ribbon is set to show only tabs, items in the ribbon are again reported as expected when a tab is activated. (#5504)
* Fixes and improvements to touch screen gesture detection and binding. (#5652)
* Touch screen hovers are no longer reported in input help. (#5652)
* NVDA no longer fails to list comments in the Elements List for Microsoft Excel if a comment is  on a merged cell. (#5704)
* In a very rare case, NVDA no longer fails to read sheet content in Microsoft Excel with reporting of row and column headers enabled. (#5705)
* In Google Chrome, navigating within an Input composition when entering east Asian characters now works as expected. (#4080)
* When searching Apple Music in iTunes, browse mode for the search results document is now updated as expected. (#5659)
* In Microsoft Excel, pressing shift+f11 to create a new sheet now reports your new position instead of reporting nothing. (#5689)
* Fixed problems with braille display output when entering Korean characters. (#5640)

### Changes for Developers

* The new audioDucking.AudioDucker class allows code which outputs audio to indicate when background audio should be ducked. (#3830)
* nvwave.WavePlayer's constructor now has a wantDucking keyword argument which specifies whether background audio should be ducked while audio is playing. (#3830)
 * When this is enabled (which is the default), it is essential that WavePlayer.idle be called when appropriate.
* Enhanced I/O for braille displays: (#5609)
 * Thread-safe braille display drivers can declare themselves as such using the BrailleDisplayDriver.isThreadSafe attribute. A driver must be thread-safe to benefit from the following features.
 * Data is written to thread-safe braille display drivers in the background, thus improving performance.
 * hwIo.Serial extends pyserial to call a callable when data is received instead of drivers having to poll.
 * hwIo.Hid provides support for braille displays communicating via USB HID.
 * hwPortUtils and hwIo can optionally provide detailed debug logging, including devices found and all data sent and received.
* There are several new properties accessible from touch screen gestures: (#5652)
 * MultitouchTracker objects now contain a childTrackers property which contains the MultiTouchTrackers the tracker was composed of. For example, 2 finger double tap has child trackers for two 2-finger taps. The 2-finger taps themselves have child trackers for two taps.
 * MultiTouchTracker objects now also contain a rawSingleTouchTracker property if the tracker was the result of one single finger doing a tap, flick or hover. The SingleTouchTracker allows access to the underlying ID assigned to the finger by the operating system and whether or not the finger is still in contact at the current time.
 * TouchInputGestures now have x and y properties, removing the need to access the tracker for trivial cases.
 * TouchInputGesturs now contain a preheldTracker property, which is a MultitouchTracker object representing the other fingers held while this action was being performed.
* Two new touch screen gestures can be emitted: (#5652)
 * Plural tap and holds (e.g. double tap and hold)
 * A generalized identifier with finger count removed for holds (e.g. hold+hover for 1finger_hold+hover).

## 2015.4

Highlights of this release include performance improvements in Windows 10; inclusion in the Ease of Access Center in Windows 8 and later; enhancements for Microsoft Excel, including listing and renaming of sheets and access to locked cells in protected sheets; and support for editing of rich text in Mozilla Firefox, Google Chrome and Mozilla Thunderbird.

### New Features

* NVDA now appears in the Ease of Access Center in Windows 8 and later. (#308)
* When moving around cells in Excel, formatting changes are now automatically reported if the appropriate options are turned on in NVDA's Document Formatting Settings dialog. (#4878)
* A Report Emphasis option has been added to NVDA's Document formatting settings dialog. On by default, this option allows NVDA to automatically report the existence of emphasised text in documents. So far, this is only supported for em and strong tags in Browse Mode for Internet Explorer and other MSHTML controls. (#4920)
* The existence of inserted and deleted text is now reported in Browse Mode for Internet Explorer and other MSHTML controls if NVDA's Report Editor Revisions option is enabled. (#4920)
* When viewing track changes in NVDA's Elements List for Microsoft Word, more information such as what formatting properties were changed is now displayed. (#4920)
* Microsoft Excel: listing and renaming of sheets is now possible from NVDA's Elements List (NVDA+f7). (#4630, #4414)
* It is now possible to configure whether actual symbols are sent to speech synthesizers (e.g. to cause a pause or change in inflection) in the Symbol Pronunciation dialog. (#5234)
* In Microsoft Excel, NVDA now reports any input messages set by the sheet author on cells. (#5051)
* Support for the Baum Pronto! V4 and VarioUltra braille displays when connected via Bluetooth. (#3717)
* Support for editing of rich text in Mozilla applications such as Google Docs with braille support enabled in Mozilla Firefox and HTML composition in Mozilla Thunderbird. (#1668)
* Support for editing of rich text in Google Chrome and Chrome-based browsers such as Google Docs with braille support enabled. (#2634)
 * This requires Chrome version 47 or later.
* In browse mode in Microsoft Excel, you can navigate to locked cells in protected sheets. (#4952)

### Changes

* The Report Editor Revisions option in NVDA's Document formatting settings dialog is now turned on by default. (#4920)
* When moving by character in Microsoft Word with NVDA's Report Editor Revisions option enabled, less information is now reported for track changes, which makes navigation more efficient. To view the extra information, use the Elements List. (#4920)
* Updated liblouis braille translator to 2.6.4. (#5341)
* Several symbols (including basic mathematical symbols) have been moved to level some so that they are spoken by default. (#3799)
* If the synthesizer supports it, speech should now pause for parentheses and the en dash (–). (#3799)
* When selecting text, the text is reported before the indication of selection instead of after. (#1707)

### Bug Fixes

* Major performance improvements when navigating the Outlook 2010/2013 message list. (#5268)
* In a chart in Microsoft Excel, navigating with certain keys (such as changing sheets with control+pageUp and control+pageDown) now works correctly. (#5336)
* Fixed the visual appearance of the buttons in the warning dialog which is displayed when you attempt to downgrade NVDA. (#5325)
* In Windows 8 and later, NVDA now starts a lot earlier when configured to start after logging on to Windows. (#308)
 * If you enabled this using a previous version of NVDA, you will need to disable it and enable it again in order for the change to take effect. Follow this procedure:
  1. Open the General Settings dialog.
  1. Uncheck the Automatically start NVDA after I log on to Windows checkbox.
  1. Press the OK button.
  1. Open the General Settings dialog again.
  1. Check the Automatically start NVDA after I log on to Windows checkbox.
  1. Press the OK button.
* Performance enhancements for UI Automation including  File Explorer and Task Viewer. (#5293)
* NVDA now correctly switches to focus mode when tabbing to read-only ARIA grid controls in Browse Mode for Mozilla Firefox and other Gecko-based controls. (#5118)
* NVDA now correctly reports "no previous" instead of "no next" when there are no more objects when flicking left on a touch screen.
* Fixed problems when typing multiple words into the filter field in the Input Gestures dialog. (#5426)
* NVDA no longer freezes in some cases when reconnecting to a HumanWare Brailliant BI/B series display via USB. (#5406)
* In languages with conjunct characters, character descriptions now work as expected for upper case English characters. (#5375)
* NVDA should no longer occasionally freeze when bringing up the Start Menu in Windows 10. (#5417)
* In Skype for Desktop, notifications which are displayed before a previous notification disappears are now reported. (#4841)
* Notifications are now reported correctly in Skype for Desktop 7.12 and later. (#5405)
* NVDA now correctly reports the focus when dismissing a context menu in some applications such as Jart. (#5302)
* In Windows 7 and later, Color is again reported in certain applications such as Wordpad. (#5352)
* When editing in Microsoft PowerPoint, pressing enter now reports automatically entered text such as a bullet or number. (#5360)

## 2015.3

Highlights of this release include initial support for Windows 10; the ability to disable single letter navigation in browse mode (useful for some web apps); improvements in Internet Explorer; and fixes for garbled text when typing in certain applications with braille enabled.

### New Features

* The existence of spelling errors is announced in editable fields for Internet Explorer and other MSHTML controls. (#4174)
* Many more Unicode math symbols are now spoken when they appear in text. (#3805)
* Search suggestions in the Windows 10 start screen are automatically reported. (#5049)
* Support for the EcoBraille 20, EcoBraille 40, EcoBraille 80 and EcoBraille Plus braille displays. (#4078)
* In browse mode, you can now toggle single letter navigation on and off by pressing NVDA+shift+space. When off, single letter keys are passed to the application, which is useful for some web applications such as Gmail, Twitter and Facebook. (#3203)
* New braille translation tables: Finnish 6 dot, Irish grade 1, Irish grade 2, Korean grade 1 (2006), Korean grade 2 (2006). (#5137, #5074, #5097)
* The QWERTY keyboard on the Papenmeier BRAILLEX Live Plus braille display is now supported. (#5181)
* Experimental support for the Microsoft Edge web browser and browsing engine in Windows 10. (#5212)
* New language: Kannada.

### Changes

* Updated liblouis braille translator to 2.6.3. (#5137)
* When attempting to install an earlier version of NVDA than is currently installed, you will now be warned that this is not recommended and that NVDA should be completely uninstalled before proceeding. (#5037)

### Bug Fixes

* In browse mode for Internet Explorer and other MSHTML controls, quick navigation by form field no longer incorrectly includes presentational list items. (#4204)
* In Firefox, NVDA no longer inappropriately reports the content of an ARIA tab panel when focus moves inside it. (#4638)
* In Internet Explorer and other MSHTML controls, tabbing into sections, articles or dialogs  no longer inappropriately reports all content in the container. (#5021, #5025)
* When using Baum/HumanWare/APH braille displays with a braille keyboard, braille input no longer stops functioning after pressing another type of key on the display. (#3541)
* In Windows 10, extraneous information is no longer reported when pressing alt+tab or alt+shift+tab to switch between applications. (#5116)
* Typed text is no longer garbled when using certain applications such as Microsoft Outlook with a braille display. (#2953)
* In browse mode in Internet Explorer and other MSHTML controls, the correct content is now reported when an element appears or changes and is immediately focused. (#5040)
* In browse mode in Microsoft Word, single letter navigation now updates the braille display and the review cursor as expected. (#4968)
* In braille, extraneous spaces are no longer displayed between or after indicators for controls and formatting. (#5043)
* When an application is responding slowly and you switch away from that application, NVDA is now much more responsive in other applications in most cases. (#3831)
* Windows 10 Toast notifications are now reported as expected. (#5136)
* The value is now reported as it changes in certain (UI Automation) combo boxes where this was not working previously.
* In browse mode in web browsers, tabbing now behaves as expected after tabbing to a frame document. (#5227)
* The Windows 10 lock screen can now be dismissed using a touch screen. (#5220)
* In Windows 7 and later, text is no longer garbled when typing in certain applications such as Wordpad and Skype with a braille display. (#4291)
* On the Windows 10 lock screen, it is no longer possible to read the clipboard, access running applications with the review cursor, change NVDA configuration, etc. (#5269)

### Changes for Developers

* You can now inject raw input from a system keyboard that is not handled natively by Windows (e.g. a QWERTY keyboard on a braille display) using the new keyboardHandler.injectRawKeyboardInput function. (#4576)
* eventHandler.requestEvents has been added to request particular events that are blocked by default; e.g. show events from a specific control or certain events even when in the background. (#3831)
* Rather than a single i18nName attribute, synthDriverHandler.SynthSetting now has separate displayNameWithAccelerator and displayName attributes to avoid reporting of the accelerator in the synth settings ring in some languages.
 * For backwards compatibility, in the constructor, displayName is optional and will be derived from displayNameWithAccelerator if not provided. However, if you intend to have an accelerator for a setting, both should be provided.
 * The i18nName attribute is deprecated and may be removed in a future release.

## 2015.2

Highlights of this release include the ability to read charts in Microsoft Excel and support for reading and interactive navigation of mathematical content.

### New Features

* Moving forward and backward by sentence in Microsoft Word and Outlook is now possible with alt+downArrow and alt+upArrow respectively. (#3288)
* New braille translation tables for several Indian languages. (#4778)
* In Microsoft Excel, NVDA now reports when a cell has overflowing or cropped content. (#3040)
* In Microsoft Excel, you can now use the Elements List (NVDA+f7) to allow listing of charts, comments and formulas. (#1987)
* Support for reading charts in Microsoft Excel. To use this, select the chart using the Elements List (NVDA+f7) and then use the arrow keys to move between the data points. (#1987)
* Using MathPlayer 4 from Design Science, NVDA can now read and interactively navigate mathematical content in web browsers and in Microsoft Word and PowerPoint. See the "Reading Mathematical Content" section in the User Guide for details. (#4673)
* It is now possible to assign input gestures (keyboard commands, touch gestures, etc.) for all NVDA preferences dialogs and document formatting options using the Input Gestures dialog. (#4898)

### Changes

* In NVDA's Document Formatting dialog, the keyboard shortcuts for Report lists, Report links, Report line numbers and Report font name have been changed. (#4650)
* In NVDA's Mouse Settings dialog, keyboard shortcuts have been added for play audio coordinates when mouse moves and brightness controls audio coordinates volume. (#4916)
* Significantly improved reporting of color names. (#4984)
* Updated liblouis braille translator to 2.6.2. (#4777)

### Bug Fixes

* Character descriptions are now handled correctly for conjunct characters in certain Indian languages. (#4582)
* If the "Trust voice's language when processing characters and symbols" option is enabled, the Punctuation/Symbol pronunciation dialog now correctly uses the voice language. Also, the language for which pronunciation is being edited is shown in the dialog's title. (#4930)
* In Internet Explorer and other MSHTML controls, typed characters are no longer inappropriately announced in editable combo boxes such as the Google search field on the Google home page. (#4976)
* When selecting colors in Microsoft Office applications, color names are now reported. (#3045)
* Danish braille output now works again. (#4986)
* PageUp/pageDown can again be used to change slides within a PowerPoint slide show. (#4850)
* In Skype for Desktop 7.2 and later, typing notifications are now reported and problems immediately after moving focus out of a conversation have been fixed. (#4972)
* Fixed problems when typing certain punctuation/symbols such as brackets into the filter field in the Input Gestures dialog. (#5060)
* In Internet Explorer and other MSHTML controls, pressing g or shift+g to navigate to graphics now includes elements marked as images for accessibility purposes (i.e. ARIA role img). (#5062)

### Changes for Developers

* brailleInput.handler.sendChars(mychar) will no longer filter out a character if it is equal to the previous character by ensuring that the key sent is correctly released. (#4139)
* Scripts for changing touch modes will now honor new labeles added to touchHandler.touchModeLabels. (#4699)
* Add-ons can provide their own math presentation implementations. See the mathPres package for details. (#4509)
* Speech commands have been implemented to insert a break between words and to change the pitch, volume and rate. See BreakCommand, PitchCommand, VolumeCommand and RateCommand in the speech module. (#4674)
 * There is also speech.PhonemeCommand to insert specific pronunciation, but the current implementations only support a very limited number of phonemes.

## 2015.1

Highlights of this release include browse mode for documents in Microsoft Word and Outlook; major enhancements to support for Skype for Desktop; and significant fixes for Microsoft Internet Explorer.

### New Features

* You can now add new symbols in the Symbol Pronunciation dialog. (#4354)
* In the Input Gestures dialog, you can use the new "Filter by" field to show only gestures containing specific words. (#4458)
* NVDA now automatically reports new text in mintty. (#4588)
* In the browse mode Find dialog, there is now an option to perform a case sensitive search. (#4584)
* Quick navigation (pressing h to move by heading, etc.) and Elements List (NVDA+f7) are now available in Microsoft Word documents by turning on browse mode with NVDA+space. (#2975)
* Reading HTML messages in Microsoft Outlook 2007 and later has been majorly improved as Browse mode is automatically enabled for these messages. If browse mode is not enabled in some rare situations, you can force it on with NVDA+space. (#2975)
* Table column headers in Microsoft word are automatically reported for tables where a header row has been explicitly specified by the author via Microsoft word's table properties. (#4510)
 * However, For tables where rows have been merged, this will not work automatically. In this situation, you can still set column headers manually in NVDA with NVDA+shift+c.
* In Skype for Desktop, notifications are now reported. (#4741)
* In Skype for Desktop, you can now report and review recent messages using NVDA+control+1 through NVDA+control+0; e.g. NVDA+control+1 for the most recent message and NVDA+control+0 for the tenth most recent. (#3210)
* In a conversation in Skype for Desktop, NVDA now reports when a contact is typing. (#3506)
* NVDA can now be installed silently via the command line without starting the installed copy after installation. To do this, use the --install-silent option. (#4206)
* Support for the Papenmeier BRAILLEX Live 20, BRAILLEX Live and BRAILLEX Live Plus braille displays. (#4614)

### Changes

* In NVDA's Document Formatting settings dialog, the option to report spelling errors now has a shortcut key (alt+r). (#793)
* NVDA will now use the synthesizer/voice's language for character and symbol processing (including punctuation/symbol names), regardless of whether automatic language switching is turned on. To turn off this feature so that NVDA again uses its interface language, uncheck the new option in Voice settings called Trust Voice's language when processing characters and symbols. (#4210)
* Support for the Newfon synthesizer has been removed. Newfon is now available as an NVDA add-on. (#3184)
* Skype for Desktop 7 or later is now required for use with NVDA; earlier versions are not supported. (#4218)
* Downloading of NVDA updates is now more secure. (Specifically, the update information is retrieved via https and the hash of the file is verified after it is downloaded.) (#4716)
* eSpeak has been upgraded to version 1.48.04 (#4325)

### Bug Fixes

* In Microsoft Excel, merged row and column header cells are now handled correctly. For example, if A1 and B1 are merged, then B2 will now have A1 and B1 reported as its column header rather than nothing at all. (#4617)
* When editing the content of a text box in Microsoft PowerPoint 2003, NVDA will correctly report the content of each line. Previously, in each paragraph, lines would increasingly be off by one character. (#4619)
* All of NVDA's dialogs are now centred on the screen, improving visual presentation and usability. (#3148)
* In Skype for desktop, when entering an introductory message to add a contact, entering and moving through the text now works correctly. (#3661)
* When focus moves to a new item in tree views in the Eclipse IDE, if the previously focused item is a check box, it is no longer incorrectly announced. (#4586)
* In the Microsoft Word spell check dialog, the next error will be automatically reported when the last one has been changed or ignored using respective shortcut keys. (#1938)
* Text can again be read correctly in places such as Tera Term Pro's terminal window and documents in Balabolka. (#4229)
* Focus now correctly returns to the document being edited When finishing input composition of text in Korean and other east Asian languages while editing within a frame in Internet Explorer and other MSHTML documents. (#4045)
* In the Input Gestures dialog, when selecting a keyboard layout for a keyboard gesture being added, pressing escape now closes the menu as expected instead of closing the dialog. (#3617)
* When removing an add-on, the add-on directory is now correctly deleted after restarting NVDA. Previously, you had to restart twice. (#3461)
* Major problems have been fixed when using Skype for Desktop 7. (#4218)
* When you send a message in Skype for Desktop, it is no longer read twice. (#3616)
* In Skype for Desktop, NVDA should no longer occasionally spuriously read a large flood of messages (perhaps even an entire conversation). (#4644)
* fixed a problem where NVDA's Report date/time command did not honor the regional settings specified by the user in some cases. (#2987)
* In browse mode, nonsensical text (sometimes spanning several lines) is no longer presented for certain graphics such as found on Google Groups. (Specifically, this occurred with base64 encoded images.) (#4793)
* NVDA should no longer freeze after a few seconds when moving focus away from a Windows Store app as it becomes suspended. (#4572)
* The aria-atomic attribute on live regions in Mozilla Firefox is now honored even when the atomic element itself changes. Previously, it only affected descendant elements. (#4794)
* Browse mode will reflect updates, and live regions will be announced, for   browse mode documents within ARIA applications embedded in a document in Internet Explorer or other MSHTML controls. (#4798)
* When text is changed or added in live regions in Internet Explorer and other MSHTML controls where the author has specified that text is relevant, only the changed or added text is announced, rather than all of the text in the containing element. (#4800)
* Content indicated by the aria-labelledby attribute on elements in Internet Explorer and other MSHTML controls correctly replaces the original content  where it is appropriate to do so. (#4575)
* When checking spelling in Microsoft Outlook 2013, the misspelled word is now announced. (#4848)
* In Internet Explorer and other MSHTML controls, content inside elements hidden with visibility:hidden is no longer inappropriately presented in browse mode. (#4839, #3776)
* In Internet Explorer and other MSHTML controls, the title attribute on form controls no longer inappropriately takes preference over other label associations. (#4491)
* In Internet Explorer and other MSHTML controls, NVDA no longer ignores focusing  of elements  due to the aria-activedescendant attribute. (#4667)

### Changes for Developers

* Updated wxPython to 3.0.2.0. (#3763)
* Updated Python to 2.7.9. (#4715)
* NVDA no longer crashes when restarting after removing or updating an add-on which imports speechDictHandler in its installTasks module. (#4496)

## 2014.4

### New Features

* New languages: Colombian Spanish, Punjabi.
* It is now possible to restart NVDA or restart NVDA with add-ons disabled from NVDA's exit dialog. (#4057)
 * NVDA can also be started with add-ons disabled by using the --disable-addons command line option.
* In speech dictionaries, it is now possible to specify that a pattern should only match if it is a whole word; i.e. it does not occur as part of a larger word. (#1704)

### Changes

* If an object you have moved to with object navigation is inside a browse mode document, but the object you were on previously was not, the review mode is automatically set to document. Previously, this only happened if the navigator object was moved due to the focus changing. (#4369)
* The Braille display and Synthesizer lists in the respective settings dialogs are now alphabetically sorted except for No braille/No speech, which are now at the bottom. (#2724)
* Updated liblouis braille translator to 2.6.0. (#4434, #3835)
* In browse mode, pressing e and shift+e to navigate to edit fields now includes editable combo boxes. This includes the search box in the latest version of Google Search. (#4436)
* Clicking the NVDA icon in the Notification Area with the left mouse button now opens the NVDA menu instead of doing nothing. (#4459)

### Bug Fixes

* When moving focus back to a browse mode document (e.g. alt+tabbing to an already opened web page), the review cursor is properly positioned at the virtual caret, rather than the focused control (e.g. a nearby link). (#4369)
* In PowerPoint slide shows, the review cursor correctly follows the virtual caret. (#4370)
* In Mozilla Firefox and other Gecko-based browsers, new content within a live region will be announced even if the new content has a usable ARIA live type different to the parent live region; e.g. when content marked as assertive is added to a live region marked as polite. (#4169)
* In Internet Explorer and other MSHTML controls, some cases where a document is contained within another document no longer prevent the user from accessing some of the content (specifically, framesets inside framesets). (#4418)
* NVDA no longer crashes when attempting to use a Handy Tech braille display in some cases. (#3709)
* In Windows Vista, a spurious "Entry Point Not Found" dialog is no longer displayed in several cases such as when starting NVDA from the Desktop shortcut or via the shortcut key. (#4235)
* Serious problems with editable text controls in dialogs in recent versions of Eclipse have been fixed. (#3872)
* In Outlook 2010, moving the caret now works as expected in the location field of appointments and meeting requests. (#4126)
* Inside a live region, content which is marked as not being live (e.g. aria-live="off") is now correctly ignored. (#4405)
* When reporting the text of a status bar that has a name, the name is now correctly separated from the first word of the status bar text. (#4430)
* In password entry fields with speaking of typed words enabled, multiple asterisks are no longer pointlessly reported when beginning new words. (#4402)
* In the Microsoft Outlook message list, items are no longer pointlessly announced as Data Items. (#4439)
* When selecting text in the code editing control in the Eclipse IDE, the entire selection is no longer announced every time the selection changes. (#2314)
* Various versions of Eclipse, such as Spring Tool Suite and the version included in the Android Developer Tools bundle, are now recognised as Eclipse and handled appropriately. (#4360, #4454)
* Mouse tracking and touch exploration in Internet Explorer and other MSHTML controls (including many Windows 8 applications) is now much more accurate  on high DPI displays or when document zoom is changed. (#3494) 
* Mouse tracking and touch exploration in Internet Explorer and other MSHTML controls will now announce the label of more buttons. (#4173)
* When using a Papenmeier BRAILLEX braille display with BrxCom, keys on the display now work as expected. (#4614)

### Changes for Developers

* For executables which host many different apps (e.g. javaw.exe), code can now be provided to load specific app modules for each app instead of loading the same app module for all hosted apps. (#4360)
 * See the code documentation for appModuleHandler.AppModule for details.
 * Support for javaw.exe is implemented.

## 2014.3

### New Features

* The sounds played when NVDA starts and exits can be disabled via a new option in the General Settings dialog. (#834)
* Help for add-ons can be accessed from the Add-ons Manager for add-ons which support this. (#2694)
* Support for the Calendar in Microsoft Outlook 2007 and above (#2943) including:
 * Announcement of the current time when moving around with the arrow keys.
 * Indication if the selected time is within any appointments.
 * announcement of the selected appointment when pressing tab.
 * Smart filtering of the date so as to only announce the date if the new selected time or appointment is on a different day to the last.
* Enhanced support for the Inbox and other message lists in Microsoft Outlook 2010 and above (#3834) including:
 * The ability to silence column headers (from, subject, etc.) by turning off the Report Table row and column headers option in Document Formatting settings.
 * The ability to use table navigation commands (control + alt + arrows) to move through the individual columns. 
* Microsoft word: If an inline image has no alternative text set, NVDA will instead report the title of the image if the author has provided one. (#4193)
* Microsoft Word: NVDA can now report paragraph indenting with  the report formatting command (NVDA+f). It can also be reported automatically when the new Report Paragraph indenting option is enabled in Document Formatting settings. (#4165)
* Report automatically inserted text such as a new bullet, number or tab indent when pressing enter in editable documents and text fields. (#4185)
* Microsoft word: Pressing NVDA+alt+c will report  the text of a comment if the cursor is within one. (#3528)
* Improved support for automatic column and row header reading in Microsoft Excel (#3568) including:
 * Support of Excel defined name ranges to identify header cells (compatible with Jaws screen reader) .
 * The set column header (NVDA+shift+c) and set row header (NVDA+shift+r) commands now store the settings in the worksheet so that they are available the next time the sheet is opened, and will be available to other screen readers that support the defined name range scheme.
 * These commands can also now be used multiple times per sheet to set different headers for different regions.
* Support for automatic column and row header reading in Microsoft Word (#3110) including:
 * Support of Microsoft Word bookmarks to identify header cells (compatible with Jaws screen reader).
 -  set column header (NVDA+shift+c) and set row header (NVDA+shift+r) commands  while on the first header cell in a table allow you to tell NVDA that these headers should be reported automatically.  Settings are stored in the document so that they are available the next time the document is opened, and will be available to other screen readers that support the bookmark scheme.
* Microsoft Word: Report the distance from the left edge of the page when the tab key is pressed. (#1353)
* Microsoft Word: provide feedback in speech and braille for most available formatting shortcut keys (bold, italic, underline, alignment, outline level, superscript, subscript and font size). (#1353)
* Microsoft Excel: If the selected cell contains comments, they can be now reported by pressing NVDA+alt+c. (#2920)
* Microsoft Excel: Provide an NVDA-specific dialog to edit the comments on the currently selected cell when pressing Excel's shift+f2 command to enter comment editing mode. (#2920)
* Microsoft Excel: speech and braille feedback for many more selection movement shortcuts (#4211) including:
 * Vertical page movement (pageUp and pageDown);
 * Horizontal page movement (alt+pageUp and alt+pageDown);
 * Extend selection (the above keys with Shift added); and
 * Selecting the current region (control+shift+8).
* Microsoft Excel: The vertical and horizontal  alignment for cells can now be reported with the report formatting command (NVDA+f). It can also be reported automatically if the Report alignment option in Document Formatting settings is enabled. (#4212)
* Microsoft Excel: The style of a cell can now be reported with the report formatting command (NVDA+f). It can also be reported automatically if the Report Style option in Document formatting settings is enabled. (#4213)
* Microsoft PowerPoint: when moving shapes around a slide with the arrow keys, the shape's current location is now reported (#4214) including:
 * The distance between the shape and each of the  slide edges is reported.
 * If the shape covers or is covered by another shape, then the distance overlapped and the overlapped shape are reported.
 * To report this information at any time without moving a shape, press the report location command (NVDA+delete).
 * When selecting a shape, if it is covered by another shape, NVDA will report that it is obscured.
* The report location command (NVDA+delete) is more context specific in some situations. (#4219)
 * In standard edit fields and browse mode, the cursor position as a percentage through the content and its screen coordinates are reported.
 * On shapes in PowerPoint Presentations, position of the shape relative to the slide and other shapes is reported.
 * Pressing this command twice will produce the previous behaviour of reporting the location information for the entire control.
* New language: Catalan.

### Changes

* Updated liblouis braille translator to 2.5.4. (#4103)

### Bug Fixes

* In Google Chrome and Chrome-based browsers, certain chunks of text (such as those with emphasis) are no longer repeated when reporting the text of an alert or dialog. (#4066)
* In browse mode in Mozilla applications, pressing enter on a button, etc. no longer fails to activate it (or activates the wrong control) in certain cases such as the buttons at the top of Facebook. (#4106)
* Useless information is no longer announced when tabbing in iTunes. (#4128)
* In certain lists in iTunes such as the Music list, moving to the next item using object navigation now works correctly. (#4129)
* HTML elements considered headings because of WAI ARIA markup are now included in the Browse mode Elements list and quick navigation for Internet Explorer documents. (#4140)
* Following same-page links in recent versions of Internet Explorer now correctly moves to and reports the destination position in browse mode  documents. (#4134)
* Microsoft Outlook 2010 and above: Overall access to secure dialogs such as the New profiles and mail setup dialogs has been improved. (#4090, #4091, #4095)
* Microsoft Outlook: Useless verbosity has been decreased in command toolbars when navigating through  certain dialogs. (#4096, #3407)
* Microsoft word: Tabbing to a blank cell in a table no longer incorrectly announces exiting the table. (#4151)
* Microsoft Word: The first character past the end of a table (including a new blank line) is no longer incorrectly considered to be inside the table. (#4152)
* Microsoft Word 2010 spell check dialog: The actual misspelled word is reported rather than  inappropriately reporting just the first bold word. (#3431)
* In browse mode in Internet Explorer and other MSHTML controls, tabbing or using single letter navigation to move to form fields again reports the label in many cases where it didn't (specifically, where HTML label elements are used). (#4170)
* Microsoft Word: Reporting the existence and placement of comments is more accurate. (#3528)
* Navigation of certain dialogs in MS Office products such as Word, Excel and Outlook has been improved by no longer reporting particular control container toolbars which are not useful to the user. (#4198) 
* Task panes such as clipboard manager or File recovery no longer accidentilly seem to gain focus when opening an application such as Microsoft Word or Excel, which was sometimes causing the user to have to switch away from and back to the application to use the document or spreadsheet.  (#4199)
* NVDA no longer fails to run on recent Windows Operating Systems if the user's Windows language is set to Serbian (Latin). (#4203)
* Pressing numlock while in input help mode now correctly toggles numlock, rather than causing the keyboard and the Operating System to become out of sync in regards to the state of this key. (#4226)
* In Google Chrome, the title of the document is again reported when switching tabs. In NVDA 2014.2, this did not occur in some cases. (#4222)
* In Google Chrome and Chrome-based browsers, the URL of the document is no longer reported when reporting the document. (#4223)
* When running say all with the No speech synthesizer selected (useful for automated testing), say all will now complete instead of stopping after the first few lines. (#4225)
* Microsoft Outlook's Signature dialog: The Signature editing field is now accessible, allowing for full cursor tracking and format detection. (#3833)
* Microsoft Word: When reading the last line of a table cell, the entire table cell is no longer read. (#3421)
* Microsoft Word: When reading the first or last line of a table of contents, the entire table of contents is no longer read. (#3421)
* When speaking typed words and in some other cases, words are no longer incorrectly broken at marks such as vowel signs and virama in Indic languages. (#4254)
* Numeric editable text fields in GoldWave are now handled correctly. (#670)
* Microsoft Word: when moving by paragraph with control+downArrow / control+upArrow, it is no longer necessary to press them twice if moving through bulleted or numbered lists. (#3290)

### Changes for Developers

* NVDA now has unified support for add-on documentation. See the Add-on Documentation section of the Developer Guide for details. (#2694)
* When providing gesture bindings on a ScriptableObject via __gestures, it is now possible to provide the None keyword as the script. This unbinds the gesture in any base classes. (#4240)
* It is now possible to change the shortcut key used to start NVDA for locales where the normal shortcut causes problems. (#2209)
 * This is done via gettext.
 * Note that the text for the Create desktop shortcut option in the Install NVDA dialog, as well as the shortcut key in the User Guide, must also be updated.

## 2014.2

### New Features

* Announcement of text selection is now possible in some custom edit fields where display information is used. (#770)
* In accessible Java applications, position information is now announced for radio buttons and other controls that expose group information. (#3754)
* In accessible Java applications, keyboard shortcuts are now announced for controls that have them. (#3881)
* In browse mode, labels on landmarks are now reported. They are also included in the Elements List dialog. (#1195)
* In browse mode, labelled regions are now treated as landmarks. (#3741)
* In Internet Explorer documents and applications, Live Regions (part of the W3c ARIA standard) are now supported, thus allowing web authors to mark particular content to be automatically spoken as it changes. (#1846)

### Changes

* When exiting a dialog or application within a browse mode document, the browse mode document's name and type is no longer announced. (#4069)

### Bug Fixes

* The standard Windows System menu is no longer accidentally silenced in Java applications. (#3882)
* When copying text from screen review, line breaks are no longer ignored. (#3900)
* Pointless whitespace objects are no longer reported in some applications when the focus changes or when using object navigation with simple review enabled. (#3839)
* Message boxes and other dialogs produced by NVDA again cause previous speech to be canceled before announcing the dialog.
* In browse mode, the labels of controls such as links and buttons are now rendered correctly where the label has been overridden by the author for accessibility purposes (specifically, using aria-label or aria-labelledby). (#1354)
* In Browse mode in Internet Explorer, text contained within an element marked as presentational (ARIA role="presentation") is no longer inappropriately ignored. (#4031)
* It is now again possible to type Vietnamese text using the Unikey software. To do this, uncheck the new Handle keys from other applications checkbox in NVDA's Keyboard settings dialog. (#4043)
* In browse mode, radio and check menu items are reported as controls instead of just clickable text. (#4092)
* NVDA no longer incorrectly switches from focus mode to browse mode when a radio or check menu item is focused. (#4092)
* In Microsoft PowerPoint with speaking of typed words enabled, characters erased with backspace are no longer announced as part of the typed word. (#3231)
* In Microsoft Office 2010 Options dialogs, the labels of combo boxes are reported correctly. (#4056)
* In browse mode in Mozilla applications, using quick navigation commands to move to the next or previous button or form field now includes toggle buttons as expected. (#4098)
* The content of alerts in Mozilla applications is no longer reported twice. (#3481)
* In browse mode, containers and landmarks are no longer inappropriately repeated while navigating within them at the same time as page content is changing (e.g. navigating the Facebook and Twitter websites). (#2199)
* NVDA recovers in more cases when switching away from applications that stop responding. (#3825)
* The caret (insertion point) again correctly updates when doing a sayAll command while in editable text drawn directly to the screen. (#4125)

## 2014.1

### New Features

* Support for Microsoft PowerPoint 2013. Note that protected view is not supported. (#3578)
* In Microsoft word and Excel, NVDA can now read the selected symbol when choosing symbols using the Insert Symbols dialog. (#3538)
* It is now possible to choose if content in documents should be identified as clickable via a new option in the Document Formatting settings dialog. This option is on by default in accordance with the previous behavior. (#3556)
* Support for braille displays connected via Bluetooth on a computer running the Widcomm Bluetooth Software. (#2418)
* When editing text in PowerPoint, hyperlinks are now reported. (#3416)
* When in ARIA applications or dialogs on the web, it is now possible to force NVDA to switch to browse mode with NVDA+space allowing document-style navigation of the application or dialog. (#2023)
* In Outlook Express / Windows Mail / Windows Live Mail, NVDA now reports if a message has an attachment or is flagged. (#1594)
* When navigating tables in accessible Java applications, row and column coordinates are now reported, including  column and  row headers if they exist. (#3756)

### Changes

* For Papenmeier braille displays, the move to flat review/focus command has been removed. Users can assign their own keys using the Input Gestures dialog. (#3652)
* NVDA now relies  on the Microsoft VC runtime version 11, which means it can no longer be run on Operating systems older than Windows XP Service Pack 2 or Windows Server 2003 Service Pack 1.
* Punctuation level Some will now speak star (*) and plus (+) characters. (#3614)
* Upgraded eSpeak to version 1.48.04 which includes many language fixes and fixes several crashes. (#3842, #3739, #3860)

### Bug Fixes

* When moving around or selecting cells in Microsoft Excel, NVDA should no longer inappropriately announce the old cell rather than the new cell when Microsoft Excel is slow to move the selection. (#3558)
* NVDA properly handles opening a dropdown list for a cell in Microsoft Excel via the context menu. (#3586)
* New page content in iTunes 11 store pages is now shown properly in browse mode when following a link in the store or when opening the store initially. (#3625)
* Buttons for previewing songs in the iTunes 11 store now show their label in browse mode. (#3638)
* In browse mode in Google Chrome, the labels of check boxes and radio buttons are now rendered correctly. (#1562)
* In Instantbird, NVDA no longer reports useless information every time you move to a contact in the Contacts list. (#2667)
* In browse mode in Adobe Reader, the correct text is now rendered for buttons, etc. where the label has been overridden using a tooltip or other means. (#3640)
* In browse mode in Adobe Reader, extraneous graphics containing the text "mc-ref" will no longer be rendered. (#3645)
* NVDA no longer reports all cells in Microsoft Excel as underlined in their formatting information. (#3669)
* No longer show meaningless characters in browse mode documents such as those found in the Unicode private usage range. In some cases these were stopping more useful labels from being shown. (#2963)
* Input composition for entering east-asian characters no longer fails in PuTTY. (#3432)
* Navigating in a document after a canceled say all no longer results in NVDA sometimes incorrectly announcing that you have left a field (such as a table) lower in the document that the say all never actually spoke. (#3688)
* When using browse mode quick navigation commands  while in say all with skim reading enabled, NVDA more accurately announces the new field; e.g. it now says a heading is a heading, rather than just its text. (#3689)
* The jump to end or start of container quick navigation commands now honor the skim reading during say all setting; i.e. they will no longer cancel the current say all. (#3675)
* Touch gesture names listed in NVDA's Input Gestures dialog are now friendly and localized. (#3624)
* NVDA no longer causes certain programs to crash when moving the mouse over their rich edit (TRichEdit) controls. Programs include Jarte 5.1 and BRfácil. (#3693, #3603, #3581)
* In Internet Explorer and other MSHTML controls, containers such as tables marked as presentation by ARIA are no longer reported to the user. (#3713)
* in Microsoft Word, NVDA no longer inappropriately repeats table row and column information for a cell on a braille display multiple times. (#3702)
* In languages which use a space as a digit group/thousands separator such as French and German, numbers from separate chunks of text are no longer pronounced as a single number. This was particularly problematic for table cells containing numbers. (#3698)
* Braille no longer sometimes fails to update when the system caret is moved in Microsoft Word 2013. (#3784)
* When positioned on the first character of a heading in Microsoft Word, the text communicating it is a heading (including the level) no longer disappears off a braille display. (#3701)
* When a configuration profile is triggered for an application and that application is exited, NVDA no longer sometimes fails to deactivate the profile. (#3732)
* When entering Asian input into a control within NVDA itself (e.g. the browse mode Find dialog), "NVDA" is no longer incorrectly reported in place of the candidate. (#3726)
* The tabs in the Outlook 2013 options dialog are now reported. (#3826)
* Improved support for ARIA live regions in Firefox and other Mozilla Gecko applications:
 * Support for aria-atomic updates and filtering of aria-busy updates. (#2640)
 * Alternative text (such as alt attribute or aria-label) is included if there is no other useful text. (#3329)
 * Live region updates are no longer silenced if they occur at the same time as the focus moves. (#3777)
* Certain presentation elements in Firefox and other Mozilla Gecko applications are no longer inappropriately shown in browse mode (specifically, when the element is marked with aria-presentation but it is also focusable). (#3781)
* A performance improvement when navigating a document in Microsoft Word with spelling errors enabled. (#3785)
* Several fixes to the support for accessible Java applications:
 * The initially focused control in a frame or dialog no longer fails to be reported when the frame or dialog comes to the foreground. (#3753)
 * Unuseful position information is no longer announced for radio buttons (e.g. 1 of 1). (#3754)
 * Better reporting of JComboBox controls (html no longer reported, better reporting of expanded and collapsed states). (#3755)
 * When reporting the text of dialogs, some text that was previously missing is now included. (#3757)
 * Changes to the name, value or description of the focused control is now reported more accurately. (#3770)
* Fix a crash in NVDA seen in Windows 8 when focusing on certain RichEdit controls containing large amounts of text (e.g. NVDA's log viewer, windbg). (#3867)
* On systems with a high DPI display setting (which occurs by default for many modern screens), NVDA no longer routes the mouse to the wrong location in some applications. (#3758, #3703)
* Fixed an occasional problem when browsing the web where NVDA would stop working correctly until restarted, even though it didn't crash or freeze. (#3804)
* A Papenmeier braille display can now be used even if a Papenmeier display has never been connected via USB. (#3712)
* NVDA no longer freezes when the Papenmeier BRAILLEX older models braille display is selected without a display connected.

### Changes for Developers

* AppModules now contain productName and productVersion properties. This info is also now included in Developer Info (NVDA+f1). (#1625)
* In the Python Console, you can now press the tab key to complete the current identifier. (#433)
 * If there are multiple possibilities, you can press tab a second time to choose from a list.

## 2013.3

### New Features

* Form fields are now reported in Microsoft word documents. (#2295)
* NVDA can now announce revision information in Microsoft Word when Track Changes is enabled. Note that Report editor revisions in NVDA's document settings dialog (off by default) must be enabled also for them to be announced. (#1670)
* Dropdown lists in Microsoft Excel 2003 through 2010 are now announced when opened and navigated around. (#3382)
* a new 'Allow Skim Reading in Say All' option in the Keyboard settings dialog allows navigating through a document with browse mode quick navigation and line / paragraph movement commands, while remaining in say all. This option is off by default. (#2766) 
* There is now an Input Gestures dialog to allow simpler customization of the input gestures (such as keys on the keyboard) for NVDA commands. (#1532)
* You can now have different settings for different situations using configuration profiles. Profiles can be activated manually or automatically (e.g. for a particular application). (#87, #667, #1913)
* In Microsoft Excel, cells that are links are now announced as links. (#3042)
* In Microsoft Excel, the existence of comments on a cell is now reported to the user. (#2921)

### Bug Fixes

* Zend Studio now functions the same as Eclipse. (#3420)
* The changed state of certain checkboxes in the Microsoft Outlook 2010 message rules dialog are now reported automatically. (#3063)
* NVDA will now report the pinned state for pinned controls such as tabs in Mozilla Firefox. (#3372)
* It is now possible to bind scripts to keyboard gestures containing Alt and/or Windows keys as modifiers. Previously, if this was done, performing the script would cause the Start Menu or menu bar to be activated. (#3472)
* Selecting text in browse mode documents (e.g. using control+shift+end) no longer causes the keyboard layout to be switched on systems with multiple keyboard layouts installed. (#3472)
* Internet Explorer should no longer crash or become unusable when closing NVDA. (#3397)
* Physical movement and other events on some newer computers are no longer treated as inappropriate key presses. Previously, this silenced speech and sometimes triggered NVDA commands. (#3468)
* NVDA now behaves as expected in Poedit 1.5.7. Users using earlier versions will need to update. (#3485)
* NVDA can now read protected documents in Microsoft Word 2010,  no longer causing Microsoft Word to crash. (#1686)
* If an unknown command line switch is given when launching the NVDA distribution package, it no longer causes an endless loop of error message dialogs. (#3463)
* NVDA no longer fails to report alt text of graphics and objects in Microsoft Word if the alt text contains quotes or other non-standard characters. (#3579)
* The number of items for certain horizontal lists in Browse mode is now correct. Previously it may have been double the actual amount. (#2151)
* When pressing control+a in a Microsoft Excel worksheet, the updated selection will now be reported. (#3043)
* NVDA can now correctly read XHTML documents in Microsoft Internet Explorer and other MSHTML controls. (#3542)
* Keyboard settings dialog: if no key has been chosen to be used as the NVDA key, an error is presented to the user when dismissing the dialog. At least one key must be chosen for proper usage of NVDA. (#2871)
* In Microsoft Excel, NVDA now announces merged cells differently to multiple selected cells. (#3567)
* The browse mode cursor is no longer positioned incorrectly when leaving a dialog or application inside the document. (#3145)
* Fixed an issue where the HumanWare Brailliant BI/B series braille display driver wasn't presented as an option in the Braille Settings dialog on some systems, even though such a display was connected via USB.
* NVDA no longer fails  to switch to screen review when the navigator object has no actual screen location. In this case the review cursor is now placed at the top of the screen. (#3454)
* Fixed an issue which caused the Freedom Scientific braille display driver to fail when the port was set to USB in some circumstances. (#3509, #3662)
* Fixed an issue where keys on Freedom Scientific braille displays weren't detected in some circumstances. (#3401, #3662)

### Changes for Developers

* You can specify the category to be displayed to the user for scripts using the scriptCategory attribute on ScriptableObject classes and the category attribute on script methods. See the documentation for baseObject.ScriptableObject for more details. (#1532)
* config.save is deprecated and may be removed in a future release. Use config.conf.save instead. (#667)
* config.validateConfig is deprecated and may be removed in a future release. Add-ons which need this should provide their own implementation. (#667, #3632)

## 2013.2

### New Features

* Support for the Chromium Embedded Framework, which is a web browser control used in several applications. (#3108)
* New eSpeak voice variant: Iven3.
* In Skype, new chat messages are reported automatically while the conversation is focused. (#2298)
* Support for Tween, including reporting of tab names and less verbosity when reading tweets.
* You can now disable displaying of NVDA messages on a braille display by setting the message timeout to 0 in the Braille Settings dialog. (#2482)
* In the Add-ons Manager, there is now a Get Add-ons button to open the NVDA Add-ons web site where you can browse and download available add-ons. (#3209)
* In the NVDA Welcome dialog which always appears the first time you run NVDA, you can now specify whether NVDA starts automatically after you log on to Windows. (#2234)
* Sleep mode is automatically enabled when using Dolphin Cicero. (#2055)
* The Windows x64 version of Miranda IM/Miranda NG is now supported. (#3296)
* Search suggestions in the Windows 8.1 Start Screen are automatically reported. (#3322)
* Support for navigating and editing spreadsheets in Microsoft Excel 2013. (#3360)
* The Freedom Scientific Focus 14 Blue and Focus 80 Blue braille displays, as well as the Focus 40 Blue in certain configurations that weren't supported previously, are now supported when connected via Bluetooth. (#3307)
* Auto complete suggestions are now reported in Outlook 2010. (#2816)
* New braille translation tables: English (U.K.) computer braille, Korean grade 2, Russian braille for computer code.
* New language: Farsi. (#1427)

### Changes

* On a touch screen, performing a single finger flick left or right when in object mode now moves previous or next through all objects, not just those in the current container. Use 2-finger flick left or right to perform the original action of moving to the previous or next object in the current container.
* the Report layout tables checkbox found in the Browse Mode settings dialog has now been renamed to Include layout tables to reflect that quick navigation also will not locate them if the checkbox is unchecked. (#3140)
* Flat review has been replaced with object, document and screen review modes. (#2996)
 * Object review reviews text just within the navigator object, document review reviews all text in a browse mode document (if any) and screen review reviews text on the screen for the current application.
 * The commands that previously move to/from flat review now toggle between these new review modes.
 * The navigator object automatically follows the review cursor such that it remains the deepest object at the position of the review cursor when in document or screen review modes.
 * After switching to screen review mode, NVDA will stay in this mode until you explicitly switch back to document or object review mode.
 * When in document or object review mode, NVDA may automatically switch between these two modes depending on whether you are moving around a browse mode document or not.
* Updated liblouis braille translator to 2.5.3. (#3371)

### Bug Fixes

* Activating an object now announces the action before the activation, rather than the action after the activation (e.g. expand when expanding rather than collapse). (#2982)
* More accurate reading and cursor tracking in  various input fields for recent versions of Skype, such as chat and search fields. (#1601, #3036)
* In the Skype recent conversations list, the number of new events is now read for each conversation if relevant. (#1446)
* Improvements to cursor tracking and reading order for right-to-left text written to the screen; e.g. editing Arabic text in  Microsoft Excel. (#1601) 
* Quick navigation to buttons and form fields will now locate links marked as buttons for accessibility purposes in Internet Explorer. (#2750)
* In browse mode, the content inside tree views is no longer rendered, as a flattened representation isn't useful. You can press enter on a tree view to interact with it in focus mode. (#3023)
* Pressing alt+downArrow or alt+upArrow to expand a combo box while in focus mode no longer incorrectly switches to browse mode. (#2340)
* In Internet Explorer 10, table cells no longer activate focus mode, unless they have been explicitly made focusable by the web author. (#3248)
* NVDA no longer fails to start if the system time is earlier than the last check for an update. (#3260)
* If a progress bar is shown on a braille display, the braille display is updated when the progress bar changes. (#3258)
* In browse mode in Mozilla applications, table captions are no longer rendered twice. In addition, the summary is rendered when there is also a caption. (#3196)
* When changing input languages in Windows 8, NVDA now speaks the correct language rather than the previous one.
* NVDA now announces IME conversion mode changes in Windows 8.
* NVDA no longer announces garbage on the Desktop when the Google Japanese or Atok IME input methods are in use. (#3234)
* In Windows 7 and above, NVDA no longer inappropriately announces speech recognition or touch input as a keyboard language change.
* NVDA no longer announces a particular special character (0x7f) when pressing control+backspace in some editors when speak typed characters is enabled. (#3315)
* eSpeak no longer inappropriately changes in pitch, volume, etc. when NVDA reads text containing certain control characters or XML. (#3334) (regression of #437)
* In Java applications, changes to the label or value of the focused control are now announced automatically, and are reflected when subsequently querying the control. (#3119)
* In Scintilla controls, lines are now reported correctly when word wrap is enabled. (#885)
* In Mozilla applications, the name of read-only list items is now correctly reported; e.g. when navigating tweets in focus mode on twitter.com. (#3327)
* Confirmation dialogs in Microsoft Office 2013 now have their content automatically read when they appear. 
* Performance improvements when navigating certain tables in Microsoft Word. (#3326)
* NVDA's table navigation commands (control+alt+arrows) function better in certain Microsoft Word tables where a cell spans multiple rows.
* If the Add-ons Manager is already open, activating it again (either from the Tools menu or by opening an add-on file) no longer fails or makes it impossible to close the Add-ons Manager. (#3351)
* NVDA no longer freezes in certain dialogs when Japanese or Chinese Office 2010 IME is in use. (#3064)
* Multiple spaces are no longer compressed to just one space on braille displays. (#1366)
* Zend Eclipse PHP Developer Tools now functions the same as Eclipse. (#3353)
* In Internet Explorer, It is again not necessary to press tab to interact with an embedded object (such as Flash content) after pressing enter on it. (#3364)
* When editing text in Microsoft PowerPoint, the last line is no longer reported as the line above, if the final line is blank. (#3403)
* In Microsoft PowerPoint, objects are no longer sometimes spoken twice when you select them or choose to edit them. (#3394)
* NVDA no longer causes Adobe Reader to crash or freeze for certain badly formed PDF documents containing rows outside of tables. (#3399)
* NVDA now correctly detects the next slide with focus when deleting a slide in Microsoft PowerPoint's thumbnails view. (#3415)

### Changes for Developers

* windowUtils.findDescendantWindow has been added to search for a descendant window (HWND) matching the specified visibility, control ID and/or class name.
* The remote Python console no longer times out after 10 seconds while waiting for input. (#3126)
* Inclusion of the bisect module in binary builds is deprecated and may be removed in a future release. (#3368)
 * Add-ons which depend on bisect (including the urllib2 module) should be updated to include this module.

## 2013.1.1

This release fixes the problem where NVDA crashed when started if configured to use the Irish language, as well as including updates to translations and some other bug fixes.

### Bug Fixes

* Correct characters are produced when typing in NVDA's own user interface while using a Korean or Japanese input method while it is the default method. (#2909)
* In Internet Explorer and other MSHTML controls, fields marked as containing an invalid entry are now handled correctly. (#3256)
* NVDA no longer crashes when started if it is configured to use the Irish language.

## 2013.1

Highlights of this release include a more intuitive and consistent laptop keyboard layout; basic support for Microsoft PowerPoint; support for long descriptions in web browsers; and support for input of computer braille for braille displays which have a braille keyboard.

### Important

#### New Laptop Keyboard Layout

The laptop keyboard layout has been completely redesigned in order to make it more intuitive and consistent.
The new layout uses the arrow keys in combination with the NVDA key and other modifiers for review commands.

Please note the following changes to commonly used commands:

| Name |Key|
|---|---|
|Say all |NVDA+a|
|Read current line |NVDA+l|
|Read current text selection |NVDA+shift+s|
|Report status bar |NVDA+shift+end|

In addition, among other changes, all of the object navigation, text review, mouse click and synth settings ring commands have changed.
Please see the [Commands Quick Reference](keyCommands.html) document for the new keys.

### New Features

* Basic support for editing and reading Microsoft PowerPoint presentations. (#501)
* Basic support for reading and writing messages in Lotus Notes 8.5. (#543)
* Support for automatic language switching when reading documents in Microsoft Word. (#2047) 
* In Browse mode for MSHTML (e.g. Internet Explorer) and Gecko (e.g. Firefox), the existence of long descriptions are now announced. It's also possible to open the long description in a new window by pressing NVDA+d. (#809)
* Notifications in Internet Explorer 9 and above are now spoken (such as content blocking or file downloads). (#2343)
* Automatic reporting of table row and column headers is now supported for browse mode documents in Internet Explorer and other MSHTML controls. (#778)
* New language: Aragonese, Irish
* New braille translation tables: Danish grade 2, Korean grade 1. (#2737)
* Support for braille displays connected via bluetooth on a computer running the Bluetooth Stack for Windows by Toshiba. (#2419)
* Support for port selection when using Freedom Scientific displays (Automatic, USB or Bluetooth).
* Support for the BrailleNote family of notetakers from HumanWare when acting as a braille terminal for a screen reader. (#2012)
* Support for older models of Papenmeier BRAILLEX braille displays. (#2679)
* Support for input of computer braille for braille displays which have a braille keyboard. (#808)
* New keyboard settings that allow  the choice for whether NVDA should interrupt speech for typed characters and/or the Enter key. (#698)
* Support for several browsers based on Google Chrome: Rockmelt, BlackHawk, Comodo Dragon and SRWare Iron. (#2236, #2813, #2814, #2815)

### Changes

* Updated liblouis braille translator to 2.5.2. (#2737)
* The laptop keyboard layout has been completely redesigned in order to make it more intuitive and consistent. (#804)
* Updated eSpeak speech synthesizer to 1.47.11. (#2680, #3124, #3132, #3141, #3143, #3172)

### Bug Fixes

* The quick navigation keys for jumping to the next or previous separator in Browse Mode now work in Internet Explorer and other MSHTML controls. (#2781)
* If NVDA falls back to eSpeak or no speech due to the configured speech synthesizer failing when NVDA starts, the configured choice is no longer automatically set to the fallback synthesizer. This means that now, the original synthesizer will be tried again next time NVDA starts. (#2589)
* If NVDA falls back to no braille due to the configured braille display failing when NVDA starts, the configured display is no longer automatically set to no braille. This means that now, the original display will be tried again next time NVDA starts. (#2264)
* In browse mode in Mozilla applications, updates to tables are now rendered correctly. For example, in updated cells, row and column coordinates are reported and table navigation works as it should. (#2784)
* In browse mode in web browsers, certain clickable unlabelled graphics which weren't previously rendered are now rendered correctly. (#2838)
* Earlier and newer versions of SecureCRT are now supported. (#2800)
* For input  methods such as Easy Dots IME under XP, the reading string is now correctly reported.
* The candidate list in the Chinese Simplified Microsoft Pinyin input method under Windows 7 is now correctly read when changing pages with left and right arrow, and when first opening it with Home.
* When custom symbol pronunciation information is saved, the advanced "preserve" field is no longer removed. (#2852)
* When disabling automatic checking for updates, NVDA no longer has to be restarted in order for the change to fully take effect.
* NVDA no longer fails to start if an add-on cannot be removed due to its directory currently being in use by another application. (#2860)
* Tab labels in DropBox's preferences dialog can now be seen with Flat Review.
* If the input language is changed to something other than the default, NVDA now detects keys correctly for commands and input help mode.
* For languages such as German where the + (plus) sign is a single key on the keyboard, it is now possible to bind commands to it by using the word "plus". (#2898)
* In Internet Explorer and other MSHTML controls, block quotes are now reported where appropriate. (#2888)
* The HumanWare Brailliant BI/B series braille display driver can now be selected when the display is connected via Bluetooth but has never been connected via USB.
* Filtering elements in the Browse Mode Elements list with uppercase filter text now returns case-insensitive results just like lowercase rather than nothing at all. (#2951)
* In Mozilla browsers, browse mode can again be used when Flash content is focused. (#2546)
* When using a contracted braille table and expand to computer braille for the word at the cursor is enabled, the braille cursor is now positioned correctly when located after a word wherein a character is represented by multiple braille cells (e.g. capital sign, letter sign, number sign, etc.). (#2947)
* Text selection is now correctly shown on a braille display in applications such as Microsoft word 2003 and Internet Explorer edit controls.
* It is again possible to select text in a backward direction in Microsoft Word while Braille is enabled.
* When reviewing,  backspacing or deleting characters  In Scintilla edit controls, NVDA correctly announces multibyte characters. (#2855)
* NVDA will no longer fail to install when the user's profile path contains certain multibyte characters. (#2729)
* Reporting of groups for List View controls (SysListview32) in 64-bit applications no longer causes an error.
* In browse mode in Mozilla applications, text content is no longer incorrectly treated as editable in some rare cases. (#2959)
* In IBM Lotus Symphony and OpenOffice, moving the caret now moves the review cursor if appropriate.
* Adobe Flash content is now accessible in Internet Explorer in Windows 8. (#2454)
* Fixed Bluetooth support for Papenmeier Braillex Trio. (#2995)
* Fixed inability to use certain Microsoft Speech API version 5 voices such as Koba Speech 2 voices. (#2629)
* In applications using the Java Access Bridge, braille displays are now updated correctly when the caret moves in editable text fields . (#3107)
* Support the form landmark in browse mode documents that support landmarks. (#2997) 
* The eSpeak synthesizer driver now handles reading by character more appropriately (e.g. announcing a foreign letter's name or value rather than just its sound or generic name). (#3106)
* NVDA no longer fails to copy user settings for use on logon and other secure screens when the user's profile path contains non-ASCII characters. (#3092)
* NVDA no longer freezes when using Asian character input in some .NET applications. (#3005)
* it is now possible to use browse mode for pages in Internet Explorer 10 when in standards mode; e.g. [www.gmail.com](http://www.gmail.com) login page. (#3151)

### Changes for Developers

* Braille display drivers can now support manual port selection. (#426)
 * This is most useful for braille displays which support connection via a legacy serial port.
 * This is done using the getPossiblePorts class method on the BrailleDisplayDriver class.
* Braille input from braille keyboards is now supported. (#808)
 * Braille input is encompassed by the brailleInput.BrailleInputGesture class or a subclass thereof.
 * Subclasses of braille.BrailleDisplayGesture (as implemented in braille display drivers) can also inherit from brailleInput.BrailleInputGesture. This allows display commands and braille input to be handled by the same gesture class.
* You can now use comHelper.getActiveObject to get an active COM object from a normal process when NVDA is running with the UIAccess privilege. (#2483)

## 2012.3

Highlights of this release include support for Asian character input; experimental support for touch screens on Windows 8; reporting of page numbers and improved support for tables in Adobe Reader; table navigation commands in focused table rows and Windows list-view controls; support for several more braille displays; and reporting of row and column headers in Microsoft Excel.

### New Features

* NVDA can now support Asian character input using IME and text service input methods in all applications, Including:
 * Reporting and navigation of candidate lists;
 * Reporting and navigation of composition strings; and
 * Reporting of reading strings.
* The presence of underline and strikethrough is now reported in Adobe Reader documents. (#2410)
* When the Windows Sticky Keys function is enabled, the NVDA modifier key will now behave like other modifier keys. This allows you to use the NVDA modifier key without needing to hold it down while you press other keys. (#230)
* Automatic reporting of column and row headers is now supported in Microsoft Excel. Press NVDA+shift+c to set the row containing column headers and NVDA+shift+r to set the column containing row headers. Press either command twice in quick succession to clear the setting. (#1519)
* Support for HIMS Braille Sense, Braille EDGE and SyncBraille braille displays. (#1266, #1267)
* When Windows 8 Toast notifications appear, NVDA will report them if reporting of help balloons is enabled. (#2143)
* Experimental support for Touch screens on Windows 8, including:
 * Reading text directly under your finger while moving it around
 * Many gestures for performing object navigation, text review, and other NVDA commands.
* Support for VIP Mud. (#1728)
* In Adobe Reader, if a table has a summary, it is now presented. (#2465)
* In Adobe Reader, table row and column headers can now be reported. (#2193, #2527, #2528)
* New languages: Amharic, Korean, Nepali, Slovenian.
* NVDA can now read auto complete suggestions when entering email addresses in Microsoft Outlook 2007. (#689)
* New eSpeak voice variants: Gene, Gene2. (#2512)
* In Adobe Reader, page numbers can now be reported. (#2534)
 * In Reader XI, page labels are reported where present, reflecting changes to page numbering in different sections, etc. In earlier versions, this is not possible and only sequential page numbers are reported.
* It is now possible to reset NVDA's configuration to factory defaults either by pressing NVDA+control+r three times quickly or by choosing Reset to Factory Defaults from the NVDA menu. (#2086)
* Support for the Seika Version 3, 4 and 5 and Seika80 braille displays from Nippon Telesoft. (#2452)
* The first and last top routing buttons on Freedom Scientific PAC Mate and Focus Braille displays can now be used to scroll  backward and forward. (#2556)
* Many more features are supported on Freedom Scientific Focus Braille displays such as advance bars, rocker bars and certain dot combinations for common actions. (#2516)
* In applications using IAccessible2 such as Mozilla applications, table row and column headers can now be reported outside of browse mode. (#926)
* Preliminary support for the document control in Microsoft Word 2013. (#2543)
* Text alignment can now be reported in applications using IAccessible2 such as Mozilla applications. (#2612)
* When a table row or standard Windows list-view control with multiple columns is focused, you can now use the table navigation commands to access individual cells. (#828)
* New braille translation tables: Estonian grade 0, Portuguese 8 dot computer braille, Italian 6 dot computer braille. (#2319, #2662)
* If NVDA is installed on the system, directly opening an NVDA add-on package (e.g. from Windows Explorer or after downloading in a web browser) will install it into NVDA. (#2306)
* Support for newer models of Papenmeier BRAILLEX braille displays. (#1265)
* Position information (e.g. 1 of 4) is now reported for Windows Explorer list items on Windows 7 and above. This also includes any UIAutomation controls that support the itemIndex and itemCount custom properties. (#2643)

### Changes

* In the NVDA Review Cursor preferences dialog, the Follow keyboard focus option has been renamed to Follow system focus for consistency with terminology used elsewhere in NVDA.
* When braille is tethered to review and the cursor is on an object which is not a text object (e.g. an editable text field), cursor routing keys will now activate the object. (#2386)
* The Save Settings On Exit option is now on by default for new configurations.
* When updating a previously installed copy of NVDA, the desktop shortcut key is no longer forced back to control+alt+n if it was manually changed to something different by the user. (#2572)
* The add-ons list in the Add-ons Manager now shows the package name before its status. (#2548)
* If installing the same or another version of a currently installed add-on, NVDA will ask if you wish to update the add-on, rather than just showing an error and aborting installation. (#2501)
* Object navigation commands (except the report current object command) now report with less verbosity. You can still obtain the extra information by using the report current object command. (#2560)
* Updated liblouis braille translator to 2.5.1. (#2319, #2480, #2662, #2672)
* The NVDA Key Commands Quick Reference document has been renamed to Commands Quick Reference, as it now includes touch commands as well as keyboard commands.
* The Elements list in Browse mode will now remember the last element type shown (e.g. links, headings or landmarks) each time the dialog is shown within the same session of NVDA. (#365)
* Most Metro apps in Windows 8 (e.g. Mail, Calendar) no longer activate Browse Mode for the entire app.
* Updated Handy Tech BrailleDriver COM-Server to 1.4.2.0.

### Bug Fixes

* In Windows Vista and later, NVDA no longer incorrectly treats the Windows key as being held down when unlocking Windows after locking it by pressing Windows+l. (#1856)
* In Adobe Reader, row headers are now correctly recognised as table cells; i.e. coordinates are reported and they can be accessed using table navigation commands. (#2444)
* In Adobe Reader, table cells spanning more than one column and/or row are now handled correctly. (#2437, #2438, #2450)
* The NVDA distribution package now checks its integrity before executing. (#2475)
* Temporary download files are now removed if downloading of an NVDA update fails. (#2477)
* NVDA will no longer freeze when it is running as an administrator while copying the user configuration to the system configuration (for use on Windows logon and other secure screens). (#2485)
* Tiles on the Windows 8 Start Screen are now presented better in speech and braille. The name is no longer repeated, unselected is no longer reported on all tiles, and live status information is presented  as the description of the tile (e.g. current temperature for the Weather tile).
* Passwords are no longer announced when reading password fields in Microsoft Outlook and other standard edit controls that are marked as protected. (#2021)
* In Adobe Reader, changes to form fields are now correctly reflected in browse mode. (#2529)
* Improvements to support for the Microsoft Word Spell Checker, including more accurate reading of the current spelling error, and the ability to support the spell checker when running an Installed copy of NVDA on Windows Vista or higher.
* Add-ons which include files containing non-English characters can now be installed correctly in most cases. (#2505)
* In Adobe Reader, the language of text is no longer lost when it is updated or scrolled to. (#2544)
* When installing an add-on, the confirmation dialog now correctly shows the localized name of the add-on if available. (#2422)
* In applications using UI Automation (such as .net and Silverlight applications), the calculation of numeric values for controls such as sliders has been corrected. (#2417)
* The configuration for reporting of progress bars is now honoured for the indeterminate progress bars displayed by NVDA when installing, creating a portable copy, etc. (#2574)
* NVDA commands can no longer be executed from a braille display while a secure Windows screen (such as the Lock screen) is active. (#2449)
* In browse mode, braille is now updated if the text being displayed changes. (#2074)
* When on a secure Windows screen such as the Lock screen, messages from applications speaking or displaying braille directly via NVDA are now ignored.
* In Browse mode, it is no longer possible to  fall off the bottom of the document with the right arrow key when on the final character, or by jumping to the end of a container when that container is the last item in the document. (#2463)
* Extraneous content is no longer incorrectly included when reporting the text of dialogs in web applications (specifically, ARIA dialogs with no aria-describedby attribute). (#2390)
* NVDA no longer incorrectly reports or locates certain edit fields in MSHTML documents (e.g. Internet Explorer), specifically where an explicit ARIA role has been used by the web page author. (#2435)
* The backspace key is now handled correctly when speaking typed words in Windows command consoles. (#2586)
* Cell coordinates in Microsoft Excel are now shown again in Braille.
* In Microsoft Word, NVDA no longer leaves you stuck on a paragraph with list formatting when trying to navigate out over a bullet or number with left arrow or control + left arrow. (#2402)
* In browse mode in Mozilla applications, the items in certain list boxes (specifically, ARIA list boxes) are no longer incorrectly rendered.
* In browse mode in Mozilla applications, certain controls that were rendered with an incorrect label or just whitespace are now rendered with the correct label.
* In browse mode in Mozilla applications, some extraneous whitespace has been eliminated.
* In browse mode in web browsers, certain graphics that are explicitly marked as presentational (specifically, with an alt="" attribute) are now correctly ignored.
* In web browsers, NVDA now hides content which is marked as hidden from screen readers (specifically, using the aria-hidden attribute). (#2117)
* Negative currency amounts (e.g. -$123) are now correctly spoken as negative, regardless of symbol level. (#2625)
* During say all, NVDA will no longer incorrectly revert to the default language where a line does not end a sentence. (#2630)
* Font information is now correctly detected in Adobe Reader 10.1 and later. (#2175)
* In Adobe Reader, if alternate text is provided, only that text will be rendered. Previously, extraneous text was sometimes included. (#2174)
* Where a document contains an application, the content of the application is no longer included in browse mode. This prevents unexpectedly moving inside the application when navigating. You can interact with the application in the same way as for embedded objects. (#990)
* In Mozilla applications, the value of spin buttons is now correctly reported when it changes. (#2653)
* Updated support for Adobe Digital Editions so that it works in version 2.0. (#2688)
* Pressing NVDA+upArrow while on a combo box in Internet Explorer and other MSHTML documents will no longer incorrectly read all items. Rather, just the active item will be read. (#2337)
* Speech dictionaries will now properly save when using a number (#) sign within the pattern or replacement fields. (#961)
* Browse mode for MSHTML documents (e.g. Internet Explorer) now correctly displays visible content contained within hidden content (specifically, elements with a style of visibility:visible inside an element with style visibility:hidden). (#2097)
* Links in Windows XP's Security Center no longer report random junk after their names. (#1331)
* UI Automation text controls (e.g.  the search field in the Windows 7 Start Menu) are now  correctly announced when moving the mouse over them rather than staying silent.
* Keyboard layout changes are no longer reported during say all, which was particularly problematic for multilingual documents including Arabic text. (#1676)
* The entire content of some UI Automation editable text controls (e.g. the Search Box in the Windows 7/8 Start Menu) is no longer announced every time it changes.
* When moving between groups on the Windows 8 start screen, unlabeled groups no longer announce their first tile as the name of the group. (#2658)
* When opening the Windows 8 start screen, the focus is correctly placed on the first tile, rather than jumping to the root of the start screen which can confuse navigation. (#2720)
* NVDA will no longer fail to start when the user's profile path contains certain multibyte characters. (#2729)
* In browse mode in Google Chrome, the text of tabs is now rendered correctly.
* In browse mode, menu buttons are now reported correctly.
* In OpenOffice.org/LibreOffice Calc, reading spreadsheet cells now works correctly. (#2765)
* NVDA can again function in the Yahoo! Mail message list when used from Internet Explorer. (#2780)

### Changes for Developers

* Previous log file is now copied to nvda-old.log on NVDA initialization. Therefore, if NVDA crashes or is restarted, logging information from that session is still accessible for inspection. (#916)
* Fetching the role property in chooseNVDAObjectOverlayClasses no longer causes the role to be incorrect and thus not reported on focus for certain objects such as Windows command consoles and Scintilla controls. (#2569)
* The NVDA Preferences, Tools and Help menus are now accessible as attributes on gui.mainFrame.sysTrayIcon named preferencesMenu, toolsMenu and helpMenu, respectively. This allows plugins to more easily add items to these menus.
* The navigatorObject_doDefaultAction script in globalCommands has been renamed to review_activate.
* Gettext message contexts are now supported. This allows multiple translations to be defined for a single English message depending on the context. (#1524)
 * This is done using the pgettext(context, message) function.
 * This is supported for both NVDA itself and add-ons.
 * xgettext and msgfmt from GNU gettext must be used to create any PO and MO files. The Python tools do not support message contexts.
 * For xgettext, pass the --keyword=pgettext:1c,2 command line argument to enable inclusion of message contexts.
 * See http://www.gnu.org/software/gettext/manual/html_node/Contexts.html#Contexts for more information.
* It is now possible to access built-in NVDA modules where they have been overridden by third party modules. See the nvdaBuiltin module for details.
* Add-on translation support can now be used within the add-on installTasks module. (#2715)

## 2012.2.1

This release addresses  several potential security issues (by upgrading Python to 2.7.3).

## 2012.2

Highlights of this release include an in-built installer and  portable  creation feature, automatic updates, easy management of new NVDA add-ons, announcement of graphics in Microsoft Word, support for Windows 8 Metro style apps, and several important bug fixes. 

### New Features

* NVDA can now automatically check for, download and install updates. (#73)
* Extending NVDA's functionality  has been made easier with the addition of an Add-ons Manager (found under Tools in the NVDA menu) allowing you to install and uninstall new NVDA add-on packages (.nvda-addon files) containing plugins and drivers. Note the Add-on manager does not show older custom plugins and drivers manually copied in to your configuration directory. (#213)
* Many more common NVDA features now work in Windows 8 Metro style apps when using an installed release  of NVDA, including speaking of typed characters, and browse mode for web documents (includes support for metro version of Internet Explorer 10). Portable copies of NVDA cannot access metro style apps. (#1801) 
* In browse mode documents (Internet Explorer, Firefox, etc.), you can now  jump to the start and past the end of certain containing elements (such as lists and tables) with shift+, and , respectively. (#123)
* New language: Greek.
* Graphics and alt text are now reported in Microsoft Word Documents. (#2282, #1541)

### Changes

* Announcement of cell coordinates in Microsoft Excel is now after the content rather than before, and is now only included   if the report tables and report table cell coordinates settings are enabled in the Document formatting settings dialog. (#320)
* NVDA is now distributed in one package. Rather than separate portable and installer versions, there is now just one file that, when run, will start a temporary copy of NVDA and will allow you to install or generate a portable distribution. (#1715)
* NVDA is now always installed in to Program Files on all systems. Updating a previous install will also automatically move it if it was not previously installed there.

### Bug Fixes

* With auto language switching enabled, Content such as alt text for graphics and labels for other certain controls in Mozilla Gecko (e.g. Firefox) are now reported in the correct language if marked up appropriately.
* SayAll in BibleSeeker (and other TRxRichEdit controls) no longer stops in the middle of a passage.
* Lists found in the Windows 8 Explorer file properties (permitions tab) and in Windows 8 Windows Update now read correctly.
* Fixed possible freezes in MS Word which would result when it took more than 2 seconds to fetch text from a document (extremely long lines or tables of contents). (#2191)
* Detection of word breaks now works correctly where whitespace is followed by certain punctuation. (#1656)
* In browse mode in Adobe Reader, it is now possible to navigate to headings without a level using quick navigation and the Elements List. (#2181)
* In Winamp, braille is now correctly updated when you move to a different item in the Playlist Editor. (#1912)
* The tree in the Elements List (available for browse mode documents) is now properly sized to show  the text of each element. (#2276)
* In applications using the Java Access Bridge, editable text fields are now presented correctly in braille. (#2284)
* In applications using the java Access Bridge, editable text fields no longer report strange characters in certain circumstances. (#1892)
* In applications using the Java Access Bridge, when at the end of an editable text field, the current line is now reported correctly. (#1892)
* In browse mode in applications using Mozilla Gecko 14 and later (e.g. Firefox 14), quick navigation now works for block quotes and embedded objects. (#2287)
* In Internet Explorer 9, NVDA no longer reads unwanted content when focus moves inside certain landmarks or focusable elements (specifically, a div element which is focusable or has an ARIA landmark role).
* The NVDA icon for the NVDA Desktop and Start Menu shortcuts is now displayed correctly on 64 bit editions of Windows. (#354)

### Changes for Developers

* Due to the replacement of the previous NSIS installer for NVDA with a built-in installer in Python, it is no longer necessary for translaters to maintain a langstrings.txt file for the installer. All localization strings are now managed by gettext po files.

## 2012.1

Highlights of this release include features for more fluent reading of braille; indication of document formatting in braille; access to much more formatting information and improved performance in Microsoft Word; and support for the iTunes Store.

### New Features

* NVDA can announce the number of leading tabs and spaces of the current line in the order that they are entered. This can be enabled by selecting report line indentation in the document formatting dialogue. (#373)
* NVDA can now detect key presses generated from alternative keyboard input emulation such as on-screen keyboards and speech recognition software.
* NVDA can now detect colors in Windows command consoles.
* Bold, italic and underline are now indicated in braille using signs appropriate to the configured translation table. (#538)
* Much more information is now reported in Microsoft Word documents, including:
 * Inline information such as footnote and endnote numbers, heading levels, the existence of comments, table nesting levels, links, and text color;
 * Reporting when entering document sections such as the comments story, footnotes and endnotes stories, and header and footer stories.
* Braille now indicates selected text using dots 7 and 8. (#889)
* Braille now reports information about controls within documents such as links, buttons and headings. (#202)
* Support for the hedo ProfiLine and MobilLine USB braille displays. (#1863, #1897)
* NVDA now avoids splitting words in braille when possible by default. This can be disabled in the Braille Settings dialog. (#1890, #1946)
* It is now possible to have braille displayed by paragraphs instead of lines, which may allow for more fluent reading of large amounts of text. This is configurable using the Read by paragraphs option in the Braille Settings dialog. (#1891)
* In browse mode, you can activate the object under the cursor using a braille display. This is done by pressing the cursor routing key where the cursor is located (which means pressing it twice if the cursor is not already there). (#1893)
* Basic support for web areas in iTunes such as the Store. Other applications using WebKit 1 may also be supported. (#734)
* In books in Adobe Digital Editions 1.8.1 and later, pages are now turned automatically when using say all. (#1978)
* New braille translation tables: Portuguese grade 2, Icelandic 8 dot computer braille, Tamil grade 1, Spanish 8 dot computer braille, Farsi grade 1. (#2014)
* You can now configure whether frames in documents are reported from the Document Formatting preferences dialog. (#1900)
* Sleep mode is automatically enabled when using OpenBook. (#1209)
* In Poedit, translators can now read translator added and automatically extracted comments. Messages that are untranslated or fuzzy are marked with a star and a beep is heard when you navigate onto them. (#1811)
* Support for the HumanWare Brailliant BI and B series displays. (#1990)
* New languages: Norwegian Bokmål, Traditional Chinese (Hong Kong).

### Changes

* Commands to describe the current character or to spell the current word or line now will spell in the appropriate language according to the text, if auto language switching is turned on and the appropriate language information is available.
* Updated eSpeak speech synthesizer to 1.46.02.
* NVDA will now truncate extremely long (30 characters or greater) names guessed from graphic and link URLs as they are most likely garbage that gets in the way of reading. (#1989)
* Some information displayed in braille has been abbreviated. (#1955, #2043)
* When the caret or review cursor moves, braille is now scrolled in the same way as when it is manually scrolled. This makes it more appropriate when braille is configured to read by paragraphs and/or avoid splitting words. (#1996)
* Updated to new Spanish grade 1 braille translation table.
* Updated liblouis braille translator to 2.4.1.

### Bug Fixes

* In Windows 8, focus is no longer incorrectly moved away from the Windows Explorer search field, which was not allowing NVDA to interact with it.
* Major performance improvements when reading and navigating Microsoft Word documents while automatic reporting of formatting is enabled, thus now making it quite comfortable to proof read formatting etc. Performance may be also improved over all for some users.
* Browse mode is now used for full screen Adobe Flash content.
* Fixed poor audio quality in some cases when using Microsoft Speech API version 5 voices with the audio output device set to something other than the default (Microsoft Sound Mapper). (#749)
* Again allow NVDA to be used with the "no speech" synthesizer, relying purely on braille or the speech viewer. (#1963)
* Object navigation commands no longer report "No children" and "No parents", but instead report messages consistent with the documentation.
* When NVDA is configured to use a language other than English, the name of the tab key is now reported in the correct language.
* In Mozilla Gecko (e.g. Firefox), NVDA no longer intermittently switches to browse mode while navigating menus in documents. (#2025)
* In Calculator, the backspace key now reports the updated result instead of reporting nothing. (#2030)
* In browse mode, the move mouse to current navigator object command now routes to the center of the object at the review cursor instead of the top left, making it more accurate it some cases. (#2029)
* In browse mode with automatic focus mode for focus changes enabled, focusing on a toolbar will now switch to focus mode. (#1339)
* The report title command works correctly again in Adobe Reader.
* With automatic focus mode for focus changes enabled, focus mode is now correctly used for focused table cells; e.g. in ARIA grids. (#1763)
* In iTunes, position information in certain lists is now reported correctly.
* In Adobe Reader, some links are no longer treated as containing read-only editable text fields.
* The labels of some editable text fields are no longer incorrectly included when reporting the text of a dialog. (#1960)
* The description of groupings is once again reported if reporting of object descriptions is enabled.
* The human readable sizes are now included in the text of the Windows Explorer drive properties dialog.
* Double reporting of property page text has been suppressed in some cases. (#218)
* Improved tracking of the caret in editable text fields which rely on text written to the screen. In particular, this improves editing in the Microsoft Excel cell editor and the Eudora message editor. (#1658)
* In Firefox 11, the move to containing virtual buffer command (NVDA+control+space) now works as it should to escape embedded objects such as Flash content.
* NVDA now restarts itself correctly (e.g. after changing the configured language) when it is located in a directory which contains non-ASCII characters. (#2079)
* Braille correctly respects the settings for reporting of object shortcut keys, position information and descriptions.
* In Mozilla applications, switching between browse and focus modes is no longer slow with braille enabled. (#2095)
* Routing the cursor to the space at the end of the line/paragraph using braille cursor routing keys in some editable text fields now works correctly instead of routing to the start of the text. (#2096)
* NVDA again works correctly with the Audiologic Tts3 synthesizer. (#2109)
* Microsoft Word documents are correctly treated as multi-line. This causes braille to behave more appropriately when a document is focused.
* In Microsoft Internet Explorer, errors no longer occur when focusing on certain rare controls. (#2121)
* Changing the pronunciation of punctuation/symbols by the user will now take effect straight away, rather than requiring NVDA to be restarted or auto language switching to be disabled.
* When using eSpeak, speech no longer goes silent in some cases in the Save As dialog of the NVDA Log Viewer. (#2145)

### Changes for Developers

* There is now a remote Python console for situations where remote debugging is useful. See the Developer Guide for details.
* The base path of NVDA's code is now stripped from tracebacks in the log to improve readability. (#1880)
* TextInfo objects now have an activate() method to activate the position represented by the TextInfo.
 * This is used by braille to activate the position using cursor routing keys on a braille display. However, there may be other callers in future.
* TreeInterceptors and NVDAObjects which only expose one page of text at a time can support automatic page turns during say all by using the textInfos.DocumentWithPageTurns mix-in. (#1978)
* Several control and output constants have been renamed or moved. (#228)
 * speech.REASON_* constants have been moved to controlTypes.
 * In controlTypes, speechRoleLabels and speechStateLabels have been renamed to just roleLabels and stateLabels, respectively.
* Braille output is now logged at level input/output. First, the untranslated text of all regions is logged, followed by the braille cells of the window being displayed. (#2102)
* subclasses of the sapi5 synthDriver can now override _getVoiceTokens and extend init to support custom voice tokens such as with sapi.spObjectTokenCategory to get tokens from a custom registry location.

## 2011.3

Highlights of this release include automatic speech language switching when reading documents with appropriate language information; support for 64 bit Java Runtime Environments; reporting of text formatting in browse mode in Mozilla applications; better handling of application crashes and freezes; and initial fixes for Windows 8.

### New Features

* NVDA can now change the eSpeak synthesizer language on the fly when reading certain web/pdf documents with appropriate language information. Automatic language/dialect switching can be toggled on and off from the Voice Settings dialog. (#845) 
* Java Access Bridge 2.0.2 is now supported, which includes support for 64 bit Java Runtime Environments.
* In Mozilla Gecko (e.g. Firefox) Heading levels are now announced  when using object navigation.
* Text formatting can now be reported when using browse mode in Mozilla Gecko (e.g. Firefox and Thunderbird). (#394)
* Text with underline and/or strikethrough can now be detected and reported in standard IAccessible2 text controls such as in Mozilla applications.
* In browse mode in Adobe Reader, table row and column counts are now reported.
* Added support for the Microsoft Speech Platform synthesizer. (#1735)
* Page and line numbers are now reported for the caret in IBM Lotus Symphony. (#1632)
* The percentage of how much the pitch changes when speaking a capital letter is now configurable from the voice settings dialog. However, this does replace the older raise pitch for capitals checkbox (therefore to turn off this feature set the percentage to 0). (#255)
* Text and background color is now included in the reporting of formatting for cells in Microsoft Excel. (#1655)
* In applications using the Java Access Bridge, the activate current navigator object command now works on controls where appropriate. (#1744)
* New language: Tamil.
* Basic support for Design Science MathPlayer.

### Changes

* NVDA will now restart itself if it crashes.
* Some information displayed in braille has been abbreviated. (#1288)
* the Read active window script (NVDA+b) has been improved to filter out unuseful controls   and also is now much more easy to silence. (#1499)
* Automatic say all when a browse mode document loads is now optional via a setting in the Browse Mode settings dialog. (#414)  
* When trying to read the status bar (Desktop NVDA+end), If a real status bar object cannot be located, NVDA will instead resort to using the bottom line of text written to the display for the active application. (#649)
* When reading with say all in browse mode documents, NVDA will now pause at the end of headings and other block-level elements, rather than speaking the text together with the next lot of text as one long sentence.
* In browse mode, pressing enter or space on a tab now activates it instead of switching to focus mode. (#1760)
* Updated eSpeak speech synthesizer to 1.45.47.

### Bug Fixes

* NVDA  no longer shows bullets or numbering for lists in Internet Explorer and other MSHTML controls when the author has indicated that these should not be shown (i.e. the list style is "none"). (#1671)
* Restarting NVDA when it has frozen (e.g. by pressing control+alt+n) no longer exits the previous copy without starting a new one.
* Pressing backspace or arrow keys in a Windows command console no longer causes strange results in some cases. (#1612)
* The selected item in WPF combo boxes (and possibly some other combo boxes exposed using UI Automation) which do not allow text editing is now reported correctly.
* In browse mode in Adobe Reader, it is now always possible to move to the next row from the header row and vice versa using the move to next row and move to previous row commands. Also, the header row is no longer reported as row 0. (#1731)
* In browse mode in Adobe Reader, it is now possible to move to (and therefore past) empty cells in a table.
* Pointless position information (e.g. 0 of 0 level 0) is no longer reported in braille.
* When braille is tethered to review, it is now able to show  content in flat review. (#1711)
* A text control's text is no longer presented twice on a braille display in some cases, e.g. scrolling back from the start of Wordpad documents.
* In browse mode in Internet Explorer, pressing enter on a file upload button now correctly presents the dialog to choose a file to upload instead of switching to focus mode. (#1720)
* Dynamic content changes such as in Dos consoles are no longer announced if  sleep mode for that application is currently on. (#1662)
* In browse mode, the behaviour of alt+upArrow and alt+downArrow to collapse and expand combo boxes has been improved. (#1630)
* NVDA now recovers from many more situations such as applications that stop responding which previously caused it to freeze completely. (#1408)
* For Mozilla Gecko (Firefox etc) browse mode documents NVDA will no longer fail to render text in a very specific situation where an element is styled as display:table. (#1373)
* NVDA will no longer announce label controls when focus moves inside of them. Stops double announcements of labels for some form fields in Firefox (Gecko) and Internet Explorer (MSHTML). (#1650)
* NVDA no longer fails to read a cell in Microsoft Excel after pasting in to it with control+v. (#1781)
* In Adobe Reader, extraneous information about the document is no longer announced when moving to a control on a different page in focus mode. (#1659)
* In browse mode in Mozilla Gecko applications (e.g. Firefox), toggle buttons are now detected and reported correctly. (#1757)
* NVDA can now   correctly read the Windows Explorer Address Bar in Windows 8 developer preview.
* NVDA will no longer crash apps such as winver and wordpad in Windows 8 developer preview due to bad glyph translations.
* In browse mode in applications using Mozilla Gecko 10 and later (e.g. Firefox 10), the cursor is more often positioned correctly when loading a page with a target anchor. (#360)
* In browse mode in Mozilla Gecko applications (e.g. Firefox), labels for image maps are now rendered.
* With mouse tracking enabled, moving the mouse over certain editable text fields (such as in Synaptics Pointing Device Settings and SpeechLab SpeakText) no longer causes the application to crash. (#672)
* NVDA now functions correctly in several about dialogs in applications distributed with Windows XP, including the About dialog in Notepad and the About Windows dialog. (#1853, #1855)
* Fixed reviewing by word in Windows Edit controls. (#1877)
* Moving out of an editable text field with leftArrow, upArrow or pageUp while in focus mode now correctly switches to browse mode when automatic focus mode for caret movement is enabled. (#1733)

### Changes for Developers

* NVDA can now instruct speech synthesizers to switch languages for particular sections of speech.
 * To support this, drivers must handle speech.LangChangeCommand in sequences past to SynthDriver.speak().
 * SynthDriver objects should also provide the language argument to VoiceInfo objects (or override the language attribute to retrieve the current language). Otherwise, NVDA's user interface language will be used.

## 2011.2

Highlights of this release include major improvements concerning punctuation and symbols, including configurable levels, custom labelling and character descriptions; no pauses at the end of lines during say all; improved support for ARIA in Internet Explorer; better support for XFA/LiveCycle PDF documents in Adobe Reader; access to text written to the screen in more applications; and access to formatting and color information for text written to the screen.

### New Features

* It is now possible to hear the description for any given character by pressing the review current character script twice in quick succession.  For English characters this is the standard English phonetic alphabet. For pictographic languages such as traditional Chinese, one or more example phrases using the given symbol are provided. Also pressing review current word or review current line three times will spell the word/line using the first of these descriptions. (#55)
* More text can be seen in flat review for applications such as Mozilla Thunderbird that write their text directly to the display as glyphs.
* It is now possible to choose from several levels of punctuation and symbol announcement. (#332)
* When punctuation or other symbols are repeated more than four times, the number of repetitions is now announced instead of speaking the repeated symbols. (#43)
* New braille translation tables: Norwegian 8 dot computer braille, Ethiopic grade 1, Slovene grade 1, Serbian grade 1. (#1456)
* Speech no longer unnaturally pauses at the end of each line when using the say all command. (#149)
* NVDA will now announce whether something is sorted (according to the aria-sort property) in web browsers. (#1500)
* Unicode Braille Patterns are now displayed correctly on braille displays. (#1505)
* In Internet Explorer and other MSHTML controls when focus moves inside a group of controls (surrounded by a fieldset), NVDA will now announce the name of the group (the legend). (#535)
* In Internet Explorer and other MSHTML controls, the aria-labelledBy and aria-describedBy properties are now honoured.
* in Internet Explorer and other MSHTML controls, support for ARIA list, gridcell, slider and progressbar controls has been improved.
* Users can now change the pronunciation of punctuation and other symbols, as well as the symbol level at which they are spoken. (#271, #1516)
* In Microsoft Excel, the name of the active sheet is now reported when switching sheets with control+pageUp or control+pageDown. (#760)
* When navigating a table in Microsoft Word with the tab key NVDA will now announce the current cell as you move. (#159)
* You can now configure whether table cell coordinates are reported from the Document Formatting preferences dialog. (#719)
* NVDA can now detect formatting and color for text written to the screen.
* In the Outlook Express/Windows Mail/Windows Live Mail message list, NVDA will now announce the fact that a message is unread and also if it's expanded or collapsed in the case of conversation threads. (#868)
* eSpeak now has a rate boost setting which triples the speaking rate.
* Support for the  calendar control found in the Date and Time Information dialog accessed from the  Windows 7 clock. (#1637)
* Additional key bindings have been added for the MDV Lilli braille display. (#241)
* New languages: Bulgarian, Albanian.

### Changes

* To move the caret to the review cursor, now press the move focus to navigator object script (desktop NVDA+shift+numpadMinus, laptop NVDA+shift+backspace) twice in quick succession. This frees up more keys on the keyboard. (#837)
* To hear the  decimal and hexadecimal representation of the character under the review cursor, now press review current character three times rather than twice, as twice now speaks the character description.
* Updated eSpeak speech synthesiser to 1.45.03. (#1465)
* Layout tables are no longer announced in Mozilla Gecko applications while moving the focus when in focus mode or outside of a document.
* In Internet Explorer and other MSHTML controls, browse mode now works for documents inside ARIA applications. (#1452)
* Updated liblouis braille translator to 2.3.0.
* When in browse mode  and jumping to a control with quicknav or focus, the description of the control is now announced if it has one.
* Progress bars are now announced in brows mode.
* Nodes marked with an ARIA role of presentation in Internet Explorer and other MSHTML controls are now filtered out of simple review and the focus ancestry.
* NVDA's user interface and documentation now refer to virtual buffers as browse mode, as the term "virtual buffer" is rather meaningless to most users. (#1509)
* When the user wishes to copy their user settings to the system profile for use on the logon screen, etc., and their settings contain custom plugins, they are now warned that this could be a security risk. (#1426)
* The NVDA service no longer starts and stops NVDA on user input desktops.
* On Windows XP and Windows Vista, NVDA no longer makes use of UI Automation even if it is available via the platform update. Although using UI Automation can improve the accessibility of some modern applications, on XP and Vista there were too many freezes, crashes and over all performance loss while using it. (#1437)
* In applications using Mozilla Gecko 2 and later (such as Firefox 4 and later), a document can now be read in browse mode before it is fully finished loading.
* NVDA now announces the state of a container when focus moves to a control inside it (e.g. if focus moves inside a document that is still loading it will report it as busy).
* NVDA's user interface and documentation no longer use the terms "first child" and "parent" with respect to object navigation, as these terms are confusing for many users.
* Collapsed is no longer reported for some menu items which have sub-menus.
* The reportCurrentFormatting script (NVDA+f) now reports the formatting at the position of the review cursor rather than the system caret / focus. As  by default the review cursor follows the caret, most people should not notice a difference. However this now enables the user to find out the formatting when moving the review cursor, such as in flat review.

### Bug Fixes

* Collapsing combo boxes in browse mode documents when focus mode has been forced with NVDA+space no longer auto-switches back to browse mode. (#1386)
* In Gecko (e.g. Firefox) and MSHTML (e.g. Internet Explorer) documents, NVDA now correctly renders certain text on the same line which was previously rendered on separate lines. (#1378)
* When Braille is tethered to review and the navigator object is moved to a browse mode document, either manually or due to a focus change, braille will appropriately show the browse mode content. (#1406, #1407)
* When speaking of punctuation is disabled, certain punctuation is no longer incorrectly spoken when using some synthesisers. (#332)
* Problems no longer occur when loading configuration for synthesisers which do not support the voice setting such as Audiologic Tts3. (#1347)
* The Skype Extras menu is now read correctly. (#648)
* Checking the Brightness controls volume checkbox in the Mouse Settings dialog should no longer cause a major lag for beeps when moving the mouse around the screen on Windows Vista/Windows 7 with Aero enabled. (#1183)
* When NVDA is configured to use the laptop keyboard layout, NVDA+delete now works as documented to report the dimensions of the current navigator object. (#1498)
* NVDA now Appropriately honours the aria-selected attribute in Internet Explorer documents.
* When NVDA automatically switches to focus mode in browse mode documents, it now announces information about the context of the focus. For example, if a list box item receives focus, the list box will be announced first. (#1491)
* In Internet Explorer and other MSHTML controls, ARIA listbox controls are now treeted as lists, rather than list items.
* When a read-only editable text control receives focus, NVDA now reports that it is read-only. (#1436)
* In browse mode, NVDA now behaves correctly with respect to read-only editable text fields.
* In browse mode documents, NVDA no longer incorrectly switches out of focus mode when aria-activedescendant is set; e.g. when the completion list appeared in some auto complete controls.
* In Adobe Reader, the name of controls is now reported when moving focus or using quick navigation in browse mode.
* In XFA PDF documents in Adobe Reader, buttons, links and graphics are now rendered correctly.
* In XFA PDF documents in Adobe Reader, all elements are now rendered on separate lines. This change was made because large sections (sometimes even the entire document) were being rendered without breaks due to the general lack of structure in these documents.
* Fixed problems when moving focus to or away from editable text fields in XFA PDF documents in Adobe Reader.
* In XFA PDF documents in Adobe Reader, changes to the value of a focused combo box will now be reported.
* Owner-drawn Combo boxes such as the ones to choose colors in Outlook Express are now accessible with NVDA. (#1340)
* In languages which use a space as a digit group/thousands separator such as French and German, numbers from separate chunks of text are no longer pronounced as a single number. This was particularly problematic for table cells containing numbers. (#555)
* nodes with an ARIA role of description in Internet Explorer and other MSHTML controls now are classed as static text, not edit fields.
* Fixed various issues when pressing tab while focus is on a document in browse mode (e.g. tab inappropriately moving to the address bar in Internet Explorer). (#720, #1367)
* When entering lists while reading text, NVDA now says, for example, "list with 5 items" instead of "listwith 5 items". (#1515)
* In input help mode, gestures are logged even if their scripts bypass input help such as the scroll braille display forward and back commands.
* In input help mode, when a modifier is held down on the keyboard, NVDA no longer reports the modifier as if it is modifying itself; e.g. NVDA+NVDA.
* In Adobe Reader documents, pressing c or shift+c to navigate to a combo box now works.
* The selected state of selectable table rows is now reported the same way it is for list and tree view items.
* Controls in Firefox and other Gecko applications can now be activated while in browse mode even if their content has been floated off-screen. (#801)
* You can no longer show an NVDA settings dialog while a message dialog is being shown, as the settings dialog was frozen in this case. (#1451)
* In Microsoft Excel, there is no longer a lag when holding down or rapidly pressing keys to move between or select cells.
* Fixed intermittent crashes of the NVDA service which meant that NVDA stopped running on secure Windows screens.
* Fixed problems that sometimes occurred with braille displays when a change caused text that was being displayed to disappear. (#1377)
* The downloads window in Internet Explorer 9 can now be navigated and read with NVDA. (#1280)
* It is no longer possible to accidentally start multiple copies of NVDA at the same time. (#507)
* On slow systems, NVDA no longer inappropriately causes its main window to be shown all the time while running. (#726)
* NVDA no longer crashes on Windows xP when starting a WPF application. (#1437)
* Say all and say all with review are now able to work in UI automation text controls that support all required functionality. For example, you can now use say all with review on XPS Viewer documents.
* NVDA no longer inappropriately classes some list items in the Outlook Express / Windows Live Mail message rules Apply Now dialog as being checkboxes. (#576)
* Combo boxes are no longer reported as having a sub-menu.
* NVDA is  now able to read the recipiants in the To, CC and BCC fields in Microsoft Outlook. (#421)
* Fixed the issue in NVDA's Voice Settings dialog where the value of sliders was sometimes not reported when changed. (#1411)
* NVDA no longer fails to announce the new cell when moving in an Excel spreadsheet after cutting and pasting. (#1567)
* NVDA no longer becomes worse at guessing color names the more colors it announces.
* In Internet Explorer and other MSHTML controls, fixed the inability to read parts of rare pages which contain iframes marked with an ARIA role of presentation. (#1569)
* In Internet Explorer and other MSHTML controls, fixed a rare problem where the focus kept bouncing infinitely between the document and a multi-line editable text field in focus mode. (#1566)
* In Microsoft Word 2010 NVDA will now automatically read confirmation dialogs. (#1538)
* In multi-line editable text fields in Internet Explorer and other MSHTML controls, selection on lines after the first is now reported correctly. (#1590)
* Improved moving by word in many cases, including browse mode and Windows Edit controls. (#1580)
* The NVDA installer no longer shows garbled text for Hong Kong versions of Windows Vista and Windows 7. (#1596)
* NVDA no longer fails to load the Microsoft Speech API version 5 synthesizer if the configuration contains settings for that synthesizer but is missing the voice setting. (#1599)
* In editable text fields in Internet Explorer and other MSHTML controls, NVDA no longer lags or freezes when braille is enabled.
* In firefox brows mode, NVDA no longer refuses to include content that is inside a focusable node with an ARIA role of presentation.
* In Microsoft Word with braille enabled, lines on pages after the first page are now reported correctly. (#1603)
* In Microsoft Word 2003, lines of right-to-left text can once again be read with braille enabled. (#627)
* In Microsoft Word, say all now works correctly when the document does not end with a sentence ending.
* When opening a plain text message in Windows Live Mail 2011, NVDA will correctly focus on the message document allowing it to be read.
* NVDA no longer temporarily freezes or refuses to speak when in the Move to / Copy to dialogs in Windows Live Mail. (#574)
* In Outlook 2010, NVDA will now correctly track the focus in the message list. (#1285)
* Some USB connection issues have been resolved with the MDV Lilli braille display. (#241)
* In Internet explorer and other MSHTML controls, spaces are no longer ignored in browse mode in certain cases (e.g. after a link).
* In Internet Explorer and other MSHTML controls, some extraneous line breaks have been eliminated in browse mode. specifically, HTML elements with a display style of None no longer force a line break. (#1685)
* If NVDA is unable to start, failure to play the Windows critical stop sound no longer clobbers the critical error message in the log file.

### Changes for Developers

* Developer documentation can now be generated using SCons. See readme.txt at the root of the source distribution for details, including associated dependencies.
* Locales can now provide descriptions for characters. See the Character Descriptions section of the Developer Guide for details. (#55)
* Locales can now provide information about the pronunciation of specific punctuation and other symbols. See the Symbol Pronunciation section of the Developer Guide for details. (#332)
* You can now build NVDAHelper with several debugging options using the nvdaHelperDebugFlags SCons variable. See readme.txt at the root of the source distribution for details. (#1390)
* Synth drivers are now passed a sequence of text and speech commands to speak, instead of just text and an index.
 * This allows for embedded indexes, parameter changes, etc.
 * Drivers should implement SynthDriver.speak() instead of SynthDriver.speakText() and SynthDriver.speakCharacter().
 * The old methods will be used if SynthDriver.speak() is not implemented, but they are deprecated and will be removed in a future release.
* gui.execute() has been removed. wx.CallAfter() should be used instead.
* gui.scriptUI has been removed.
 * For message dialogs, use wx.CallAfter(gui.messageBox, ...).
 * For all other dialogs, real wx dialogs should be used instead.
 * A new gui.runScriptModalDialog() function simplifies using modal dialogs from scripts.
* Synth drivers can now support boolean settings. See SynthDriverHandler.BooleanSynthSetting.
* SCons now accepts a certTimestampServer variable specifying the URL of a timestamping server to use to timestamp authenticode signatures. (#1644)

## 2011.1.1

This release fixes several security and other important issues found in NVDA 2011.1.

### Bug Fixes

* The Donate item in the NVDA menu is now disabled when running on the logon, lock, UAC and other secure Windows screens, as this is a security risk. (#1419)
* It is now impossible to copy or paste within NVDA's user interface while on secure desktops (lock screen, UAC screen and windows logon) as this is a security risk. (#1421)
* In Firefox 4, the move to containing virtual buffer command (NVDA+control+space) now works as it should to escape embedded objects such as Flash content. (#1429)
* When speaking of command keys is enabled, shifted characters are no longer incorrectly spoken as command keys. (#1422)
* When speaking of command keys is enabled, pressing space with modifiers other than shift (such as control and alt) is now reported as a command key. (#1424)
* Logging is now completely disabled when running on the logon, lock, UAC and other secure Windows screens, as this is a security risk. (#1435)
* In input help mode, Gestures are now logged even if they are not bound to a script (in accordance with the user guide). (#1425)

## 2011.1

Highlights of this release include automatic reporting of new text output in mIRC, PuTTY, Tera Term and SecureCRT; support for global plugins; announcement of bullets and numbering in Microsoft Word; additional key bindings for braille displays, including keys to move to the next and previous line; support for several Baum, HumanWare and APH braille displays; and reporting of colors for some controls, including IBM Lotus Symphony text controls.

### New Features

* Colors can now be reported for some controls. Automatic announcement can be configured in the Document Formatting preferences dialog. It can also be reported on demand using the report text formatting command (NVDA+f).
 * Initially, this is supported in standard IAccessible2 editable text controls (such as in Mozilla applications), RichEdit controls (such as in Wordpad) and IBM Lotus Symphony text controls.
* In virtual buffers, you can now select by page (using shift+pageDown and shift+pageUp) and paragraph (using shift+control+downArrow and shift+control+upArrow). (#639)
* NVDA now automatically reports new text output in mIRC, PuTTY, Tera Term and SecureCRT. (#936)
* Users can now add new key bindings or override existing ones for any script in NVDA by providing a single user input gesture map. (#194)
* Support for global plugins. Global plugins can add new functionality to NVDA which works across all applications. (#281)
* A small beep is now heard when typing characters with the shift key while capslock is on. This can be turned off by unchecking the related new option in the Keyboard settings dialog. (#663)
* hard page breaks are now announced when moving by line in Microsoft Word. (#758)
* Bullets and numbering are now spoken in Microsoft Word when moving by line. (#208)  
* A command to toggle Sleep mode for the current application (NVDA+shift+s) is now available. Sleep mode (previously known as self voicing mode) disables all screen reading functionality in NVDA for a particular application. Very useful for applications that provide their own speech and or screen reading features. Press this command again to disable Sleep mode.
* Some additional braille display key bindings have been added. See the Supported Braille Displays section of the User Guide for details. (#209)
* For the convenience of third party developers, app modules as well as global plugins can now be reloaded without restarting NVDA. Use tools -> Reload plugins in the NVDA menu or NVDA+control+f3. (#544)
* NVDA now remembers the position you were at when returning to a previously visited web page. This applies until either the browser or NVDA is exited. (#132)
* Handy Tech braille displays can now be used without installing the Handy Tech universal driver. (#854)
* Support for several Baum, HumanWare and APH braille displays. (#937)
* The status bar in Media Player Classic Home Cinema is now recognised.
* The Freedom Scientific Focus 40 Blue braille display can now be used when connected via bluetooth. (#1345)

### Changes

* Position information is no longer reported by default in some cases where it was usually incorrect; e.g. most menus, the Running Applications bar, the Notification Area, etc. However, this can be turned on again by an added option in the Object Presentation settings dialog.
* Keyboard help has been renamed to input help to reflect that it handles input from sources other than the keyboard.
* Input Help no longer reports a script's code location via speech and braille as it is cryptic and irrelevant to the user. However, it is now logged for developers and advanced users.
* When NVDA detects that it has frozen, it continues to intercept NVDA modifier keys, even though it passes all other keys through to the system. This prevents the user from unintentionally toggling caps lock, etc. if they press an NVDA modifier key without realising NVDA has frozen. (#939)
* If keys are held down after using the pass next key through command, all keys (including key repeats) are now passed through until the last key is released.
* If an NVDA modifier key is pressed twice in quick succession to pass it through and the second press is held down, all key repeats will now be passed through as well.
* The volume up, down and mute keys are now reported in input help. This could be helpful if the user is uncertain as to what these keys are.
* The hotkey for the Review Cursor item in the NVDA Preferences menu has been changed from r to c to eliminate the conflict with the Braille Settings item.

### Bug Fixes

* When adding a new speech dictionary entry, the title of the dialog is now "Add dictionary entry" instead of "Edit dictionary entry". (#924)
* In speech dictionary dialogs, the content of the Regular expression and Case sensitive columns of the Dictionary entries list is now presented in the configured NVDA language instead of always in English.
* In AIM, position information is now announced in tree views.
* On sliders in the Voice Settings dialog, up arrow/page up/home now increase the setting and down arrow/page down/end decrease it. Previously, the opposite occurred, which is not logical and is inconsistent with the synth settings ring. (#221)
* In virtual buffers with screen layout disabled, some extraneous blank lines no longer appear.
* If an NVDA modifier key is pressed twice quickly but there is an intervening key press, the NVDA modifier key is no longer passed through on the second press.
* Punctuation keys are now spoken in input help even when speaking of punctuation is disabled. (#977)
* In the Keyboard Settings dialog, the keyboard layout names are now presented in the configured NVDA language instead of always in English. (#558)
* Fixed an issue where some items were rendered as empty in Adobe Reader documents; e.g. the links in the table of contents of the Apple iPhone IOS 4.1 User Guide.
* The "Use currently saved settings on the logon and other secure screens" button in NVDA's General Settings dialog now works if used immediately after NVDA is newly installed but before a secure screen has appeared. Previously, NVDA reported that copying was successful, but it actually had no effect. (#1194)
* It is no longer possible to have two NVDA settings dialogs open simultaneously. This fixes issues where one open dialog depends on another open dialog; e.g. changing the synthesiser while the Voice Settings dialog is open. (#603)
* On systems with UAC enabled, the "Use currently saved settings on the logon and other secure screens" button in NVDA's General Settings dialog no longer fails after the UAC prompt if the user's account name contains a space. (#918)
* In Internet Explorer and other MSHTML controls, NVDA now uses the URL as a last resort to determine the name of a link, rather than presenting empty links. (#633)
* NVDA no longer ignores the focus  in AOL Instant Messenger 7 menus. (#655)
* Announce the correct label for errors in the Microsoft Word Spell Check dialog (e.g. Not in dictionary, Grammar error, punctuation). Previously  they were all announced as grammar error. (#883)
* Typing in Microsoft Word while using a braille display should no longer cause garbled text to be typed, and a rare freeze when pressing a braille routing key in Word documents has been fixed. (#1212) However a limitation is that Arabic text can no longer be read in Word 2003 and below, while using a braille display. (#627)
* When pressing the delete key in an edit field, the text/cursor on a braille display should now always be updated appropriately to reflect the change. (#947)
* Changes on dynamic pages in Gecko2 documents (E.g. Firefox 4) while multiple tabs are open are now properly reflected by NVDA. Previously only changes in the first tab were reflected. (Mozilla bug 610985)
* NVDA can now properly announce the suggestions for grammar and punctuation errors in Microsoft Word spell check dialog. (#704)
* In Internet Explorer and other MSHTML controls, NVDA no longer presents destination anchors as empty links in its virtual buffer. Instead, these anchors are hidden as they should be. (#1326)
* Object navigation around and within standard groupbox windows is no longer broken and asymmetrical.
* In Firefox and other Gecko-based controls, NVDA will no longer get stuck in a subframe if it finishes loading before the outer document.
* NVDA  now appropriately announces the next character when deleting a character with numpadDelete. (#286)
* On the Windows XP logon screen, the user name is once again reported when the selected user is changed.
* Fixed problems when reading text in Windows command consoles with reporting of line numbers enabled.
* The Elements List dialog for virtual buffers is now usable by sighted users. All controls are visible on screen. (#1321)
* The list of entries in the Speech Dictionary dialog is now more readable by sighted users. The list is now large enough to show all of its columns on screen. (#90)
* On ALVA BC640/BC680 braille displays, NVDA no longer disregards display keys that are still held down after another key is released.
* Adobe Reader X no longer crashes after leaving the untagged document options before the processing dialog appears. (#1218)
* NVDA now switches to the appropriate braille display driver when you revert to saved configuration. (#1346)
* The Visual Studio 2008 Project Wizard is read correctly again. (#974)
* NVDA no longer completely fails to work in applications which contain non-ASCII characters in their executable name. (#1352)
* When reading by line in AkelPad with word wrap enabled, NVDA no longer reads the first character of the following line at the end of the current line.
* In the Visual Studio 2005/2008 code editor, NVDA no longer reads the entire text after every typed character. (#975)
* Fixed the issue where some braille displays weren't cleared properly when NVDA was exited or the display was changed.
* The initial focus is no longer sometimes spoken twice when NVDA starts. (#1359)

### Changes for Developers

* SCons is now used to prepare the source tree and create binary builds, portable archives, installers, etc. See readme.txt at the root of the source distribution for details.
* The key names used by NVDA (including key maps) have been made more friendly/logical; e.g. upArrow instead of extendedUp and numpadPageUp instead of prior. See the vkCodes module for a list.
* All input from the user is now represented by an inputCore.InputGesture instance. (#601)
 * Each source of input subclasses the base InputGesture class.
 * Key presses on the system keyboard are encompassed by the keyboardHandler.KeyboardInputGesture class.
 * Presses of buttons, wheels and other controls on a braille display are encompassed by subclasses of the braille.BrailleDisplayGesture class. These subclasses are provided by each braille display driver.
* Input gestures are bound to ScriptableObjects using the ScriptableObject.bindGesture() method on an instance or an __gestures dict on the class which maps gesture identifiers to script names. See baseObject.ScriptableObject for details.
* App modules no longer have key map files. All input gesture bindings must be done in the app module itself.
* All scripts now take an InputGesture instance instead of a key press.
 * KeyboardInputGestures can be sent on to the OS using the send() method of the gesture.
* To send an arbitrary key press, you must now create a KeyboardInputGesture using KeyboardInputGesture.fromName() and then use its send() method.
* Locales may now provide an input gesture map file to add new bindings or override existing bindings for scripts anywhere in NVDA. (#810)
 * Locale gesture maps should be placed in locale\LANG\gestures.ini, where LANG is the language code.
 * See inputCore.GlobalGestureMap for details of the file format.
* The new LiveText and Terminal NVDAObject behaviors facilitate automatic reporting of new text. See those classes in NVDAObjects.behaviors for details. (#936)
 * The NVDAObjects.window.DisplayModelLiveText overlay class can be used for objects which must retrieve text written to the display.
 * See the mirc and putty app modules for usage examples.
* There is no longer an _default app module. App modules should instead subclass appModuleHandler.AppModule (the base AppModule class).
* Support for global plugins which can globally bind scripts, handle NVDAObject events and choose NVDAObject overlay classes. (#281) See globalPluginHandler.GlobalPlugin for details.
* On SynthDriver objects, the available* attributes for string settings (e.g. availableVoices and availableVariants)  are now OrderedDicts keyed by ID instead of lists.
* synthDriverHandler.VoiceInfo now takes an optional language argument which specifies the language of the voice.
* SynthDriver objects now provide a language attribute which specifies the language of the current voice.
 * The base implementation uses the language specified on the VoiceInfo objects in availableVoices. This is suitable for most synthesisers which support one language per voice.
* Braille display drivers have been enhanced to allow buttons, wheels and other controls to be bound to NVDA scripts:
 * Drivers can provide a global input gesture map to add bindings for scripts anywhere in NVDA.
 * They can also provide their own scripts to perform display specific functions.
 * See braille.BrailleDisplayDriver for details and existing braille display drivers for examples.
* The 'selfVoicing' property on AppModule classes has now been renamed to 'sleepMode'.
* The app module events event_appLoseFocus and event_appGainFocus have now been renamed to event_appModule_loseFocus and event_appModule_gainFocus, respectivly, in order to make the naming convention consistent with app modules and tree interceptors.
* All braille display drivers should now use braille.BrailleDisplayDriver instead of braille.BrailleDisplayDriverWithCursor.
 * The cursor is now managed outside of the driver.
 * Existing drivers need only change their class statement accordingly and rename their _display method to display.

## 2010.2

Notable features of this release include greatly simplified object navigation; virtual buffers for Adobe Flash content; access to many previously inaccessible controls by retrieving text written to the screen; flat review of screen text; support for IBM Lotus Symphony documents; reporting of table row and column headers in Mozilla Firefox; and significantly improved user documentation.

### New Features

* Navigating through objects with the review cursor has been greatly simplified. The review cursor now excludes objects which aren't useful to the user; i.e. objects only used for layout purposes and unavailable objects.
* In applications using the Java Access Bridge (including OpenOffice.org), formatting can now be reported in text controls. (#358, #463)
* When moving the mouse over cells in Microsoft Excel, NVDA will appropriately announce them.
* In applications using the Java Access Bridge, the text of a dialog is now reported when the dialog appears. (#554)
* A virtualBuffer can now be used to navigate adobe Flash content. Object navigation and interacting with the controls directly (by turning on focus mode) is still supported. (#453)
* Editable text controls in the Eclipse IDE, including the code editor, are now accessible. You must be using Eclipse 3.6 or later. (#256, #641)
* NVDA can now retrieve most text written to the screen. (#40, #643)
 * This allows for reading of controls which do not expose information in more direct/reliable ways.
 * Controls made accessible by this feature include: some menu items which display icons (e.g. the Open With menu on files in Windows XP) (#151), editable text fields in Windows Live applications (#200), the errors list in Outlook Express (#582), the editable text control in TextPad (#605), lists in Eudora, many controls in Australian E-tax and the formula bar in Microsoft Excel.
* Support for the code editor in Microsoft Visual Studio 2005 and 2008. At least Visual Studio Standard is required; this does not work in the Express editions. (#457)
* Support for IBM Lotus Symphony documents.
* Early experimental support for Google Chrome. Please note that Chrome's screen reader support is far from complete and additional work may also be required in NVDA. You will need a recent development build of Chrome to try this.
* The state of toggle keys (caps lock, num lock and scroll lock) is now displayed in braille when they are pressed. (#620)
* Help balloons are now displayed in braille when they appear. (#652)
* Added a driver for the MDV Lilli braille display. (#241)
* When selecting an entire row or column in Microsoft Excel with the shortcut keys shift+space and control+space, the new selection is now reported. (#759)
* Table row and column headers can now be reported. This is configurable from the Document Formatting preferences dialog.
 * Currently, this is supported in documents in Mozilla applications such as Firefox (version 3.6.11 and later) and Thunderbird (version 3.1.5 and later). (#361)
* Introduced commands for flat review: (#58)
 * NVDA+numpad7  switches to flat review, placing the review cursor at the position of the current object, allowing you  to review the screen (or a document if within one) with the text review commands.
 * NVDA+numpad1 moves the review cursor into the object represented by the text at  the position of the review cursor, allowing you to navigate by object from that point.
* Current NVDA user settings can be  copied to be used on secure Windows screens such as the logon and UAC screens by pressing a button in the General Settings dialog. (#730)
* Support for Mozilla Firefox 4.
* Support for Microsoft Internet Explorer 9.

### Changes

* The sayAll by Navigator object (NVDA+numpadAdd), navigator object next in flow (NVDA+shift+numpad6) and navigator object previous in flow (NVDA+shift+numpad4) commands have been removed for the time being, due to bugginess and to free up the keys for other possible features.
* In the NVDA Synthesizer dialog, only the display name of the synthesizer is now listed. Previously, it was prefixed by the driver's name, which is only relevant internally.
* When in embedded applications or virtual buffers inside another virtualBuffer (e.g. Flash), you can now  press nvda+control+space to move out of the embedded application or virtual buffer to the containing document. Previously nvda+space  was used for this. Now nvda+space is specifically only for toggling brows/focus modes on virtualBuffers.
* If the speech viewer (enabled under the tools menu) is given the focus (e.g. it was clicked in) new text will not appear in the control until focus is moved away. This allows for selecting the text with greater ease (e.g. for copying).
* The Log Viewer and Python Console are maximised when activated.
* When focusing on a worksheet in Microsoft Excel and there is more than one cell selected, the selection range is announced, rather than just the active cell. (#763)
* Saving configuration and changing of particular sensitive options is now disabled when running on the logon, UAC and other secure Windows screens.
* Updated eSpeak speech synthesiser to 1.44.03.
* If NVDA is already running, activating the NVDA shortcut on the desktop (which includes pressing control+alt+n) will restart NVDA.
* Removed the report text under the mouse checkbox from the Mouse settings dialog and replaced it with an Enable mouse tracking checkbox, which better matches the toggle mouse tracking script (NVDA+m). 
* Updates to the laptop keyboard layout so that it includes all commands available in the desktop layout and works correctly on non-English keyboards. (#798, #800)
* Significant improvements and updates to the user documentation, including documentation of the laptop keyboard commands and synchronisation of the Keyboard Commands Quick Reference with the User Guide. (#455)
* Updated liblouis braille translator to 2.1.1. Notably, this fixes some issues related to Chinese braille as well as characters which are undefined in the translation table. (#484, #499)

### Bug Fixes

* In µTorrent, the focused item in the torrents list no longer reports repeatedly or steals focus when a menu is open.
* In µTorrent, the names of the files in the Torrent Contents list are now reported.
* In Mozilla applications, focus is now correctly detected when it lands on an empty table or tree.
* In Mozilla applications, "not checked" is now correctly reported for checkable controls such as checkable table cells. (#571)
* In Mozilla applications, the text of correctly implemented ARIA dialogs is no longer ignored and will now be reported when the dialog appears. (#630)
* in Internet Explorer and other MSHTML controls, the ARIA level attribute is now  honoured correctly.
* In Internet Explorer and other MSHTML controls, the ARIA role is now chosen over other type information to give a much more correct and predictable ARIA experience.
* Stopped a rare crash in Internet Explorer when navigating through frames or iFrames.
* In Microsoft Word documents, right-to-left lines (such as Arabic text) can be read again. (#627)
* Greatly reduced lag when large amounts of text are displayed in a Windows command console on 64-bit systems. (#622)
* If Skype is already started when NVDA starts, it is no longer necessary to restart Skype to enable accessibility. This may also be true for other applications which check the system screen reader flag.
* In Microsoft Office applications, NVDA no longer crashes when speak foreground (NVDA+b) is pressed or when navigating some objects on toolbars. (#616)
* Fixed incorrect speaking of numbers containing a 0 after a separator; e.g. 1,023. (#593)
* Adobe Acrobat Pro and Reader 9 no longer crash when closing a file or performing certain other tasks. (#613)
* The selection is now announced when control+a is pressed to select all text in some editable text controls such as in Microsoft Word. (#761)
* In Scintilla controls (e.g. Notepad++), text is no longer incorrectly selected when NVDA moves the caret such as during say all. (#746)
* It is again possible to review the contents of cells in Microsoft Excel with the review cursor.
* NVDA can again read by line in certain problematic textArea fields in Internet Explorer 8. (#467)
* Windows Live Messenger 2009 no longer exits immediately after it is started while NVDA is running. (#677)
* In web browsers, It is no longer necessary to press tab to interact with an embedded object (such as Flash content) after pressing enter on the embedded object or returning from another application. (#775)
* In Scintilla controls (e.g. Notepad++), the beginning of long lines is no longer truncated when it scrolls off the screen. Also, these long lines will be correctly displayed in braille when they are selected.
* In Loudtalks, it is now possible to access the contact list.
* The URL of the document and "MSAAHTML Registered Handler" are no longer sometimes spuriously reported in Internet Explorer and other MSHTML controls. (#811)
* In tree views in the Eclipse IDE, the previously focused item is no longer incorrectly announced when focus moves to a new item.
* NVDA now functions correctly on a system where the current working directory has been removed from the DLL search path (by setting the CWDIllegalInDllSearch registry entry to 0xFFFFFFFF). Note that this is not relevant to most users. (#907)
* When the table navigation commands are used outside of a table in Microsoft Word, "edge of table" is no longer spoken after "not in table". (#921)
* When the table navigation commands cannot move due to being at the edge of a table in Microsoft Word, "edge of table" is now spoken in the configured NVDA language rather than always in English. (#921)
* In Outlook Express, Windows Mail and Windows Live Mail, the state of the checkboxes in message rules lists is now reported. (#576)
* The description of message rules can now be read in Windows Live Mail 2010.

## 2010.1

This release focuses primarily on bug fixes and improvements to the user experience, including some significant stability fixes.

### New Features

* NVDA no longer fails to start on a system with no audio output devices. Obviously, a braille display or the Silence synthesiser in conjunction with the Speech Viewer will need to be used for output in this case. (#425)
* A report landmarks checkbox has been added to the Document Formatting settings dialog which allows you to configure whether NVDA should announce landmarks in web documents. For compatibility with the previous release, the option is on by default.
* If speak command keys is enabled, NVDA will now announce the names of multimedia keys (e.g. play, stop, home page, etc.) on many keyboards when they are pressed. (#472)
* NVDA now announces the word being deleted when pressing control+backspace in controls that support it. (#491)
* Arrow keys can now be used in the Web formator window to navigate and read the text. (#452)
* The entry list in the Microsoft Office Outlook address book is now supported.
* NVDA better supports embedded editable (design mode) documents in Internet Explorer. (#402)
* a new script (nvda+shift+numpadMinus) allows you to move the system focus to the current navigator object.
* New scripts to lock and unlock the left and right mouse buttons. Useful for performing drag and drop operations. shift+numpadDivide to lock/unlock the left, shift+numpadMultiply to lock/unlock the right.
* New braille translation tables: German 8 dot computer braille, German grade 2, Finnish 8 dot computer braille, Chinese (Hong Kong, Cantonese), Chinese (Taiwan, Manderin). (#344, #369, #415, #450)
* It is now possible to disable the creation of the desktop shortcut (and thus the shortcut key) when installing NVDA. (#518)
* NVDA can now use IAccessible2 when present in 64 bit applications. (#479)
* Improved support for live regions in Mozilla applications. (#246)
* The NVDA Controller Client API is now provided to allow applications to control NVDA; e.g. to speak text, silence speech, display a message in Braille, etc.
* Information and error messages are now read in the logon screen in Windows Vista and Windows 7. (#506)
* In Adobe Reader, PDF interactive forms developed with Adobe LiveCycle are now supported. (#475)
* In Miranda IM, NVDA now automatically reads incoming messages in chat windows if reporting of dynamic content changes is enabled. Also, commands have been added to report the three most recent messages (NVDA+control+number). (#546)
* Input text fields are now supported in Adobe Flash content. (#461)

### Changes

* The extremely verbose keyboard help message in the Windows 7 Start menu is no longer reported.
* The Display synth has now been replaced with a new Speech Viewer. To activate it, choose Speech Viewer from the Tools menu. The speech viewer can be used independently of what ever speech synthesizer you are using. (#44)
* Messages on the braille display will automatically be dismissed if the user presses a key that results in a change such as the focus moving. Previously the message would always stay around for its configured time.
* Setting whether braille should be tethered to the focus or the review cursor (NVDA+control+t) can now be also set from the braille settings dialog, and is also now saved in the user's configuration.
* Updated eSpeak speech synthesiser to 1.43.
* Updated liblouis braille translator to 1.8.0.
* In virtual buffers, the reporting of elements when moving by character or word has been greatly improved. Previously, a lot of irrelevant information was reported and the reporting was very different to that when moving by line. (#490)
* The Control key now simply stops speech like other keys, rather than pausing speech. To pause/resume speech, use the shift key.
* Table row and column counts are no longer announced when reporting focus changes, as this announcement is rather verbose and usually not useful.

### Bug Fixes

* NVDA no longer fails to start if UI Automation support appears to be available but fails to initialise for some reason. (#483)
* The entire contents of a table row is no longer sometimes reported when moving focus inside a cell  in Mozilla applications. (#482)
* NVDA no longer lags for a long time when expanding tree view items that contain a very large amount of sub-items.
* When listing SAPI 5 voices, NVDA now tries to detect buggy voices and excludes them from the Voice Settings dialog and synthesiser settings ring. Previously, when there was just one problematic voice, NVDA's SAPI 5 driver would sometimes fail to start.
* Virtual buffers now honour the report object shortcut keys setting found in the Object Presentation dialog. (#486)
* In virtual buffers, row/column coordinates are no longer incorrectly read for row and column headers when reporting of tables is disabled.
* In virtual buffers, row/column coordinates are now correctly read when you leave a table and then re-enter the same table cell without visiting another cell first; e.g. pressing upArrow then downArrow on the first cell of a table. (#378)
* Blank lines in Microsoft Word documents and  Microsoft HTML edit controls are now shown appropriately on braille displays. Previously NVDA was displaying the current sentence on the display, not the current line for these situations. (#420)
* Multiple security fixes when running NVDA at Windows logon and on other secure desktops. (#515)
* The cursor position (caret) is now correctly updated when performing a Say All that goes off the bottom of the screen, in standard Windows edit fields and Microsoft Word documents. (#418)
* In virtual buffers, text is no longer incorrectly included for images inside links and clickables that are marked as being irrelevant to screen readers. (#423)
* Fixes to the laptop keyboard layout. (#517)
* When Braille is tethered to review when you focus on a Dos console window, the review cursor can now properly navigate the text in the console.
* While working with TeamTalk3 or TeamTalk4 Classic, the VU meter progress bar in the main window is no longer announced as it updates. Also, special characters can be read properly in the incoming chat window.
* Items are no longer spoken twice in the Windows 7 Start Menu. (#474)
* Activating same-page links in Firefox 3.6 appropriately moves the cursor in the virtualBuffer to the correct place on the page.
* Fixed the issue where some text was not rendered in Adobe Reader in certain PDF documents.
* NVDA no longer incorrectly speaks certain numbers separated by a dash; e.g. 500-1000. (#547)
* In Windows XP, NVDA no longer causes Internet Explorer to freeze when toggling checkboxes in Windows Update. (#477)
* When using the in-built eSpeak synthesiser, simultaneous speech and beeps no longer intermittently cause freezes on some systems. This was most noticeable, for example, when copying large amounts of data in Windows Explorer.
* NVDA no longer announces that a Firefox document has become busy (e.g. due to an update or refresh) when that document is in the background. This also caused the status bar of the foreground application to be spuriously announced.
* When switching Windows keyboard layouts (with control+shift or alt+shift), the full name of the layout is reported in both speech and braille. Previously it was only reported in speech, and alternative layouts (e.g. Dvorak) were not reported at all.
* If reporting of tables is disabled, table information is no longer announced when the focus changes.
* Certain standard tree view controls in 64 bit applications (e.g. the Contents tree view in Microsoft HTML Help) are now accessible. (#473)
* Fixed some problems with logging of messages containing non-ASCII characters. This could cause spurious errors in some cases on non-English systems. (#581)
* The information in the About NVDA dialog now appears in the user's configured language instead of always appearing in English. (#586)
* Problems are no longer encountered when using the synthesiser settings ring after the voice is changed to one which has less settings than the previous voice.
* In Skype 4.2, contact names are no longer spoken twice in the contact list.
* Fixed some potentially major memory leaks in the GUI and in virtual buffers. (#590, #591)
* Work around a nasty bug in some SAPI 4 synthesisers which was causing frequent errors and crashes in NVDA. (#597)

## 2009.1

Major highlights of this release include support for 64 bit editions of Windows; greatly improved support for Microsoft Internet Explorer and Adobe Reader documents; support for Windows 7; reading of the Windows logon, control+alt+delete and User Account Control (UAC) screens; and the ability to interact with Adobe Flash and Sun Java content on web pages. There have also been several significant stability fixes and improvements to the general user experience.

### New Features

* Official support for 64 bit editions of Windows! (#309)
* Added a synthesizer driver for the Newfon synthesizer. Note that this requires a special version of Newfon. (#206)
* In virtual buffers, focus mode and browse mode can now be reported using sounds instead of speech. This is enabled by default. It can be configured from the Virtual buffers dialog. (#244)
* NVDA no longer cancels speech when volume control keys are pressed on the keyboard, allowing the user to change the volume and listen to actual results immediately. (#287)
* Completely rewritten support for Microsoft Internet Explorer and Adobe Reader documents. This support has been unified with the core support used for Mozilla Gecko, so features such as fast page rendering, extensive quick navigation, links list, text selection, auto focus mode and braille support are now available with these documents.
* Improved support for the date selection control found in the Windows Vista Date / Time properties dialog.
* improved support for the Modern XP/Vista start menu (specifically the all programs, and places menus). Appropriate level information is now announced.
* The amount of text that is announced when moving the mouse is now configurable from the Mouse settings dialog. A choice of paragraph, line, word or character can be made.
* announce spelling errors under the cursor in Microsoft Word.
* support for the Microsoft Word 2007 spell checker. Partial support may be available for prior Microsoft Word versions.
* Better support for Windows Live Mail. Plain text messages can now be read and both the plain text and HTML message composers are useable.
* In Windows Vista, if the user moves to the secure desktop (either because a UAC control dialog appeared, or because control+alt+delete was pressed), NVDA will announce the fact that the user is now on the secure desktop.
* NVDA can announce text under the mouse within dos console windows.
* Support for UI Automation via the UI Automation client API available in Windows 7, as well as fixes to improve the experience of NVDA in Windows 7.
* NVDA can be configured to start automatically after you log on to Windows. The option is in the General Settings dialog.
* NVDA can read secure Windows screens such as the Windows logon, control+alt+delete and User Account Control (UAC) screens in Windows XP and above. Reading of the Windows logon screen can be configured from the General Settings dialog. (#97)
* Added a driver for the Optelec ALVA BC6 series braille displays.
* When browsing web documents, you can now press n and shift+n to skip forward and backward past blocks of links, respectively.
* When browsing web documents, ARIA landmarks are now reported, and you can move forward and backward through them using d and shift+d, respectively. (#192)
* The Links List dialog available when browsing web documents has now become an Elements List dialog which can list links, headings and landmarks. Headings and landmarks are presented hierarchically. (#363)
* The new Elements List dialog contains a "Filter by" field which allows you to filter the list to contain only those items including the text that was typed. (#173)
* Portable versions of NVDA now look in the 'userConfig' directory inside the NVDA directory, for the user's configuration. Like for the installer version, this keeps the user's configuration separate from NVDA itself.
* Custom app modules, braille display drivers and synth drivers can now be stored in the user's configuration  directory. (#337)
* Virtual buffers are now rendered in the background, allowing the user to interact with the system to some extent during the rendering process. The user will be notified that the document is being rendered if it takes longer than a second.
* If NVDA detects that it has frozen for some reason, it will automatically pass all keystrokes through so that the user has a better chance of recovering the system.
* Support for ARIA drag and drop in Mozilla Gecko. (#239)
* The document title and current line or selection is now spoken when you move focus inside a virtual buffer. This makes the behaviour when moving focus into virtual buffers consistent with that for normal document objects. (#210)
* In virtual buffers, you can now interact with embedded objects (such as Adobe Flash and Sun Java content) by pressing enter on the object. If it is accessible, you can then tab around it like any other application. To return focus to the document, press NVDA+space. (#431)
* In virtual buffers, o and shift+o move to the next and previous embedded object, respectively.
* NVDA can now fully access applications running as administrator in Windows Vista and later. You must install an official release of NVDA for this to work. This does not work for portable versions and snapshots. (#397)

### Changes

* NVDA no longer announces "NVDA started" when it starts.
* The startup and exit sounds are now played using NVDA's configured audio output device instead of the Windows default audio output device. (#164)
* Progress bar reporting has been improved. Most notably you can now configure NVDA to announce via both speech and beeps at the same time.
* Some generic roles, such as pane, application and frame, are no longer reported on focus unless the control is unnamed.
* The review copy command (NVDA+f10) copies the text from the start marker up to and including the current review position, rather than excluding the current position. This allows the last character of a line to be copied, which was not previously possible. (#430)
* the navigatorObject_where script (ctrl+NVDA+numpad5) has been removed. This key combination did not work on some keyboards, nore was the script found to be that useful.
* the navigatorObject_currentDimentions script has been remapped to NVDA+numpadDelete. The old key combination did not work on some keyboards. This script also now reports the width and height of the object instead of the right/bottom coordinates.
* Improved performance (especially on netbooks) when many beeps occur in quick succession; e.g. fast mouse movement with audio coordinates enabled. (#396)
* The NVDA error sound is no longer played in release candidates and final releases. Note that errors are still logged.

### Bug Fixes

* When NVDA is run from an 8.3 dos path, but it is installed in the related long path (e.g. progra~1 verses program files) NVDA will correctly  identify that it is an installed copy and properly load the user's settings.
* speaking the title of the current foreground window with nvda+t now works correctly when in menus.
* braille no longer shows useless information in its focus context such as unlabeled panes.
* stop announcing some useless information when the focus changes such as root panes, layered panes and scroll panes in Java or Lotus applications.
* Make the  keyword search field in Windows Help (CHM) viewer much more usable. Due to buggyness in that control, the current keyword could not be read as it would be continually changing.
* report correct page numbers in Microsoft Word if the page numbering has been specifically offset in the document.
* Better support for edit fields found in Microsoft Word dialogs (e.g. the Font dialog). It is now possible  to navigate these controls with the arrow keys.
* better support for Dos consoles. specifically: NVDA can now read the content of particular consoles it always used to think were blank. Pressing control+break no longer terminates NVDA.
* On Windows Vista and above, the NVDA installer now starts NVDA with normal user privileges when requested to run NVDA on the finish screen.
* Backspace is now handled correctly when speaking typed words. (#306)
* Don't incorrectly report "Start menu" for certain context menus in Windows Explorer/the Windows shell. (#257)
* NVDA now correctly handles ARIA labels in Mozilla Gecko when there is no other useful content. (#156)
* NVDA no longer incorrectly enables focus mode automatically for editable text fields which update their value when the focus changes; e.g. http://tigerdirect.com/. (#220)
* NVDA will now attempt to recover from some situations which would previously cause it to freeze completely. It may take up to 10 seconds for NVDA to detect and recover from such a freeze.
* When the NVDA language is set to "User default", use the user's Windows  display language setting instead of the Windows locale setting. (#353)
* NVDA now recognises the existence of controls in AIM 7.
* The pass key through command no longer gets stuck if a key is held down. Previously, NVDA stopped accepting commands if this occurred and had to be restarted. (#413)
* The taskbar is no longer ignored when it receives focus, which often occurs when exiting an application. Previously, NVDA behaved as if the focus had not changed at all.
* When reading text fields in applications which use the Java Access Bridge (including OpenOffice.org), NVDA now functions correctly when reporting of line numbers is enabled.
* The review copy command (NVDA+f10) gracefully handles the case where it is used on a position before the start marker. Previously, this could cause problems such as crashes in Notepad++.
* A certain control character (0x1) no longer causes strange eSpeak behaviour (such as changes in volume and pitch) when it is encountered in text. (#437)
* The report text selection command (NVDA+shift+upArrow) now gracefully reports that there is no selection in objects which do not support text selection.
* Fixed the issue where pressing the enter key on certain Miranda-IM buttons or links was causing NVDA to freeze. (#440)
* The current line or selection is now properly respected when spelling or copying the current navigator object.
* Worked around a Windows bug which was causing garbage to be spoken after the name of link controls in Windows Explorer and Internet Explorer dialogs. (#451)
* Fixed a problem with the report date and time command (NVDA+f12). Previously, date reporting was truncated on some systems. (#471)
* Fixed the issue where the system screen reader flag was sometimes inappropriately cleared after interacting with secure Windows screens. This could cause problems in applications which check the screen reader flag, including Skype, Adobe Reader and Jart. (#462)
* In an Internet Explorer 6 combo box, the active item is now reported when it is changed. (#342)

## 0.6p3

### New Features

* As Microsoft Excel's formula bar is inaccessible to NVDA, provide an NVDA specific dialog box for editing when the user presses f2 on a cell.
* Support for formatting in IAccessible2 text controls, including Mozilla applications.
* Spelling errors can now be reported where possible. This is configurable from the Document Formatting preferences dialog.
* NVDA can be configured to beep for either all or only visible progress bars. Alternatively, it can be configured to speak progress bar values every 10%.
* Links can now be identified in richedit controls.
* The mouse can now be moved to the character under the review cursor in most editable text controls. Previously, the mouse could only be moved to the center of the control.
* In virtual buffers, the review cursor now reviews the text of the buffer, rather than just the internal text of the navigator object (which is often not useful to the user). This means that you can navigate the virtual buffer hierarchically using object navigation and the review cursor will move to that point in the buffer.
* Handle some additional states on Java controls.
* If the title command (NVDA+t) is pressed twice, it spells the title. If pressed thrice, it is copied to the clipboard.
* Keyboard help now reads the names of modifier keys when pressed alone.
* Key names announced by keyboard help are now translatable.
* Added support for the recognized text field in SiRecognizer. (#198)
* Support for braille displays!
* Added a command (NVDA+c) to report the text on the Windows clipboard. (#193)
* In virtualBuffers, if NVDA automatically switches to focus mode, you can use the escape key to switch back to browse mode. NVDA+space can still also be used.
* In virtual buffers, when the focus changes or the caret is moved, NVDA can automatically switch to focus mode or browse mode as appropriate for the control under the caret. This is configured from the Virtual Buffers dialog. (#157)
* Rewritten SAPI4 synthesizer driver which replaces the sapi4serotek and sapi4activeVoice drivers and should fix the problems encountered with these drivers.
* The NVDA application now includes a manifest, which means that it no longer runs in compatibility mode in Windows Vista.
* The configuration file and speech dictionaries are now saved in the user's application data directory if NVDA was installed using the installer. This is necessary for Windows Vista and also allows multiple users to have individual NVDA configurations.
* Added support for position information for IAccessible2 controls.
* Added the ability to copy text to the clipboard using the review cursor. NVDA+f9 sets the start marker to the current position of the review cursor. NVDA+f10 retrieves the text between the start marker and the current position of the review cursor and copies it to the clipboard. (#240)
* Added support for some edit controls in pinacle tv software.
* When announcing selected text for long selections (512 characters or more), NVDA now speaks the number of selected characters, rather than speaking the entire selection. (#249)

### Changes

* If the audio output device is set to use the Windows default device (Microsoft Sound Mapper), NVDA will now switch to the new default device for eSpeak and tones when the default device changes. For example, NVDA will switch to a USB audio device if it automatically becomes the default device when it is connected.
* Improve performance of eSpeak with some Windows Vista audio drivers.
* reporting of links, headings, tables, lists and block quotes can now be configured from the Document Formatting settings dialog. Previously to configure these settings for virtual buffers, the virtual buffer settings dialog would have been used. Now all documents share this configuration.
* Rate is now the default setting in the speech synthesizer settings ring.
* Improve the loading and unloading of appModules.
* The title command (NVDA+t) now only reports the title instead of the entire object. If the foreground object has no name, the application's process name is used.
* Instead of virtual buffer pass through on and off, NVDA now reports focus mode (pass through on) and browse mode (pass through off).
* Voices are now stored in the configuration file by ID instead of by index. This makes voice settings more reliable across systems and configuration changes. The voice setting will not be preserved in old configurations and an error may be logged the first time a synthesizer is used. (#19)
* The level of a tree view item is now announced first if it has changed from the previously focused item for all tree views. Previously, this was only occurring for native Windows (SysTreeView32) tree views.

### Bug Fixes

* The last chunk of audio is no longer cut off when using NVDA with eSpeak on a remote desktop server.
* Fix problems with saving speech dictionaries for certain voices.
* Eliminate the lag when moving by units other than character (word, line, etc.) towards the bottom of large plain text documents in Mozilla Gecko virtual buffers. (#155)
* If speak typed words is enabled, announce the word when enter is pressed.
* Fix some character set issues in richedit documents.
* The NVDA log viewer now uses richedit instead of just edit to display the log. This improves reading by word with NVDA.
* Fix some issues related to embedded objects in richedit controls.
* NVDA now reads page numbers in Microsoft Word. (#120)
* Fix the issue where tabbing to a checked checkbox in a Mozilla Gecko virtual buffer and pressing space would not announce that the checkbox was being unchecked.
* Correctly report partially checked checkboxes in Mozilla applications.
* If the text selection expands or shrinks in both directions, read the selection as one chunk instead of two.
* When reading with the mouse, text in Mozilla Gecko edit fields should now be read.
* Say all should no longer cause certain SAPI5 synthesizers to crash.
* Fixed an issue which meant that text selection changes were not being read in Windows standard edit controls before the first focus change after NVDA was started.
* Fix mouse tracking in Java objects. (#185)
* NVDA no longer reports Java tree view items with no children as being collapsed.
* Announce the object with focus when a Java window comes to the foreground. Previously, only the top-level Java object was announced.
* The eSpeak synthesizer driver no longer stops speaking completely after a single error.
* Fix the issue whereby updated voice parameters (rate, pitch, etc.) were not saved when the voice was changed from the synthesizer settings ring.
* Improved the speaking of typed characters and words.
* Some new text that was previously not spoken in text console applications (such as some text adventure games) is now spoken.
* NVDA now ignores focus changes in background windows. Previously, a background focus change could be treated as if the real focus changed.
* Improved the detection of the focus when leaving context menus. Previously, NVDA often didn't react at all when leaving a context menu.
* NVDA now announces when the context menu is activated in the Start menu.
* The classic Start menu is now announced as Start menu instead of Application menu.
* Improved the reading of alerts such as those encountered in Mozilla Firefox. The text should no longer be read multiple times and other extraneous information will no longer be read. (#248)
* The text of focusable, read-only edit fields will no longer be included when retrieving the text of dialogs. This fixes, for example, the automatic reading of the entire license agreement in installers.
* NVDA no longer announces the unselection of text when leaving some edit controls (example: Internet Explorer address bar, Thunderbird 3 email address fields).
* When opening plain text emails in Outlook Express and Windows Mail, focus is correctly placed in the message ready for the user to read it. Previously the user had to press tab or click on the message in order to use cursor keys to read it.
* Fixed several major issues with the "Speak command keys" functionality.
* NVDA can now read text past 65535 characters in standard edit controls (e.g. a large file in Notepad).
* Improved line reading in MSHTML edit fields (Outlook Express editable messages and Internet Explorer text input fields).
* NVDA no longer sometimes freezes completely when editing text in OpenOffice. (#148, #180)

## 0.6p2

* Improved the default ESpeak voice in NVDA
* Added a laptop keyboard layout. Keyboard layouts can be configured from NVDA's  Keyboard settings dialog. (#60)
* Support for grouping items in SysListView32 controls, mainly found in Windows Vista. (#27)
* Report the checked state of treeview items in SysTreeview32 controls.
* Added shortcut keys for many of NVDA's configuration dialogs
* Support for IAccessible2 enabled applications such as Mozilla Firefox when running NVDA from portable media, with out having to register any special Dll files
* Fix a crash with the virtualBuffers Links List in Gecko applications. (#48)
* NVDA should no longer crash Mozilla Gecko applications such as Firefox and Thunderbird if NVDA is running with higher privilages than the Mozilla Gecko application. E.g. NVDA is  running as Administrator.
* Speech dictionaries (previously User dictionaries) now can be either case sensitive or insensitive, and the patterns can optionally be regular expressions. (#39)
* Whether or not NVDA uses a 'screen layout' mode for virtual buffer documents can now be configured from a settings dialog
* No longer report anchor tags with no href in Gecko documents as links. (#47)
* The NVDA find command now remembers what you last searched for, across all applications. (#53)
* Fix issues where the checked state would not be announced for some checkboxes and radio buttons in virtualBuffers
* VirtualBuffer pass-through mode is now specific to each document, rather than NVDA globally. (#33)
* Fixed some sluggishness with focus changes and incorrect speech interuption which sometimes occured when using NVDA on a system that had been on standby or was rather slow
* Improve support for combo boxes in Mozilla Firefox. Specifically when arrowing around them text isn't repeated, and when jumping out of them, ancestor controls are not announced unnecessarily. Also virtualBuffer commands now work when focused on one  when you are in a virtualBuffer.
* Improve accuracy of finding the statusbar in many applications. (#8)
* Added the NVDA interactive Python console tool, to enable developers to look at and manipulate NVDA's internals as it is running
* sayAll, reportSelection and reportCurrentLine scripts now work properly when in virtualBuffer pass-through mode. (#52)
* The increase rate and decrease rate scripts have been removed. Users should use the synth settings ring scripts (control+nvda+arrows) or the Voice settings dialog
* Improve the range and scale of the progress bar beeps
* Added more quick keys to the new virtualBuffers:  l for list, i for list item, e for edit field, b for button, x for checkbox, r for radio button, g for graphic, q for blockquote, c for combo box, 1 through 6 for respective heading levels, s for separator, m for frame. (#67, #102, #108)
* Canceling the loading of a new document in Mozilla Firefox now allows the user to keep using the old document's virtualBuffer if the old document hadn't yet really been destroyed. (#63)
* Navigating by words in virtualBuffers is now more accurate as  words do not accidentally contain text from more than one field. (#70)
* Improved accuracy of focus tracking and focus updating when navigating in Mozilla Gecko virtualBuffers.
* Added a findPrevious script (shift+NVDA+f3) for use in new virtualBuffers
* Improved sluggishness in Mozilla Gecko dialogs (in Firefox and Thunderbird). (#66)
* Add the ability to view the current log file for NVDA. it can be found in the NVDA menu -> Tools
* Scripts such as say time and date now take the current language in to account; punctuation and ordering of words now reflects the language
* The language combo box in NVDA's General settings dialog now shows full language names for ease of use
* When reviewing text in the current navigator object, the text is always up to date if it changes dynamically. E.g. reviewing the text of a list item in Task Manager. (#15)
* When moving with the mouse, the current paragraph of text under the mouse is now announced, rather than either all the text in that particular object or just the current word. Also audio coordinates, and announcement of object roles is optional, they are turned off by default
* Support for reading text with the mouse in Microsoft Word
* Fixed bug where leaving the menu bar in applications such as Wordpad would cause text selection to not be announced anymore
* In Winamp, the title of the track is no longer announced again and again when switching tracks, or pausing/resuming/stopping playback.
* In Winamp,  Added ability to announce state of the shuffle and repeat controls as they are switched. Works in the main window and in the playlist editor
* Improve the ability to activate particular fields in Mozilla Gecko virtualBuffers. May include clickable graphics, links containing paragraphs, and other weird structures
* Fixed an initial lag when opening NVDA dialogs on some systems. (#65)
* Add specific support for the Total Commander application
* Fix bug in the sapi4serotek driver where the pitch could get locked at a particular value, i.e. stays high after reading a capital letter. (#89)
* Announce clickable text and other fields as clickable in Mozilla Gecko VirtualBuffers. e.g.  a field which has an onclick HTML attribute. (#91)
* When moving around Mozilla Gecko virtualBuffers, scroll the current field in to view -- useful so sighted peers have an idea of where the user is up to in the document. (#57)
* Add basic support for ARIA live region show events in IAccessible2 enabled applications. Useful in the Chatzilla IRC application, new messages will now be read automatically
* Some slight improvements to help use ARIA enabled web applications,  e.g. Google Docs
* Stop adding extra blank lines to text when copying it from a virtualBuffer
* Stop the space key from activating a link in the Links List. Now it can be used like other letters in order to  start typing the name of a particular link you wish to go to
* The moveMouseToNavigator script (NVDA+numpadSlash) now moves the mouse to the centre of the navigator object, rather than the top left
* Added scripts to click the left and right mouse buttons (numpadSlash and numpadStar respectively)
* Improve access to the Windows System Tray. Focus hopefully should no longer seem to keep jumping back to one particular item. Reminder: to get to the System Tray use the Windows command WindowsKey+b. (#10)
* Improve performance and stop announcing extra text when holding down a cursor key in an edit field and it hits the end
* Stop the ability for NVDA to make the user wait while particular messages are spoken. Fixes some crashes/freezes with particular speech synthesizers. (#117)
* Added support for the Audiologic Tts3 speech synthesizer, contribution by Gianluca Casalino. (#105)
* Possibly improve performance when navigating around documents in Microsoft Word
* Improved accuracy when reading text of alerts in Mozilla Gecko applications
* Stop possible crashes when trying to save configuration on non-English versions of Windows. (#114)
* Add an NVDA welcome dialog. This dialog is designed to provide essential information for new users and allows CapsLock to be configured as an NVDA modifier key. This dialog will be displayed when NVDA is started by default until it is disabled.
* Fix basic support for Adobe Reader so it is possible to read documents  in  versions 8 and 9
* Fix some errors that may have occured when holding down keys before NVDA is properly initialized
* If the user has configured NVDA to save configuration on exit, make sure the configuration is properly saved when shutting down or logging out of  Windows.
* Added an NVDA logo sound to the beginning of the installer, contributed by Victer Tsaran
* NVDA, both running in the installer and otherwise, should properly clean up its system tray icon when it exits
* Labels for standard controls in NVDA's dialogs (such as Ok and cancel buttons) should now show in the language NVDA is set to, rather than just staying in English.
* NVDA's icon should now be  used for  the NVDA shortcuts in the start menu and on the Desktop, rather than a default application icon.
* Read cells in MS Excel when moving with tab and shift+tab. (#146)
* Fix some double speaking in particular lists in Skype.
* Improved caret tracking in IAccessible2 and Java applications; e.g. in Open Office and Lotus Symphony, NVDA properly waits for the caret to move in documents rather than accidentally reading the wrong word or line at the end of some paragraphs. (#119)
* Support for AkelEdit controls found in Akelpad 4.0
* NVDA no longer locks up in Lotus Synphony when moving from the document to the menu bar.
* NVDA no longer freezes in the Windows XP Add/Remove programs applet when launching an uninstaller. (#30)
* NVDA no longer freezes when opening Spybot Search and Destroy

## 0.6p1

### Access to web content with new in-process virtualBuffers (so far for Mozilla Gecko applications including Firefox3 and Thunderbird3)

* Load times have been improved almost by a factor of thirty (you no longer have to wait at all for most web pages to load in to the buffer)
* Added a links list (NVDA+f7)
* Improved the find dialog (control+nvda+f) so that it performs a case-insencitive search, plus fixed a few focus issues with that dialog box.
* It is now possible to select and copy text in the new virtualBuffers
* By default the new virtualBuffers represent the document in a screen layout (links and controls are not on separate lines unless they really are visually). You can toggle this feature with NVDA+v.
* It is possible to move by paragraph with control+upArrow and control+downArrow.
* Improved support for dynamic content
* Improved over all accuracy of reading lines and fields when arrowing up and down.

### Internationalization

* It is now possible to type accented characters that rely on a "dead character", while NVDA is running.
* NVDA now announces when the keyboard layout is changed (when pressing alt+shift).
* The announce date and time feature now takes the system's current regional and language options in to account.
* added czech translation (by Tomas Valusek with help from Jaromir Vit)
* added vietnamese translation by Dang Hoai Phuc
* Added Africaans (af_ZA) translation, by Willem van der Walt.
* Added russian translation by Dmitry Kaslin 
* Added polish translation by DOROTA CZAJKA and friends.
* Added Japanese translation by Katsutoshi Tsuji.
* added Thai translation by Amorn Kiattikhunrat
* added croatian translation by Mario Percinic and Hrvoje Katic  
* Added galician translation by Juan C. buno 
* added ukrainian translation by Aleksey Sadovoy 

### Speech

* NVDA now comes packaged with eSpeak 1.33 which contains many improvements, among those are improved languages, named variants, ability to speak faster.
* The voice settings dialog now allows you to change the variant of a synthesizer if it supports one. Variant is usually a slight variation on the current voice. (eSpeak supports variants).
* Added the ability to change the inflection of a voice in the voice settings dialog if the current synthesizer supports this. (eSpeak supports inflection).
* Added the ability to turn off speaking of object position information(e.g. 1 of 4). This option can be found in the Object presentation settings dialog.
* NVDA can now beep when speaking a capital letter. This can be turned on and off with a check box in the voice settings dialog. Also added a raise pitch for capitals check box to configure whether NVDA should actually do its normal pitch raise for capitals. So now you can have either raise pitch, say cap, or beep, for capitals.
* Added the ability to pause speech in NVDA (like found in Voice Over for the Mac). When NVDA is speaking something, you can press the control or shift keys to silence speech just like normal, but if you then tap the shift key again (as long as you havn't pressed any other keys) speech will continue from exactly where it left off.
* Added a virtual synthDriver which outputs text to a window instead of speaking via a speech synthesiser. This should be more pleasant for sighted developers who are not used to speech synthesis but want to know what is spoken by NVDA. There are probably still some bugs, so feedback is most definitely welcome.
* NVDA no longer by default speaks punctuation, you can enable speaking of punctuation with NVDA+p.
* eSpeak by default now speaks quite a bit slower, which should make it easier for people who are using eSpeak for the first time, when installing or starting to use NVDA.
* Added user dictionaries to NVDA. These allow you to make NVDA speak certain text differently. There are three dictionaries: default, voice, and temporary. Entries you add to the default dictionary will happen all the time in NVDA. Voice dictionaries are specific to the current synthesizer and voice you currently have set. And temporary dictionary is  for those times you quickly want to set a rule while you are doing a particular task, but you don't want it to be perminant (it will disappear if you close NVDA). For now the rules are regular expressions, not just normal text.
* Synthesizers can now use any audio output device on your system, by setting the output device combo box in the Synthesizer dialog before selecting the synthesizer you want.

### Performance

* NVDA no longer takes up a huge amount of system memory , when editing messages in mshtml edit controls
* Improved performance when reviewing text inside many controls that do not actually have a real cursor. e.g. MSN Messenger history window, treeview items, listview items etc.
* Improved performance in rich edit documents.
* NVDA should no longer slowly creep up in system memory size for no reason
* Fixed bugs when  trying to focus on a dos console window more than three or so times. NVDA did have a tendency to completely crash.

### Key commands

* NVDA+shift+numpad6 and NVDA+shift+numpad4 allow you to navigate to the next or previous object in flow respectively. This means that you can navigate in an application by only using these two keys with out having to worry about going up by parent, or down to first child as you move around the object hyerarchy. For instance in a web browser such as firefox, you could navigate the document by object, by just using these two keys. If next in flow or previous in flow takes you up and out of an object, or down in to an object, ordered beeps indicate the direction.
* You can now configure voice settings with out opening the voice settings dialog, by using the Synth Settings Ring. The synth settings ring is a group of voice settings you can toggle through by pressing control+NVDA+right and control+NVDA+left. To change a setting use control+NVDA+up and control+NVDA+down.
* Added a command to report the current selection in edit fields (NVDA+shift+upArrow).
* Quite a few NVDA commands that speak text (such as report current line etc) now can spell the text if pressed twice quickly.
* the capslock, numpad insert and extended insert can all be used as the NVDA modifier key. Also if one of these keys is used, pressing the key twice with out pressing any other keys will send the key through to the operating system, just like you'd pressed the key with out NVDA running. To make one of these keys be the NVDA modifier key, check its checkbox in the Keyboard settings dialog (used to be called the keyboard echo dialog).

### Application support

* Improved support for Firefox3 and Thunderbird3 documents. Load times have been improved by almost a factor of thirty, a screen layout is used by default (press nvda+v to toggle between this and no screen layout), a links list (nvda+f7 has been added), the find dialog (control+nvda+f) is now case-insensitive, much better support for dynamic content, selecting and copying text is now possible.
* In the MSN Messenger and Windows Live Messenger history windows, it is now possible to select and copy text.
* Improved support for the audacity application
* Added support for a few edit/text controls in Skype
* Improved support for Miranda instant messenger application
* Fixed some focus issues when opening html and plain text messages in Outlook Express. 
* Outlook express newsgroup message fields are now labeled correctly
* NVDA can now read the addresses in the Outlook Express message fields (to/from/cc etc)
* NVDA should be now more accurate at announcing the next message in out look express when deleting a message from the message list.

### APIs and toolkits

* Improved object navigation for MSAA objects. If a window has a system menu, title bar, or scroll bars, you can now navigate to them.
* Added support for the IAccessible2 accessibility API. A part from the ability to announce more control types, this also allows NVDA to access the cursor in applications such as Firefox 3 and Thunderbird 3, allowing you to navigate, select or edit text.
* Added support for Scintilla edit controls (such controls can be found in Notepad++ or Tortoise SVN).
* Added support for Java applications (via the Java Access Bridge). This can provide basic support for Open Office (if Java is enabled), and any other stand-alone Java application. Note that java applets with in a web browser may not work yet.

### Mouse

* Improved support for reading what is under the mouse pointer as it moves. It is now much faster, and it also now has the ability in some controls such as standard edit fields, Java and IAccessible2 controls, to read the current word, not just the current object. This may be of some used to vision impared people who just want to read a specific bit of text with the mouse.
* Added a new config option, found in the mouse settings dialog. Play audio when mouse moves, when checked, plays a 40 ms beep each time the mouse moves, with its pitch (between 220 and 1760 hz) representing the y axis, and left/right volume, representing the x axis. This enables a blind person to get a rough idea of where the mouse is on the screen as its being moved. This feature also depends on reportObjectUnderMouse also being turned on. So this means that if you quickly need to disable both beeps and announcing of objects, then just press NVDA+m. The beeps are also louder or softer depending on how bright the screen is at that point.

### Object presentation and interaction

* Improved support for most common treeview controls. NVDA now tells you how many items are in the branch when you expand it. It also announces the level when moving in and out of branches. And, it announces the current item number and number of items, according to the current branch, not the entire treeview.
* Improved what is announced when focus changes as you move around applications or the operating system. Now instead of just hearing the control you land on, you hear information about any controls this control is positioned inside of. For instance if you tab and land on a button inside a groupbox, the groupbox will also get announced.
* NVDA now tries to speak the message inside many dialog boxes as they appear. This is accurate most of the time, though there are still many dialogs that arn't as good as they could be.
* Added a report object descriptions checkbox to the object presentation settings dialog. Power users may wish to sometimes uncheck this to stop NVDA announcing a lot of extra descriptions on particular controls,  such as in Java applications.
* NVDA automatically announces selected text in edit controls when focus moves to them. If there isn't any selected text, then it just announces the current line like usual.
* NVDA is a lot more careful now when it plays beeps to indicate progress bar changes in applications. It no longer goes crazy in Eclipse applications such as Lotus Notes/Symphony, and Accessibility Probe.

### User Interface

* Removed the NVDA interface window, and replaced it with a simple NVDA popup menu.
* NVDA's user interface settings dialog is now called General Settings. It also contains an extra setting: a combo box to set the log level, for what messages should go to NVDA's log file. Note that NVDA's log file is now called nvda.log not debug.log.
* Removed the report object group names checkBox from the object presentation settings dialog, reporting of group names now is handled differently.

## 0.5

* NVDA now has a built-in synthesizer called eSpeak, developed by Jonathan Duddington.It is very responsive and lite-weight, and has support for many different languages. Sapi synthesizers can still be used, but eSpeak will be used by default.
 * eSpeak does not depend on any special software to be installed, so it can be used with NVDA on any computer, on a USB thumb drive, or anywhere. 
 * For more info on eSpeak, or to find other versions, go to http://espeak.sourceforge.net/.
* Fix bug where the wrong character was being announced when pressing delete in Internet Explorer / Outlook Express editable panes.
* Added support for more edit fields in Skype.
* VirtualBuffers only get loaded when focus is on the window that needs to be loaded. This fixes some problems when the preview pane is turned on in Outlook Express.
* Added commandline arguments to NVDA:
 * -m, --minimal: do not play startup/exit sounds and do not show the interface on startup if set to do so.
 * -q, --quit: quit any other already running instance of NVDA and then exit
 * -s, --stderr-file fileName: specify where NVDA should place uncaught errors and exceptions
 * -d, --debug-file fileName: specify where NVDA should place debug messages
 * -c, --config-file: specify an alternative configuration file  
 * -h, -help: show a help message listing commandline arguments
* Fixed bug where punctuation symbols would not be translated to the appropriate language, when using a language other than english, and when speak typed characters was turned on.
* Added Slovak language files thanks to Peter Vagner 
* Added a Virtual Buffer settings dialog and a Document Formatting settings dialog, from Peter Vagner.
* Added French translation thanks to Michel Such 
* Added a script to toggle beeping of progress bars on and off (insert+u). Contributed by Peter Vagner.
* Made more messages in NVDA be translatable for other languages. This includes script descriptions when in keyboard help.
* Added a find dialog to the virtualBuffers (internet Explorer and Firefox). Pressing control+f when on a page brings up a dialog in which you can type some text to find. Pressing enter will then search for this text and place the virtualBuffer cursor on this line. Pressing f3 will also search for the next occurance of the text.
* When speak typed characters is turned on, more characters should be now spoken. Technically, now ascii characters from 32 to 255 can now be spoken.
* Renamed some control types for better readability. Editable text is now edit, outline is now tree view and push button is now button.
* When arrowing around list items in a list, or tree view items in a tree view, the control type (list item, tree view item) is no longer spoken, to speed up navigation.
* Has Popup (to indicate that a menu has a submenu) is now spoken as submenu.
* Where some language use control and alt (or altGR) to enter a special character, NVDA now will speak these characters when speak typed characters is on.
* Fixed some problems with reviewing static text controls.
* Added Translation for Traditional Chinese, thanks to Coscell Kao.
* Re-structured an important part of the NVDA code, which should now fix many issues with NVDA's user interface (including settings dialogs).
* Added Sapi4 support to NVDA. Currently there are two sapi4 drivers, one based on code contributed by Serotek Corporation, and one using the ActiveVoice.ActiveVoice com Interface. Both these drivers have issues, see which one works best for you.
* Now when trying to run a new copy of NVDA while an older copy is still running will cause the new copy to just exit. This fixes a major problem where running multiple copies of NVDA makes your system very unusable.
* Renamed the title of the NVDA user interface from NVDA Interface to NVDA. 
* Fixed a bug in Outlook Express where pressing backspace at the start of an editable message would cause an error.
* Added patch from Rui Batista that adds a script to report the current battery status on laptops (insert+shift+b).
* Added a synth driver called Silence. This is a synth driver that does not speak anything, allowing NVDA to stay completely silent at all times. Eventually this could be used along with Braille support, when we have it.
* Added capitalPitchChange setting for synthesizers thanks to J.J. Meddaugh
* Added patch from J.J. Meddaugh that makes the toggle report objects under mouse script more like the other toggle scripts (saying on/off rather than changing the whole statement).
* Added spanish translation (es) contributed by Juan C. buo.
* Added Hungarian language file from Tamas Gczy.
* Added Portuguese language file from Rui Batista.
* Changing the voice in the voice settings dialog now sets the rate, pitch and volume sliders to the new values according to the synthesizer, rather than forcing the synthesizer to be set to the old values. This fixes issues where a synth like eloquence or viavoice seems to speek at a much faster rate than all other synths.
* Fixed a bug where either speech would stop, or NVDA would entirely crash, when in a Dos console window.
* If support for a particular language exists, NVDA now automatically can show its interface and speak its messages in the language Windows is set to. A particular language can still be chosen manualy from the user interface settings dialog as well.
* Added script 'toggleReportDynamicContentChanges' (insert+5). This toggles whether new text, or other dynamic changes should be automatically announced. So far this only works in Dos Console Windows.
* Added script 'toggleCaretMovesReviewCursor' (insert+6). This toggles whether the review cursor should be automatically repositioned when the system caret moves. This is useful in Dos console windows when trying to read information as the screen is updating.
* Added script 'toggleFocusMovesNavigatorObject' (insert+7). This toggles whether the navigator object is repositioned on the object with focus as it changes.
* Added some documentation translated in to various languages. So far there is French, Spannish and Finish.
* Removed some developer documentation from the binary distribution of NVDA, it is only now in the source version.
* Fixed a possible bug in Windows Live Messanger and MSN Messenger where arrowing up and down the contact list would cause errors.
* New messages are now automatically spoken when in a conversation using Windows Live Messenger. (only works for English versions so far)
* The history window in a Windows Live Messenger conversation can now be read by using the arrow keys. (Only works for English versions so far) 
* Added script 'passNextKeyThrough' (insert+f2). Press this key, and then the next key pressed will be passed straight through to Windows. This is useful if you have to press a certain key in an application but NVDA uses that key for something else.
* NVDA no longer freezes up for more than a minute when opening very large documents in MS Word.
* Fixed a bug where moving out of a table in MS Word, and then moving back in, caused the current row/column numbers not to be spoken if moving back in to exactly the same cell.
* When starting NVDA with a synthesizer that doesn't exist, or is not working, the sapi5 synth will try and be loaded in stead, or if sapi5 isn't working, then speech will be set to silence.
* Increasing and decreasing rate scripts can no longer take the rate above 100 or below 0.
* If there is an error with a language when choosing it in the User Interface Settings dialog, a message box will alert the user to the fact.
* NVDA now asks if it should save configuration and restart if the user has just changed the language in the User Interface Settings Dialog. NVDA must be restarted for the language change to fully take effect.
* If a synthesizer can not be loaded, when choosing it from the synthesizer dialog, a message box alerts the user to the fact.
* When loading a synthesizer for the first time, NVDA lets the synthesizer choose the most suitable voice, rate and pitch parameters, rather than forcing it to defaults it thinks are ok. This fixes a problem where Eloquence and Viavoice sapi4 synths start speaking way too fast for the first time.<|MERGE_RESOLUTION|>--- conflicted
+++ resolved
@@ -5,6 +5,10 @@
 ### Important notes
 
 ### New Features
+
+### Changes
+
+* Added an action in the Add-on Store to cancel the install of add-ons. (#15578, @hwf1324)
 
 ### Bug Fixes
 
@@ -68,13 +72,8 @@
 * When reading by line in browse mode, "caption" is no longer reported on each line of a long figure or table caption. (#14874)
 * In the Python console, the last unexecuted command will no longer be lost when moving in the input history. (#16653, @CyrilleB79)
 * A unique anonymous ID is now sent as part of optional NVDA usage statistics gathering. (#16266)
-<<<<<<< HEAD
-* By default, a new folder will be created when making a portable copy. Warnings have been added when writing to a non-empty directory. (#16684)
-* Added an action in the Add-on Store to cancel the install of add-ons. (#15578, @hwf1324)
-=======
 * By default, a new folder will be created when making a portable copy.
 A warning message will inform you if you try writing to a non-empty directory. (#16684)
->>>>>>> 23965c03
 
 ### Bug Fixes
 
