--- conflicted
+++ resolved
@@ -1,4071 +1,4067 @@
-NVDA NVDA_VERSION User Guide
-
-
-%!includeconf: ../userGuide.t2tconf
-%!includeconf: ./locale.t2tconf
-%kc:title: NVDA NVDA_VERSION Commands Quick Reference
-%kc:includeconf: ./locale.t2tconf
-
-= Table of Contents =[toc]
-%%toc
-
-+ Introduction +[Introduction]
-Welcome to NVDA!
-
-NonVisual Desktop Access (NVDA) is a free and open source screen reader for the Microsoft Windows operating system.
-Providing feedback via synthetic speech and Braille, it enables blind or vision impaired people to access computers running Windows for no more cost than a sighted person.
-NVDA is developed by [NV Access https://www.nvaccess.org/], with contributions from the community.
-
-++ General Features ++[GeneralFeatures]
-NVDA allows blind and vision impaired people to access and interact with the Windows operating system and many third party applications.
-
-A short video demonstration, ["What is NVDA?" https://www.youtube.com/watch?v=tCFyyqy9mqo] is available from the NV Access YouTube channel.
-
-Major highlights include:
-- Support for popular applications including web browsers, email clients, internet chat programs and office suites
-- Built-in speech synthesizer supporting over 80 languages
-- Reporting of textual formatting where available such as font name and size, style and spelling errors
-- Automatic announcement of text under the mouse and optional audible indication of the mouse position
-- Support for many refreshable braille displays, including the ability to detect many of them automatically as well as braille input on braille displays with a braille keyboard
-- Ability to run entirely from a USB flash drive or other portable media without the need for installation
-- Easy to use talking installer
-- Translated into 54 languages
-- Support for modern Windows Operating Systems including both 32 and 64 bit variants
-- Ability to run during Windows sign-in and [other secure screens #SecureScreens].
-- Announcing controls and text while using touch gestures
-- Support for common accessibility interfaces such as Microsoft Active Accessibility, Java Access Bridge, IAccessible2 and UI Automation
-- Support for Windows Command Prompt and console applications
-- The ability to highlight the system focus
--
-
-++ System Requirements ++[SystemRequirements]
-- Operating Systems: all 32-bit and 64-bit editions of Windows 7, Windows 8, Windows 8.1, Windows 10, Windows 11, and all Server Operating Systems starting from Windows Server 2008 R2.
-  - For Windows 7, NVDA requires Service Pack 1 or higher.
-  - For Windows Server 2008 R2, NVDA requires Service Pack 1 or higher.
-  - both AMD64 and ARM64 variants of Windows are supported.
-  -
-- at least 150 MB of storage space.
--
-
-
-++ Internationalization ++[Internationalization]
-It is important that people anywhere in the world, no matter what language they speak, get equal access to technology.
-Besides English, NVDA has been translated into 54 languages including: Afrikaans, Albanian, Amharic, Arabic, Aragonese, Bulgarian, Burmese, Catalan, Chinese (simplified and traditional), Croatian, Czech, Danish, Dutch, Farsi, Finnish, French, Galician, Georgian, German (Germany and Switzerland), Greek, Hebrew, Hindi, Hungarian, Icelandic, Irish, Italian, Japanese, Kannada, Korean, Kyrgyz, Lithuanian, Macedonian, Mongolian, Nepali, Norwegian, Polish, Portuguese (Brazil and Portugal), Punjabi, Romanian, Russian, Serbian, Slovak, Slovenian, Spanish (Colombia and Spain), Swedish, Tamil, Thai, Turkish, Ukrainian and Vietnamese.
-
-++ Speech Synthesizer Support ++[SpeechSynthesizerSupport]
-Apart from providing its messages and interface in several languages, NVDA can also enable the user to read content in any language, as long as they have a speech synthesizer that can speak that language.
-
-NVDA is bundled with [eSpeak NG https://github.com/espeak-ng/espeak-ng], a free, open-source, multi-lingual speech synthesizer.
-
-Information about other speech synthesizers that NVDA supports can be found in the [Supported Speech Synthesizers #SupportedSpeechSynths] section.
-
-++ Braille support ++[BrailleSupport]
-For users that own a refreshable braille display, NVDA can output its information in braille.
-Both uncontracted and contracted braille input via a braille keyboard is also supported.
-Furthermore, NVDA will detect many braille displays automatically by default.
-Please see the [Supported Braille Displays #SupportedBrailleDisplays] section for information about the supported braille displays.
-
-NVDA supports braille codes for many languages, including contracted, uncontracted and computer braille codes.
-
-++ License and Copyright ++[LicenseAndCopyright]
-NVDA is copyright NVDA_COPYRIGHT_YEARS NVDA contributors.
-
-NVDA is available under the GNU General Public License version 2, with two special exceptions.
-The exceptions are outlined in the license document under the sections "Non-GPL Components in Plugins and Drivers" and "Microsoft Distributable Code".
-NVDA also includes and uses components which are made available under different free and open source licenses.
-You are free to share or change this software in any way you like as long as it is accompanied by the license and you make all source code available to anyone who wants it.
-This applies to both original and modified copies of this software, plus any derivative works.
-
-For further details, you can [view the full license. https://www.gnu.org/licenses/old-licenses/gpl-2.0.html]
-For details regarding exceptions, access the license document from the NVDA menu under the "help" section.
-
-
-+ NVDA Quick Start Guide +[NVDAQuickStartGuide]
-
-This quick start guide contains three main sections: downloading, initial setup, and running NVDA.
-These are followed by information on adjusting preferences, participating in the community and getting help.
-The information in this guide is condensed from other parts of the NVDA User Guide.
-Please refer to the full User Guide for more detailed information on each topic.
-
-++ Downloading NVDA ++[GettingAndSettingUpNVDA]
-NVDA is completely free for anyone to use.
-There is no license key to worry about or expensive subscription to pay.
-NVDA is updated, on average, four times per year.
-The latest version of NVDA is always available from the "Download" page of the [NV Access website NVDA_URL].
-
-NVDA works with all recent versions of Microsoft Windows.
-Check the [System Requirements #SystemRequirements] for full details.
-
-+++ Steps for Downloading NVDA +++[StepsForDownloadingNVDA]
-
-These steps assume some familiarity with navigating a web page.
-
-- Open your web browser (Press the ``Windows`` key, type the word "internet" without quotes, and press ``enter``)
-- Load the NV Access download page (Press ``alt+d``, type the following address and press ``enter``): 
-https://www.nvaccess.org/download 
-- Activate the "download" button
-- The browser may or may not prompt for an action after downloading, and then start the download
-- Depending on the browser, the file may run automatically after it downloads
-- If the file needs to be manually launched, press ``alt+n`` to move to the notification area, then ``alt+r`` to run the file (or the steps for your browser)
--
-
-++ Setting up NVDA ++[SettingUpNVDA]
-
-Running the file you have just downloaded will start a temporary copy of NVDA.
-You will then be asked if you want to install NVDA, create a portable copy or just continue using the temporary copy.
-
-NVDA does not need access to the Internet to run or install once the launcher is downloaded.
-If available, an internet connection does enable NVDA to check for updates periodically.
-
-+++ Steps for running the downloaded launcher +++[StepsForRunningTheDownloadLauncher]
-
-The setup file is named "nvda_2022.1.exe" or similar.
-The year and version changes between updates to reflect the current release.
-+ Run the downloaded file.
-Music plays while a temporary copy of NVDA loads.
-Once loaded, NVDA will speak throughout the rest of the process.
-+ The NVDA Launcher window appears with the license agreement.
-Press ``downArrow`` to read the license agreement if desired.
-+ Press ``tab`` to move to the "I agree" checkbox, then press the ``spacebar`` to check it.
-+ Press ``tab`` to move through the options, then press ``enter`` on the desired option.
-+
-
-The options are: 
-- "Install NVDA on this computer": This is the main option most users want for easy use of NVDA. 
-- "Create portable copy": This allows NVDA to be setup in any folder without installing.
-This is useful on computers without admin rights, or on a memory stick to carry with you.
-When selected, NVDA walks through the steps to create a portable copy.
-The main thing NVDA needs to know is the folder to setup the portable copy in. 
-- "Continue running": This keeps the temporary copy of NVDA running.
-This is useful for testing features in a new version before installing it.
-When selected, the launcher window closes and the temporary copy of NVDA continues running until it is exited or the PC is shut down.
-Note that changes to settings are not saved. 
-- "Cancel": This closes NVDA without performing any action.
--
-
-
-If you plan to always use NVDA on this computer, you will want to choose to install NVDA.
-Installing NVDA will allow for additional functionality such as automatic starting after sign-in, the ability to read the Windows sign-in and [secure screens #SecureScreens].
-These cannot be done with portable and temporary copies.
-For full details of the limitations when running a portable or temporary copy of NVDA, please see [Portable and temporary copy restrictions #PortableAndTemporaryCopyRestrictions].
-
-Installing also offers to create Start Menu and desktop shortcuts, and allow NVDA to be started with ``control+alt+n``.
-
-+++ Steps for installing NVDA from the launcher +++[StepsForInstallingNVDAFromTheLauncher]
-These steps walk through the most common setup options.
-For more details on the options available, please see [Installation options #InstallingNVDA].
-
-+ From the launcher, ensure the checkbox to agree to the license is checked.
-+ ``Tab`` to, and activate the "Install NVDA on this computer" button.
-+ Next, are options to use NVDA during Windows sign-in and to create a desktop shortcut.
-These are checked by default.
-If desired, press ``tab`` and ``spaceBar`` to change any of these options, or leave them at the default.
-+ Press ``enter`` to continue.
-+ A Windows "User Account Control (UAC)" dialog appears asking "Do you want to allow this app to make changes to your PC?".
-+ Press ``alt+y`` to accept the UAC prompt.
-+ A progress bar fills up as NVDA installs.
-During this process NVDA sounds an increasingly higher pitched beep.
-This process is often fast and may not be noticed.
-+ A dialog box appears confirm that the install of NVDA has been successful.
-The message advises to "Press OK to start the installed copy".
-Press ``enter`` to start the installed copy.
-+ The "Welcome to NVDA" dialog appears, and NVDA reads a welcome message.
-The focus is on the "Keyboard Layout" drop-down.
-By default, "Desktop" keyboard layout uses the number pad for some function.
-If desired, press ``downArrow`` to choose "Laptop" keyboard layout to reassign number pad functions to other keys.
-+ Press ``tab`` to move to "Use ``capsLock`` as an NVDA modifier key".
-``Insert`` is set as the NVDA modifier key by default.
-Press ``spaceBar`` to select ``capsLock`` as an alternate modifier key.
-Note that the keyboard layout is set separately from the NVDA modifier key.
-The NVDA key and keyboard layout can be changed later from the Keyboard Settings.
-+ Use ``tab`` and ``spaceBar`` to adjust the other options on this screen.
-These set whether NVDA starts automatically.
-+ Press ``enter`` to close the dialog box with NVDA now running.
-+
-
-++ Running NVDA ++[RunningNVDA]
-
-The full NVDA user guide has all the NVDA commands, split up into different sections for reference.
-The tables of commands are also available in the "Commands Quick Reference".
-The "Basic Training for NVDA" NVDA training module has each command in more depth with step-by-step activities.
-"Basic Training for NVDA" is available from the [NV Access Shop http://www.nvaccess.org/shop].
-
-Here are some basic commands which are used frequently.
-All commands are configurable, so these are the default keystrokes for these functions.
-
-+++ The NVDA Modifier Key +++[NVDAModifierKey]
-The default NVDA modifier key is either the ``numpadZero``, (with ``numLock`` off), or the ``insert`` key, near the ``delete``, ``home`` and ``end`` keys.
-The NVDA modifier key can also be set to the ``capsLock`` key.
-
-+++ Input Help +++[InputHelp]
-To learn and practice the location of keys, press ``NVDA+1`` to turn Input help on.
-While in input help mode, performing any input gesture (such as pressing a key or performing a touch gesture) will report the action and describe what it does (if anything).
-The actual commands will not execute while in input help mode. 
-
-+++ Starting and stopping NVDA +++[StartingAndStoppingNVDA]
-|| Name | Desktop key | Laptop key | Description |
-| Start NVDA | ``control+alt+n`` | ``control+alt+n`` | Starts or restarts NVDA |
-| Exit NVDA | ``NVDA+q``, then ``enter`` | ``NVDA+q``, then ``enter`` | Exits NVDA |
-| Pause or restart speech | ``shift`` | ``shift`` | Instantly pauses speech. Pressing it again will continue speaking where it left off |
-| Stop speech | ``control`` | ``control`` | Instantly stops speaking |
-
-+++ Reading text +++[ReadingText]
-|| Name | Desktop key | Laptop key | Description |
-| Say all | ``NVDA+downArrow`` | ``NVDA+a`` | Starts reading from the current position, moving it along as it goes |
-| Read current line | ``NVDA+upArrow`` | ``NVDA+l`` | Reads the line. Pressing twice spells the line. Pressing three times spells the line using character descriptions (Alpha, Bravo, Charlie, etc) |
-| Read selection | ``NVDA+shift+upArrow`` | ``NVDA+shift+s`` | Reads any selected text |
-| Read clipboard text | ``NVDA+c`` | ``NVDA+c`` | Reads any text on the clipboard |
-
-+++ Reporting location and other information +++[ReportingLocation]
-|| Name | Desktop key | Laptop key | Description |
-| Window title | ``NVDA+t`` | ``NVDA+t`` | Reports the title of the currently active window. Pressing twice will spell the information. Pressing three times will copy it to the clipboard |
-| Report focus | ``NVDA+tab`` | ``NVDA+tab`` | Reports the current control which has focus.  Pressing twice will spell the information |
-| Read window | ``NVDA+b`` | ``NVDA+b`` | Reads the entire current window (useful for dialogs) |
-| Read status bar | ``NVDA+end`` | ``NVDA+shift+end`` | Reports the Status Bar if NVDA finds one. Pressing twice will spell the information. Pressing three times will copy it to the clipboard |
-| Read time | ``NVDA+f12`` | ``NVDA+f12`` | Pressing once reports the current time, pressing twice reports the date. The time and date are reported in the format specified in Windows settings for the system tray clock. |
-| Report text formatting | ``NVDA+f`` | ``NVDA+f`` | Reports text formatting. Pressing twice shows the information in a window |
-| Report link destination | ``NVDA+k`` | ``NVDA+k`` | Pressing once speaks the destination URL of the link at the current caret or focus position. Pressing twice shows it in a window for more careful review |
-
-+++ Toggle which information NVDA reads +++[ToggleWhichInformationNVDAReads]
-|| Name | Desktop key | Laptop key | Description |
-| Speak typed characters | ``NVDA+2`` | ``NVDA+2`` | When enabled, NVDA will announce all characters you type on the keyboard. |
-| Speak typed words | ``NVDA+3`` | ``NVDA+3`` | When enabled, NVDA will announce word you type on the keyboard. |
-| Speak command keys | ``NVDA+4`` | ``NVDA+4`` | When enabled, NVDA will announce all non-character keys you type on the keyboard. This includes key combinations such as control plus another letter. |
-| Enable mouse tracking | ``NVDA+m`` | ``NVDA+m`` | When enabled, NVDA will announce the text currently under the mouse pointer, as you move it around the screen. This allows you to find things on the screen, by physically moving the mouse, rather than trying to find them through object navigation. |
-
-+++ The synth settings ring +++[TheSynthSettingsRing]
-|| Name | Desktop key | Laptop key | Description |
-| Move to next synth setting | ``NVDA+control+rightArrow`` | ``NVDA+shift+control+rightArrow`` | Moves to the next available speech setting after the current, wrapping around to the first setting again after the last |
-| Move to previous synth setting | ``NVDA+control+leftArrow`` | ``NVDA+shift+control+leftArrow`` | Moves to the next available speech setting before the current, wrapping around to the last setting after the first |
-| Increment current synth setting | ``NVDA+control+upArrow`` | ``NVDA+shift+control+upArrow`` | increases the current speech setting you are on. E.g. increases the rate, chooses the next voice, increases the volume |
-| Decrement current synth setting | ``NVDA+control+downArrow`` | ``NVDA+shift+control+downArrow`` | decreases the current speech setting you are on. E.g. decreases the rate, chooses the previous voice, decreases the volume |
-
-+++ Web navigation +++[WebNavigation]
-The full list of Single Letter Navigation keys is in the [Browse Mode #BrowseMode] section of the user guide.
-|| Command | Keystroke | Description |
-| Heading | ``h`` | Move to the next heading |
-| Heading level 1, 2, or 3 | ``1``, ``2``, ``3`` | Move to the next heading at the specified level |
-| Form field | ``f`` | Move to the next form field (edit box, button, etc) |
-| Link | ``k`` | Move to the next link |
-| Landmark | ``d`` | Move to the next landmark |
-| List | ``l`` | Move to the next list |
-| Table | ``t`` | Move to the next table |
-| Move backwards | ``shift+letter`` | Press ``shift`` and any of the above letters to move to the previous element of that type |
-| Elements list | ``NVDA+f7`` | Lists various types of elements, such as links and headings |
-
-++ Preferences ++[Preferences]
-
-Most NVDA functions can be enabled or changed via the NVDA settings.
-Settings, and other options, are available via NVDA's menu.
-To open NVDA's menu, press ``NVDA+n``.
-To open NVDA's general settings dialog directly, press ``NVDA+control+g``.
-Many settings screens have keystrokes to open them directly, such as ``NVDA+control+s`` for synthesizer, or ``NVDA+control+v`` for other voice options.
-
-++ Community ++[Community]
-
-NVDA has a vibrant user community.  There is a main [English language email list https://nvda.groups.io/g/nvda] and a page full of [local language groups https://github.com/nvaccess/nvda-community/wiki/Connect].
-NV Access, makers of NVDA, are active on [Twitter https://twitter.com/nvaccess] and [Facebook https://www.facebook.com/NVAccess].
-NV Access also have a regular [In-Process blog https://www.nvaccess.org/category/in-process/].
-
-There is also an [NVDA Certified Expert https://certification.nvaccess.org/] program.
-This is an online exam you can complete to demonstrate your skills in NVDA.
-[NVDA Certified Experts https://certification.nvaccess.org/] can list their contact and relevant business details.
-
-++ Getting help ++[GettingHelp]
-
-To get help for NVDA, press ``NVDA+n`` to open the menu, then ``h`` for help.
-From this submenu you can access the User Guide, a quick reference of commands, history of new features and more.
-These first three options open in the default web browser.
-There is also more comprehensive Training Material available in the [NV Access Shop https://www.nvaccess.org/shop].
-
-We recommend starting with the "Basic Training for NVDA module".
-This module covers concepts from getting started up to browsing the web and using object navigation.
-It is available in:
-- [Electronic text https://www.nvaccess.org/product/basic-training-for-nvda-ebook/], which includes Word DOCX, Web page HTML, eBook ePub and Kindle KFX formats.
-- [Human-read, MP3 audio https://www.nvaccess.org/product/basic-training-for-nvda-downloadable-audio/]
-- [Hard-copy UEB Braille https://www.nvaccess.org/product/basic-training-for-nvda-braille-hard-copy/] with delivery included anywhere in the world.
--
-Other modules, and the discounted [NVDA Productivity Bundle https://www.nvaccess.org/product/nvda-productivity-bundle/], are available in the [NV Access Shop https://www.nvaccess.org/shop/].
-
-NV Access also sells [telephone support https://www.nvaccess.org/product/nvda-telephone-support/], either in blocks, or as part of the [NVDA Productivity Bundle https://www.nvaccess.org/product/nvda-productivity-bundle/].
-Telephone support includes local numbers in Australia and the USA.
- 
-The [email user groups https://github.com/nvaccess/nvda-community/wiki/Connect] are a great source of community help, as are [certified NVDA experts https://certification.nvaccess.org/].
-
-
-+ More Setup Options +[MoreSetupOptions]
-
-++ Installation Options ++[InstallingNVDA]
-
-If installing NVDA directly from the downloaded NVDA launcher, press the Install NVDA button.
-If you have already closed this dialog or are wanting to install from a portable copy, please choose the Install NVDA menu item found under Tools in the NVDA menu.
-
-The installation dialog that appears will confirm whether you wish to install NVDA and will also tell you whether this installation will be updating a previous install.
-Pressing the Continue button will start installing NVDA.
-There are also a few options in this dialog which are explained below.
-Once the installation has completed, a message will appear telling you that it was successful.
-Pressing OK at this point will restart the newly installed copy of NVDA.
-
-+++ Incompatible add-ons warning +++[InstallWithIncompatibleAddons]
-If you have add-ons already installed there may also be a warning that incompatible add-ons will be disabled.
-Before you're able to press the Continue button you will have to use the checkbox to confirm that you understand that these add-ons will be disabled.
-There will also be a button present to review the add-ons that will be disabled.
-Refer to the [incompatible add-ons dialog section #incompatibleAddonsManager] for more help on this button.
-After installation, you are able to re-enable incompatible add-ons at your own risk from within the [Add-on Store #AddonsManager].
-
-+++ Use NVDA during sign-in +++[StartAtWindowsLogon]
-This option allows you to choose whether or not NVDA should automatically start while at the Windows sign-in screen, before you have entered a password.
-This also includes User Account Control and [other secure screens #SecureScreens].
-This option is enabled by default for fresh installations.
-
-+++ Create Desktop Shortcut (ctrl+alt+n) +++[CreateDesktopShortcut]
-This option allows you to choose whether or not NVDA should create a shortcut on the desktop to start NVDA. 
-If created, this shortcut will also be assigned a shortcut key of ``control+alt+n``, allowing you to start NVDA at any time with this keystroke.
-
-+++ Copy Portable Configuration to Current User Account +++[CopyPortableConfigurationToCurrentUserAccount]
-This option allows you to choose whether or not NVDA should copy the user configuration from the currently running NVDA into the configuration for the currently logged on  user, for the installed copy of NVDA. 
-This will not copy the configuration for any other users of this system nor to the system configuration for use during Windows sign-in and [other secure screens #SecureScreens].
-This option is only available when installing from a portable copy, not when installing directly from the downloaded Launcher package.
-
-++ Creating a Portable Copy ++[CreatingAPortableCopy]
-If creating a portable copy directly from the NVDA download package, press the Create Portable Copy button.
-If you have already closed this dialog or you are running an installed copy of NVDA, choose the Create Portable copy menu item found under Tools in the NVDA menu.
-
-The Dialog that appears allows you to choose where the portable copy should be created.
-This can be a directory on your hard drive or a location on a USB thumb drive or other portable media.
-There is also an option to choose whether NVDA should copy the logged on user's current NVDA configuration for use  with the newly created portable copy.
-This option is only available when creating a portable copy from an installed copy, not when creating from the download package.
-Pressing Continue will create the portable copy.
-Once creation is complete, a message will appear telling you it was successful.
-Press OK to dismiss this dialog.
-
-
-++ Portable and Temporary Copy Restrictions ++[PortableAndTemporaryCopyRestrictions]
-
-If you want to take NVDA with you on a USB thumb drive or other writable media, then you should choose to create a portable copy.
-The installed copy is also able to create a portable copy of itself at any time. 
-The portable copy also has the ability to install itself on any computer at a later time.
-However, if you wish to copy NVDA onto read-only media such as a CD, you should just copy the download package.
-Running the portable version directly from read-only media is not supported at this time.
-Using the temporary copy of NVDA is also an option (e.g. for demonstration purposes), though starting NVDA in this way each time can become very time consuming.
-
-Apart from the inability to automatically start during and/or after log-on, the portable and temporary copies of NVDA also have the following restrictions:
-- The inability to interact with applications running with administrative privileges, unless of course NVDA itself has been run also with these privileges (not recommended).
-- The inability to read User Account Control (UAC) screens when trying to start an application with administrative privileges.
-- Windows 8 and later: the inability to support input from a touchscreen.
-- Windows 8 and later: the inability to provide features such as browse mode and speaking of typed characters in Windows Store apps.
-- Windows 8 and later: audio ducking is not supported.
-- 
-
-
-+ Using NVDA +[GettingStartedWithNVDA]
-
-++ Launching NVDA ++[LaunchingNVDA]
-If you have installed NVDA with the installer, then starting NVDA is as simple as either pressing control+alt+n, or choosing NVDA from the NVDA menu under Programs on the Start Menu.
-Additionally you can type NVDA into the Run dialog and press Enter.
-If NVDA is already running, it will be restarted.
-You can also pass some [command line options #CommandLineOptions] which allows you to quit (-q), disable add-ons (--disable-addons), etc.
-
-For installed copies, NVDA stores the configuration in the roaming application data folder of the current user by default (e.g. "C:\Users\<user>\AppData\Roaming").
-It is possible to change this in a way that NVDA loads its configuration from the local application data folder instead.
-Consult the section about [system wide parameters #SystemWideParameters] for more details.
-
-To start the portable version, go to the directory you unpacked NVDA to, and press enter or double click on nvda.exe.
-If NVDA was already running, it will automatically stop before starting the portable version.
-
-As NVDA starts, you will first hear an ascending set of tones (telling you that NVDA is loading).
-Depending on how fast your computer is, or if you are running NVDA off a USB key or other slow media, it may take a little while to start.
-If it is taking an extra-long time to start, NVDA should say "Loading NVDA. Please wait..."
-
-If you don't hear any of this, or you hear the Windows error sound, or a descending set of tones, then this means that NVDA has an error, and you will need to possibly report a bug to the developers.
-Please check out the NVDA website for how to do this.
-
-+++ Welcome Dialog +++[WelcomeDialog]
-When NVDA starts for the first time, you will be greeted by a dialog box which provides you with some basic information about the NVDA modifier key and the NVDA menu.
-(Please see further sections about these topics.)
-The dialog box also contains a combo box and three checkboxes.
-The combo box lets you select the keyboard layout.
-The first checkbox lets you control if NVDA should use the Caps Lock as an NVDA modifier key.
-The second specifies whether NVDA should start automatically after you log on to Windows and is only available for installed copies of NVDA.
-The third lets you control if this Welcome dialog should appear each time NVDA starts.
-
-+++ Data usage statistics dialog +++[UsageStatsDialog]
-Starting from NVDA 2018.3, the user is asked if they want to allow usage data to be sent to NV Access in order to help improve NVDA in the future. 
-When starting NVDA for the first time, a dialog will appear which will ask you if you want to accept sending data to NV Access while using NVDA.
-You can read more info about the data gathered by NV Access in the general settings section, [Allow the NVDA project to gather NVDA usage statistics #GeneralSettingsGatherUsageStats].
-Note: pressing on "yes" or "no" will save this setting and the dialog will never appear again unless you reinstall NVDA.
-However, you can enable or disable the data gathering process manually in NVDA's general settings panel. For changing this setting manually, you can check or uncheck the checkbox called [Allow the NVDA project to gather NVDA usage statistics #GeneralSettingsGatherUsageStats].
-
-++ About NVDA keyboard commands ++[AboutNVDAKeyboardCommands]
-
-+++ The NVDA Modifier Key +++[TheNVDAModifierKey]
-Most NVDA-specific keyboard commands consist of pressing a particular key called the NVDA modifier key in conjunction with one or more other keys.
-Notable exceptions to this are the text review commands for the desktop keyboard layout which just use the numpad keys by themselves, but there are some other exceptions as well.
-
-NVDA can be configured so that the numpad Insert, Extended Insert and/or Caps Lock key can be used as the NVDA modifier key.
-By default, both the numpad Insert and Extended Insert keys are set as NVDA modifier keys.
-
-If you wish to cause one of the NVDA modifier keys to behave as it usually would if NVDA were not running (e.g. you wish to turn Caps Lock on when you have set Caps Lock to be an NVDA modifier key), you can press the key twice in quick succession.
-
-+++ Keyboard Layouts +++[KeyboardLayouts]
-NVDA currently comes with two sets of key commands (known as keyboard layouts): the desktop layout and the laptop layout.
-By default, NVDA  is set to use the Desktop layout, though you can switch to the Laptop layout in the Keyboard category of the [NVDA Settings #NVDASettings] dialog, found under Preferences in the NVDA menu.
-
-The Desktop layout makes heavy use of the numpad (with Num Lock off).
-Although most laptops do not have a physical numpad, some laptops can emulate one by holding down the FN key and pressing letters and numbers on the right-hand side of the keyboard (7, 8, 9, u, i, o, j, k, l, etc.).
-If your laptop cannot do this or does not allow you to turn Num Lock off, you may want to switch to the Laptop layout instead.
-
-++ NVDA Touch Gestures ++[NVDATouchGestures]
-If you are running NVDA on a device with a touchscreen and running Windows 8 or higher, you can also control NVDA directly via touch commands.
-While NVDA is running, unless touch interaction support is disabled, all touch input will go directly to NVDA. 
-Therefore, actions that can be performed normally without NVDA will not work.
-%kc:beginInclude
-To toggle touch interaction support, press NVDA+control+alt+t.
-%kc:endInclude
-You can also enable or disable [touch interaction support #TouchSupportEnable] from the Touch Interaction category of the NVDA settings.
-
-+++ Exploring the Screen +++[ExploringTheScreen]
-The most basic action you can perform with the touch screen is to announce the control or text at any point on the screen.
-To do this, place one finger anywhere on the screen.
-You can also keep your finger on the screen and move it around to read other controls and text that your finger moves over.
-
-+++ Touch Gestures +++[TouchGestures]
-When NVDA commands are described later in this user guide, they may list a touch gesture which can be used to activate that command with the touchscreen.
-Following are some instructions on how to perform the various touch gestures.
-
-==== Taps ====
-Tap the screen quickly with one or more fingers.
-
-Tapping once with one  finger is simply known as a tap.
-Tapping with 2 fingers at the same time is a 2-finger tap and so on.
-
-If the same tap is performed one or more times again in quick succession, NVDA will instead treat this as a multi-tap gesture.
-Tapping twice will result in a double-tap.
-Tapping 3 times will result in a triple-tap and so on.
-Of course, these multi-tap gestures also recognize how many fingers were used, so it's possible to have gestures like a 2-finger triple-tap, a 4-finger tap, etc. 
-
-==== Flicks ====
-Quickly swipe your finger across the screen.
-
-There are 4 possible flick gestures depending on the direction: flick left, flick right, flick up and flick down.
-
-Just like taps, more than one finger can be used to perform the gesture.
-Therefore, gestures such as 2-finger flick up and 4-finger flick left are all possible.
-
-+++ Touch Modes +++[TouchModes]
-As there are many more NVDA commands than possible touch gestures, NVDA has several touch modes you can switch between which make certain subsets of commands available.
-The two modes are text mode and object mode. 
-Certain NVDA commands listed in this document may have a touch mode listed in brackets after the touch gesture.
-For example, flick up (text mode) means that the command will be performed if you flick up, but only while in text mode.
-If the command does not have a mode listed, it will work in any mode.
-
-%kc:beginInclude
-To toggle touch modes, perform a 3-finger tap.
-%kc:endInclude
-
-+++ Touch keyboard +++[TouchKeyboard]
-The touch keyboard is used to enter text and commands from a touchscreen.
-When focused on an edit field, you can bring up the touch keyboard by double-tapping the touch keyboard icon on the bottom of the screen.
-For tablets such as Microsoft Surface Pro, the touch keyboard is always available when the keyboard is undocked.
-To dismiss the touch keyboard, double-tap the touch keyboard icon or move away from the edit field.
-
-While the touch keyboard is active, to locate keys on the touch keyboard, move your finger to where the touch keyboard is located (typically at the bottom of the screen), then move around the keyboard with one finger.
-When you find the key you wish to press, double-tap the key or lift your finger, depending on options chosen from the [Touch Interaction Settings category #TouchInteraction] of the NVDA Settings.
-
-++ Input Help Mode ++[InputHelpMode]
-Many NVDA commands are mentioned throughout the rest of this user guide, but an easy way to explore all the different commands is to turn on input help.
-
-To turn on input help, press NVDA+1.
-To turn it off, press NVDA+1 again.
-While in input help, performing any input gesture (such as pressing a key or performing a touch gesture) will report the action and describe what it does (if anything).
-The actual  commands will not execute while in input help mode.
-
-++ The NVDA menu ++[TheNVDAMenu]
-The NVDA menu allows you to control NVDA's settings, access help, save/revert your configuration, Modify speech dictionaries, access additional tools and exit NVDA.
-
-To get to the NVDA menu from anywhere in Windows while NVDA is running, you may do any of the following:
-- press ``NVDA+n`` on the keyboard.
-- Perform a 2-finger double-tap on the touch screen.
-- Access the system tray by pressing ``Windows+b``, ``downArrow`` to the NVDA icon, and press ``enter``.
-- Alternatively, access the system tray by pressing ``Windows+b``, ``downArrow`` to the NVDA icon, and open the context menu by pressing the ``applications`` key located next to the right control key on most keyboards.
-On a keyboard without an ``applications`` key, press ``shift+f10`` instead.
-- Right-click on the NVDA icon located in the Windows system tray
--
-When the menu comes up, You can use the arrow keys to navigate the menu, and the ``enter`` key to activate an item.
-
-++ Basic NVDA commands ++[BasicNVDACommands]
-%kc:beginInclude
-|| Name | Desktop key | Laptop key | Touch | Description |
-| Starts or restarts NVDA | Control+alt+n | Control+alt+n | none | Starts or restarts NVDA from the Desktop, if this Windows shortcut is enabled during NVDA's installation process. This is a Windows specific shortcut and therefore it cannot be reassigned in the input gestures dialog. |
-| Stop speech | Control | control | 2-finger tap | Instantly stops speaking |
-| Pause Speech | shift | shift | none | Instantly pauses speech. Pressing it again will continue speaking where it left off (if pausing is supported by the current synthesizer) |
-| NVDA Menu | NVDA+n | NVDA+n | 2-finger double-tap | Pops up the NVDA menu to allow you to access preferences, tools, help, etc. |
-| Toggle Speech Mode | NVDA+s | NVDA+s | none | Toggles speech mode between speech, beeps and off. |
-| Toggle Input Help Mode | NVDA+1 | NVDA+1 | none | Pressing any key in this mode will report the key, and the description of any NVDA command associated with it |
-| Quit NVDA | NVDA+q | NVDA+q | none | Exits NVDA |
-| Pass next key through | NVDA+f2 | NVDA+f2 | none | Tells NVDA to pass the next key press straight through to the active application - even if it is normally treated as an NVDA key command |
-| Toggle application sleep mode on and off | NVDA+shift+s | NVDA+shift+z | none | sleep mode disables all NVDA commands and speech/braille output for the current application. This is most useful in applications that provide their own speech or screen reading features. Press this command again to disable sleep mode - note that NVDA will only retain the Sleep Mode setting until it is restarted. |
-%kc:endInclude
-
-++ Reporting System Information ++[ReportingSystemInformation]
-%kc:beginInclude
-|| Name | key | Description |
-| Report date/time | NVDA+f12 | Pressing once reports the current time, pressing twice reports the date |
-| Report battery status | NVDA+shift+b | Reports the battery status i.e. whether AC power is in use or the current charge percentage. |
-| Report clipboard text | NVDA+c | Reports the Text on the clipboard if there is any. |
-%kc:endInclude
-
-+ Navigating with NVDA +[NavigatingWithNVDA]
-NVDA allows you to explore and navigate the system in several ways, including both normal interaction and review.
-
-++ Objects ++[Objects]
-Each Application and the operating system itself consist of many objects.
-An object is a single item such as a piece of text, button, checkbox, slider, list or editable text field.
-
-++ Navigating with the System Focus ++[SystemFocus]
-The system focus, also known simply as the focus, is the [object #Objects] which receives keys typed on the keyboard.
-For example, if you are typing into an editable text field, the editable text field has the focus.
-
-The most common way of navigating around Windows with NVDA is to simply move the system focus using standard Windows keyboard commands, such as pressing tab and shift+tab to move forward and back between controls, pressing alt to get to the menu bar and then using the arrows to navigate menus, and using alt+tab to move between running applications.
-As you do this, NVDA will report information about the object with focus, such as its name, type, value, state, description, keyboard shortcut and positional information.
-When [Visual Highlight #VisionFocusHighlight] is enabled, the location of the current system focus is also exposed visually.
-
-There are some key commands that are useful when moving with the System focus:
-%kc:beginInclude
-|| Name | Desktop key | Laptop key | Description |
-| Report current focus | NVDA+tab | NVDA+tab | announces the current object or control that has the System focus. Pressing twice will spell the information |
-| Report title | NVDA+t | NVDA+t | Reports the title of the currently active window. Pressing twice will spell the information. Pressing three times will copy it to the clipboard |
-| Read active window | NVDA+b | NVDA+b | reads all the controls in the currently active window (useful for dialogs) |
-| Report Status Bar | NVDA+end | NVDA+shift+end | Reports the Status Bar if NVDA finds one. Pressing twice will spell the information. Pressing three times will copy it to the clipboard |
-| Report Shortcut Key | ``shift+numpad2`` | ``NVDA+control+shift+.`` | Reports the shortcut (accelerator) key of the currently focused object |
-%kc:endInclude
-
-++ Navigating with the System Caret ++[SystemCaret]
-When an [object #Objects] that allows navigation and/or editing of text is [focused #SystemFocus], you can move through the text using the system caret, also known as the edit cursor.
-
-When the focus is on an object that has the system caret, you can use the arrow keys, page up, page down, home, end, etc. to move through the text.
-You can also change the text if the control supports editing.
-NVDA will announce as you move by character, word and line, and will also announce as you select and unselect text.
-
-NVDA provides the following key commands in relation to the system caret:
-%kc:beginInclude
-|| Name | Desktop key | Laptop key | Description |
-| Say all | NVDA+downArrow | NVDA+a | Starts reading from the current position of the system caret, moving it along as it goes |
-| Read current line | NVDA+upArrow | NVDA+l | Reads the line where the system caret is currently situated. Pressing twice spells the line. Pressing three times spells the line using character descriptions. |
-| Read current text selection | NVDA+Shift+upArrow | NVDA+shift+s | Reads any currently selected text |
-| Report text formatting | NVDA+f | NVDA+f | Reports the formatting of the text where the caret is currently situated. Pressing twice shows the information in browse mode |
-| Report caret location | NVDA+numpadDelete | NVDA+delete | Reports information about the location of the text or object at the position of system caret. For example, this might include the percentage through the document, the distance from the edge of the page or the exact screen position. Pressing twice may provide further detail. |
-| Next sentence | alt+downArrow | alt+downArrow | Moves the caret to the next sentence and announces it. (only supported in Microsoft Word and Outlook) |
-| Previous sentence | alt+upArrow | alt+upArrow | Moves the caret to the previous sentence and announces it. (only supported in Microsoft Word and Outlook) |
-
-When within a table, the following key commands are also available:
-|| Name | Key | Description |
-| Move to previous column | control+alt+leftArrow | Moves the system caret to the previous column (staying in the same row) |
-| Move to next column | control+alt+rightArrow | Moves the system caret to the next column (staying in the same row) |
-| Move to previous row | control+alt+upArrow | Moves the system caret to the previous row (staying in the same column) |
-| Move to next row | control+alt+downArrow | Moves the system caret to the next row (staying in the same column) |
-| Move to first column | control+alt+home | Moves the system caret to the first column (staying in the same row) |
-| Move to last column | control+alt+end | Moves the system caret to the last column (staying in the same row) |
-| Move to first row | control+alt+pageUp | Moves the system caret to the first row (staying in the same column) |
-| Move to last row | control+alt+pageDown | Moves the system caret to the last row (staying in the same column) |
-| Say all in column | ``NVDA+control+alt+downArrow`` | Reads the column vertically from the current cell downwards to the last cell in the column. |
-| Say all in row | ``NVDA+control+alt+rightArrow`` | Reads the row horizontally from the current cell rightwards to the last cell in the row. |
-| Read entire column | ``NVDA+control+alt+upArrow`` | Reads the current column vertically from top to bottom without moving the system caret. |
-| Read entire row | ``NVDA+control+alt+leftArrow`` | Reads the current row horizontally from left to right without moving the system caret. |
-%kc:endInclude
-
-++ Object Navigation ++[ObjectNavigation]
-Most of the time, you will work with applications using commands which move the [focus #SystemFocus] and the [caret #SystemCaret].
-However, sometimes, you may wish to explore the current application or the Operating System without moving the focus or caret.
-You may also wish to work with [objects #Objects] that cannot be accessed normally using the keyboard.
-In these cases, you can use object navigation.
-
-Object navigation allows you to move between and obtain information about individual [objects #Objects].
-When you move to an object, NVDA will report it similarly to the way it reports the system focus.
-For a way to review all text as it appears on the screen, you can instead use [screen review #ScreenReview].
-
-Rather than having to move back and forth between every single object on the system, the objects are organized hierarchically.
-This means that some objects contain other objects and you must move inside them to access the objects they contain.
-For example, a list contains list items, so you must move inside the list in order to access its items.
-If you have moved to a list item, moving next and previous will take you to other list items in the same list.
-Moving to a list item's containing object will take you back to the list.
-You can then move past the list if you wish to access other objects.
-Similarly, a toolbar contains controls, so you must move inside the toolbar to access the controls in the toolbar.
-
-If you yet prefer to move back and forth between every single object on the system, you can use commands to move to the previous/next object in a flattened view.
-For example, if you move to the next object in this flattened view and the current object contains other objects, NVDA will automatically move to the first object that contains it.
-Alternatively, if the current object doesn't contain any objects, NVDA will move to the next object at the current level of the hierarchy.
-If there is no such next object, NVDA will try to find the next object in the hierarchy based on containing objects until there are no more objects to move to.
-The same rules apply to moving backwards in the hierarchy.
-
-The object currently being reviewed is called the navigator object.
-Once you navigate to an object, you can review its content using the [text review commands #ReviewingText] while in [Object review mode #ObjectReview].
-When [Visual Highlight #VisionFocusHighlight] is enabled, the location of the current navigator object is also exposed visually.
-By default, the navigator object moves along with the System focus, though this behaviour can be toggled on and off.
-
-Note: Braille following Object Navigation can be configured via [Braille Tether #BrailleTether].
-
-To navigate by object, use the following commands:
-
-%kc:beginInclude
-|| Name | Desktop key | Laptop key | Touch | Description |
-| Report current object | NVDA+numpad5 | NVDA+shift+o | none | Reports the current navigator object. Pressing twice spells the information, and pressing 3 times copies this object's name and value to the clipboard. |
-| Move to containing object | NVDA+numpad8 | NVDA+shift+upArrow | flick up (object mode) | Moves to the object containing the current navigator object |
-| Move to previous object | NVDA+numpad4 | NVDA+shift+leftArrow | none | Moves to the object before the current navigator object |
-| Move to previous object in flattened view | NVDA+numpad9 | NVDA+shift+[ | flick left (object mode) | Moves to the previous object in a flattened view of the object navigation hierarchy |
-| Move to next object | NVDA+numpad6 | NVDA+shift+rightArrow | none | Moves to the object after the current navigator object |
-| Move to next object in flattened view | NVDA+numpad3 | NVDA+shift+] | flick right (object mode) | Moves to the next object in a flattened view of the object navigation hierarchy |
-| Move to first contained object | NVDA+numpad2 | NVDA+shift+downArrow | flick down (object mode) | Moves to the first object contained by the current navigator object |
-| Move to focus object | NVDA+numpadMinus | NVDA+backspace | none | Moves to the object that currently has the system focus, and also places the review cursor at the position of the System caret, if it is showing |
-| Activate current navigator object | NVDA+numpadEnter | NVDA+enter | double-tap | Activates the current navigator object (similar to clicking with the mouse or pressing space when it has the system focus) |
-| Move System focus or caret to current review position | NVDA+shift+numpadMinus | NVDA+shift+backspace | none | pressed once Moves the System focus to the current navigator object, pressed twice moves the system caret to the position of the review cursor |
-| Report review cursor location | NVDA+shift+numpadDelete | NVDA+shift+delete | none | Reports information about the location of the text or object at the review cursor. For example, this might include the percentage through the document, the distance from the edge of the page or the exact screen position. Pressing twice may provide further detail. |
-| Move review cursor to status bar | none | none | none | Reports the Status Bar if NVDA finds one. It also moves the navigator object to this location. |
-%kc:endInclude
-
-Note: numpad keys require the Num Lock to be turned off to work properly.
-
-++ Reviewing Text ++[ReviewingText]
-NVDA allows you to read the contents of the [screen #ScreenReview], current [document #DocumentReview] or current [object #ObjectReview] by character, word or line.
-This is mostly useful in places (including Windows command consoles) where there is no [system caret #SystemCaret].
-For example, you might use it to review the text of a long information message in a dialog.
-
-When moving the review cursor, the System caret does not follow along, so you can review text without losing your editing position.
-However, by default, when the System caret moves, the review cursor follows along.
-This can be toggled on and off.
-
-Note: Braille following the review cursor can be configured via [Braille Tether #BrailleTether].
-
-The following commands are available for reviewing text:
-%kc:beginInclude
-|| Name | Desktop key | Laptop key | Touch | Description |
-| Move to top line in review | shift+numpad7 | NVDA+control+home | none | Moves the review cursor to the top line of the text |
-| Move to previous line in review | numpad7 | NVDA+upArrow | flick up (text mode) | Moves the review cursor to the previous line of text |
-| Report current line in review | numpad8 | NVDA+shift+. | none | Announces the current line of text where the review cursor is positioned. Pressing twice spells the line. Pressing three times spells the line using character descriptions. |
-| Move to next line in review | numpad9 | NVDA+downArrow | flick down (text mode) | Move the review cursor to the next line of text |
-| Move to bottom line in review | shift+numpad9 | NVDA+control+end | none | Moves the review cursor to the bottom line of text |
-| Move to previous word in review | numpad4 | NVDA+control+leftArrow | 2-finger flick left (text mode) | Moves the review cursor to the previous word in the text |
-| Report current word in review | numpad5 | NVDA+control+. | none | Announces the current word in the text where the review cursor is positioned. Pressing twice spells the word. Pressing three times spells the word using character descriptions. |
-| Move to next word in review | numpad6 | NVDA+control+rightArrow | 2-finger flick right (text mode) | Move the review cursor to the next word in the text |
-| Move to start of line in review | shift+numpad1 | NVDA+home | none | Moves the review cursor to the start of the current line in the text |
-| Move to previous character in review | numpad1 | NVDA+leftArrow | flick left (text mode) | Moves the review cursor to the previous character on the current line in the text |
-| Report current character in review | numpad2 | NVDA+. | none | Announces the current character on the line of text where the review cursor is positioned. Pressing twice reports a description or example of that character. Pressing three times reports the numeric value of the character in decimal and hexadecimal. |
-| Move to next character in review | numpad3 | NVDA+rightArrow | flick right (text mode) | Move the review cursor to the next character on the current line of text |
-| Move to end of line in review | shift+numpad3 | NVDA+end | none | Moves the review cursor to the end of the current line of text |
-| Move to previous page in review | ``NVDA+pageUp`` | ``NVDA+shift+pageUp`` | none | Moves the review cursor to the previous page of text if supported by the application |
-| Move to next page in review | ``NVDA+pageDown`` | ``NVDA+shift+pageDown`` | none | Moves the review cursor to the next page of text if supported by the application |
-| Say all with review | numpadPlus | NVDA+shift+a | 3-finger flick down (text mode) | Reads from the current position of the review cursor, moving it as it goes |
-| Select then Copy from review cursor | NVDA+f9 | NVDA+f9 | none | Starts the select then copy process from the current position of the review cursor. The actual action is not performed until you tell NVDA where the end of the text range is |
-| Select then Copy to review cursor | NVDA+f10 | NVDA+f10 | none | On the first press, text is selected from the position previously set as start marker up to and including the review cursor's current position. If the system caret can reach the text, it will be moved to the selected text. After pressing this key stroke a second time, the text will be copied to the Windows clipboard |
-| Move to marked start for copy in review | NVDA+shift+f9 | NVDA+shift+f9 | none | Moves the review cursor to the position previously set start marker for copy |
-| Report text formatting | NVDA+shift+f | NVDA+shift+f | none | Reports the formatting of the text where the review cursor is currently situated. Pressing twice shows the information in browse mode |
-| Report current symbol replacement | None | None | none | Speaks the symbol where the review cursor is positioned. Pressed twice, shows the symbol and the text used to speak it in browse mode. |
-%kc:endInclude
-
-Note: numpad keys require the Num Lock to be turned off to work properly.
-
-A good way to remember the basic text review commands  when using the Desktop layout  is to think of them as being in a grid of three by three, with top to bottom being line, word and character and left to right being previous, current and next.
-The layout is illustrated as follows:
-| Previous line | Current line | Next line |
-| Previous word | Current word | Next word |
-| Previous character | Current character | Next character |
-
-++ Review Modes ++[ReviewModes]
-NVDA's [text review commands #ReviewingText] can review content within the current navigator object, current document or screen, depending on the review mode selected.
-
-The following commands switch between review modes:
-%kc:beginInclude
-|| Name | Desktop key | Laptop key | Touch | Description |
-| Switch to next review mode | NVDA+numpad7 | NVDA+pageUp | 2-finger flick up | switches to the next available review mode |
-| Switch to previous review mode | NVDA+numpad1 | NVDA+pageDown | 2-finger flick down | switches to the previous available review mode |
-%kc:endInclude
-
-+++ Object Review +++[ObjectReview]
-While in object review mode, you are able to only review the content of the current [navigator object #ObjectNavigation].
-For objects such as editable text fields or other basic text controls, this will generally be the text content.
-For other objects, this may be the name and/or value.
-
-+++ Document Review +++[DocumentReview]
-When the [navigator object #ObjectNavigation] is within a browse mode document (e.g. web page) or other complex document (e.g. a Lotus Symphony document), it is possible to switch to the document review mode.
-The document review mode allows you to review the text of the entire document.
-
-When switching from object review to document review, the review cursor is placed in the document at the position of the navigator object.
-When moving around the document with review commands, the navigator object is automatically updated to the object found at the current review cursor position.
-
-Note that NVDA will switch to document review from object review automatically when moving around browse mode documents.
-
-+++ Screen Review +++[ScreenReview]
-The screen review mode allows you to review the text of the screen as it appears visually within the current application.
-This is similar to the screen review or mouse cursor functionality in many other Windows screen readers.
-
-When switching to screen review mode, the review cursor is placed at the screen position of the current [navigator object #ObjectNavigation].
-When moving around the screen with review commands, the navigator object is automatically updated to the object found at the screen position of the review cursor.
-
-Note that in some newer applications, NVDA may not see some or all text displayed on the screen due to the use of newer screen drawing technologies which are impossible to support at this time.
-
-++ Navigating with the Mouse ++[NavigatingWithTheMouse]
-When you move the mouse, NVDA by default reports the text that is directly under the mouse pointer as the pointer moves over it.
-Where supported, NVDA will read the surrounding paragraph of text, though some controls may only read by line.
-
-NVDA can be configured to also announce the type of [object #Objects] under the mouse as it moves (e.g. list, button, etc.).
-This may be useful for totally blind users, as sometimes, the text isn't enough.
-
-NVDA provides a way for users to understand where the mouse is located relative to the dimensions of the screen by playing the current mouse coordinates as audio beeps.
-The higher the mouse is on the screen, the higher the pitch of the beeps.
-The further left or right the mouse is located on the screen, the further left or right the sound will be played (assuming the user has stereo speakers or headphones).
-
-These extra mouse features are not turned on by default in NVDA.
-If you wish to take advantage of them, you can configure them from the [Mouse settings #MouseSettings] category of the [NVDA Settings #NVDASettings] dialog, found in the NVDA Preferences menu.
-
-Although a physical mouse or trackpad should be used to navigate with the mouse, NVDA provides some commands related to the mouse:
-%kc:beginInclude
-|| Name | Desktop key | Laptop key | Touch | Description |
-| Left mouse button click | numpadDivide | NVDA+[ | none | Clicks the left mouse button once. The common double click can be performed by pressing this key twice in quick succession |
-| Left mouse button lock | shift+numpadDivide | NVDA+control+[ | none | Locks the left mouse button down. Press again to release it. To drag the mouse, press this key to lock the left button down and then move the mouse either physically or use one of the other mouse routing commands |
-| Right mouse click | numpadMultiply | NVDA+] | tap and hold | Clicks the right mouse button once, mostly used to open context menu at the location of the mouse. |
-| Right mouse button lock | shift+numpadMultiply | NVDA+control+] | none | Locks the right mouse button down. Press again to release it. To drag the mouse, press this key to lock the right button down and then move the mouse either physically or use one of the other mouse routing commands |
-| Move mouse to current navigator object | NVDA+numpadDivide | NVDA+shift+m | none | Moves the mouse to the location of the current navigator object and review cursor |
-| Navigate to the object under the mouse | NVDA+numpadMultiply | NVDA+shift+n | none | Set the navigator object to the object located at the position of the mouse |
-%kc:endInclude
-
-+ Browse Mode +[BrowseMode]
-Complex read-only documents such as web pages are browsed in NVDA using browse mode.
-This includes documents in the following applications:
-- Mozilla Firefox
-- Microsoft Internet Explorer
-- Mozilla Thunderbird
-- HTML messages in Microsoft Outlook
-- Google Chrome
-- Microsoft Edge
-- Adobe Reader
-- Foxit Reader
-- Supported books in Amazon Kindle for PC
--
-
-Browse mode is also optionally available for Microsoft Word documents.
-
-In browse mode, the content of the document is made available in a flat representation that can be navigated with the cursor keys as if it were a normal text document.
-All of NVDA's [system caret #SystemCaret] key commands will work in this mode; e.g. say all, report formatting, table navigation commands, etc.
-When [Visual Highlight #VisionFocusHighlight] is enabled, the location of the virtual browse mode caret is also exposed visually.
-Information such as whether text is a link, heading, etc. is reported along with the text as you move.
-
-Sometimes, you will need to interact directly with controls in these documents.
-For example, you will need to do this for editable text fields and lists so that you can type characters and use the cursor keys to work with the control.
-You do this by switching to focus mode, where almost all keys are passed to the control.
-When in Browse mode, by default, NVDA will automatically switch to focus mode if you tab to or click on a particular control that requires it.
-Conversely, tabbing to or clicking on a control that does not require focus mode will switch back to browse mode.
-You can also press enter or space to switch to focus mode on controls that require it.
-Pressing escape will switch back to browse mode.
-In addition, you can manually force focus mode, after which it will remain in effect until you choose to disable it.
-
-%kc:beginInclude
-|| Name | Key | Description |
-| Toggle browse/focus modes | NVDA+space | Toggles between focus mode and browse mode |
-| Exit focus mode | escape | Switches back to browse mode if focus mode was previously switched to automatically |
-| Refresh browse mode document | NVDA+f5 | Reloads the current document content (useful if certain content seems to be missing from the document. Not available in Microsoft Word and Outlook.) |
-| Find | NVDA+control+f | Pops up a dialog in which you can type some text to find in the current document. See [searching for text #SearchingForText] for more information. |
-| Find next | NVDA+f3 | Finds the next occurrence of the text in the document that you previously searched for |
-| Find previous | NVDA+shift+f3 | Finds the previous occurrence of the text in the document you previously searched for |
-%kc:endInclude
-
-++ Single Letter Navigation ++[SingleLetterNavigation]
-While in browse mode, for quicker navigation, NVDA also provides single character keys to jump to certain fields in the document.
-Note that not all of these commands are supported in every type of document.
-
-%kc:beginInclude
-The following keys by themselves jump to the next available element, while adding the shift key causes them to jump to the previous element:
-- h: heading
-- l: list
-- i: list item
-- t: table
-- k: link
-- n: nonLinked text
-- f: form field
-- u: unvisited link
-- v: visited link
-- e: edit field
-- b: button
-- x: checkbox
-- c: combo box
-- r: radio button
-- q: block quote
-- s: separator
-- m: frame
-- g: graphic
-- d: landmark
-- o: embedded object (audio and video player, application, dialog, etc.)
-- 1 to 6: headings at levels 1 to 6 respectively
-- a: annotation (comment, editor revision, etc.)
-- w: spelling error
--
-To move to the beginning or end of containing elements such as lists and tables:
-|| Name | Key | Description |
-| Move to start of container | shift+comma | Moves to the start of the container (list, table, etc.) where the caret is positioned |
-| Move past end of container | comma | Moves past the end of the container (list, table, etc.) where the caret is positioned |
-%kc:endInclude
-
-Some web applications such as Gmail, Twitter and Facebook use single letters as shortcut keys.
-If you want to use these while still being able to use your cursor keys to read in browse mode, you can temporarily disable NVDA's single letter navigation keys.
-%kc:beginInclude
-To toggle single letter navigation on and off for the current document, press NVDA+shift+space.
-%kc:endInclude
-
-++ The Elements List ++[ElementsList]
-The elements list provides access to a list of various types of elements in the document as appropriate for the application.
-For example, in web browsers, the elements list can list links, headings, form fields, buttons or landmarks.
-Radio buttons allow you to switch between the different types of elements.
-An edit field is also provided in the dialog which allows you to filter the list to help you search for a particular item on the page.
-Once you have chosen an item, you can use the provided buttons in the dialog to move to or activate that item.
-%kc:beginInclude
-|| Name | Key | Description |
-| Browse mode elements list | NVDA+f7 | Lists various types of elements in the current document |
-%kc:endInclude
-
-++ Searching for text ++[SearchingForText]
-This dialog allows you to search for terms in the current document.
-In the "Type the text you wish to find" field, the text to be found can be entered.
-The "Case sensitive" checkbox makes the search consider uppercase and lowercase letters differently.
-For example, with "Case sensitive" selected you can find "NV Access" but not "nv access".
-Use the following keys for performing searches:
-%kc:beginInclude
-|| Name | Key | Description |
-| Find text | NVDA+control+f | Opens the  search dialog |
-| Find next | NVDA+f3 | searches the next occurrence of the current search term  |
-| Find previous | NVDA+shift+f3 | searches the previous  occurrence of the current search term  |
-%kc:endInclude
-
-++ Embedded Objects ++[ImbeddedObjects]
-Pages can include rich content using technologies such as Oracle Java and HTML5, as well as applications and dialogs.
-Where these are encountered in browse mode, NVDA will report "embedded object", "application" or "dialog", respectively.
-You can quickly move to them using the o and shift+o embedded object single letter navigation keys.
-To interact with these objects, you can press enter on them.
-If it is accessible, you can then tab around it and interact with it like any other application.
-A key command is provided to return to the original page containing the embedded object:
-%kc:beginInclude
-|| Name | Key | Description |
-| Move to containing browse mode document | NVDA+control+space | Moves the focus out of the current embedded object and into the document that contains it |
-%kc:endInclude
-
-+ Reading Mathematical Content +[ReadingMath]
-Using MathPlayer 4 from Design Science, NVDA can read and interactively navigate supported mathematical content.
-This requires that MathPlayer 4 is installed on the computer.
-MathPlayer is available as a free download from: https://www.dessci.com/en/products/mathplayer/.
-After installing MathPlayer, restart NVDA.
-
-NVDA supports the following types of mathematical content:
-- MathML in Mozilla Firefox, Microsoft Internet Explorer and Google Chrome.
-- Microsoft Word 365 Modern Math Equations via UI automation:
-NVDA is able to read and interact with math equations in Microsoft Word 365/2016 build 14326 and higher.
-Note however that any previously created MathType equations must be first converted to Office Math.
-This can be done by selecting each and choosing "Equation Options", then "Convert to Office Math" in the context menu.
-Ensure your version of MathType is the latest version before doing this.
-Microsoft Word provides linear symbol-based navigation through the equations itself and supports inputting math using several syntaxes, including LateX.
-For further details, please see [Linear format equations using UnicodeMath and LaTeX in Word https://support.microsoft.com/en-us/office/linear-format-equations-using-unicodemath-and-latex-in-word-2e00618d-b1fd-49d8-8cb4-8d17f25754f8]
-- Microsoft Powerpoint, and older versions of Microsoft Word: 
-NVDA can read and navigate MathType equations in both Microsoft Powerpoint and Microsoft word.
-MathType needs to be installed in order for this to work.
-The trial version is sufficient.
-It can be downloaded from https://www.dessci.com/en/products/mathtype/
-- Adobe Reader:
-Note that this is not an official standard yet, so there is currently no publicly available software that can produce this content.
-- Kindle Reader for PC:
-NVDA can read and navigate Math in Kindle for PC for books with accessible math.
--
-
-When reading a document, NVDA will speak any supported mathematical content where it occurs.
-If you are using a braille display, it will also be displayed in braille.
-
-++ Interactive Navigation ++[InteractiveNavigation]
-If you are working primarily with speech, in most cases, you will probably wish to examine the expression in smaller segments, rather than hearing the entire expression at once.
-
-If you are in browse mode, you can do this by moving the cursor to the mathematical content and pressing enter.
-
-If you are not in browse mode:
-+ move the review cursor to the mathematical content.
-By default, the review cursor follows the system caret, so you can usually use the system caret to move to the desired content.
-+ Then, activate the following command:
-+
-
-%kc:beginInclude
-|| Name | Key | Description |
-| Interact with math content | NVDA+alt+m | Begins interaction with math content. |
-%kc:endInclude
-
-At this point, you can use MathPlayer commands such as the arrow keys to explore the expression.
-For example, you can move through the expression with the left and right arrow keys and zoom into a portion of the expression such as a fraction using the down arrow key.
-Please see the [MathPlayer documentation about navigation commands https://www.dessci.com/en/products/mathplayer/navigation_commands.htm] for further information.
-
-When you wish to return to the document, simply press the escape key.
-
-Sometimes mathematical content might be displayed as a button or other type of element which, when activated, can display a dialog or more information related to the formula.
-To activate the button or the element containing the formula, press ctrl+enter.
-
-+ Braille +[Braille]
-If you own a braille display, NVDA can display information in braille.
-If your braille display has a Perkins-style keyboard, you can also enter contracted or uncontracted braille.
-Braille can also be displayed on screen using the [Braille Viewer #BrailleViewer] instead of, or at the same time as, using a physical braille display.
-
-Please see the [Supported Braille Displays #SupportedBrailleDisplays] section for information about the supported braille displays.
-This section also contains information about what displays support NVDA's automatic background braille display detection functionality.
-You can configure braille using the [Braille category #BrailleSettings] of the [NVDA Settings #NVDASettings] dialog.
-
-++ Control Type, State and Landmark abbreviations ++[BrailleAbbreviations]
-In order to fit as much information as possible on a braille display, the following abbreviations have been defined to indicate control type and state as well as landmarks.
-
-|| Abbreviation | Control type |
-| app | application |
-| art | article |
-| bqt | block quote |
-| btn | button |
-| drbtn | drop down button |
-| spnbtn | spin button |
-| splbtn | split button |
-| tgbtn | toggle button |
-| cap | caption |
-| cbo | combo box |
-| chk | checkbox |
-| dlg | dialog |
-| doc | document |
-| edt | editable text field |
-| pwdedt | password edit |
-| embedded | embedded object |
-| enote | end note |
-| fig | figure |
-| fnote | foot note |
-| gra | graphic |
-| grp | grouping |
-| hN | heading at level n, e.g. h1, h2. |
-| hlp | help balloon |
-| lmk | landmark |
-| lnk | link |
-| vlnk | visited link |
-| lst | list |
-| mnu | menu |
-| mnubar | menu bar |
-| mnubtn | menu button |
-| mnuitem | menu item |
-| pnl | panel |
-| prgbar | progress bar |
-| bsyind | busy indicator |
-| rbtn | radio button |
-| scrlbar | scroll bar |
-| sect | section |
-| stbar | status bar |
-| tabctl | tab control |
-| tbl | table |
-| cN | table column number n, e.g. c1, c2. |
-| rN | table row number n, e.g. r1, r2. |
-| term | terminal |
-| tlbar | tool bar |
-| tltip | tool tip |
-| tv | tree view |
-| tvbtn | tree view button |
-| tvitem | tree view item |
-| lv N | a tree view item has a hierarchical level N|
-| wnd | window |
-| ⠤⠤⠤⠤⠤ | separator |
-| mrkd | marked content |
-
-The following state indicators are also defined:
-|| Abbreviation | Control state |
-| ... | displayed when an object supports autocompletion |
-| ⢎⣿⡱ | displayed when an object (e.g. a toggle button) is pressed |
-| ⢎⣀⡱ | displayed when an object (e.g. a toggle button) is not pressed |
-| ⣏⣿⣹ | displayed when an object (e.g. a checkbox) is checked |
-| ⣏⣸⣹ | displayed when an object (e.g. a checkbox) is half checked |
-| ⣏⣀⣹ | displayed when an object (e.g. a checkbox) is not checked |
-| - | displayed when an object (e.g. a tree view item) is collapsible |
-| + | displayed when an object (e.g. a tree view item) is Expandable |
-| *** | displayed when a protected control or document is encountered |
-| clk | displayed when an object is clickable |
-| cmnt | displayed when there is a comment for a spreadsheet cell or piece of text in a document |
-| frml | displayed when there is a formula on a spreadsheet cell |
-| invalid | displayed when an invalid entry has been made |
-| ldesc | displayed when an object (usually a graphic) has a long description |
-| mln | displayed when an edit field allows typing multiple lines of text such as comment fields on websites |
-| req | displayed when a required form field is encountered |
-| ro | displayed when an object (e.g. an editable text field) is read-only |
-| sel | displayed when an object is selected |
-| nsel | displayed when an object is not selected |
-| sorted asc | displayed when an object is sorted ascending |
-| sorted desc | displayed when an object is sorted descending |
-| submnu | displayed when an object has a popup (usually a sub-menu) |
-
-Finally, the following abbreviations for landmarks are defined:
-|| Abbreviation | Landmark |
-| bnnr | banner |
-| cinf | content info |
-| cmpl | complementary |
-| form | form |
-| main | main |
-| navi | navigation |
-| srch | search |
-| rgn | region |
-
-++ Braille Input ++[BrailleInput]
-NVDA supports entry of both uncontracted and contracted braille via a braille keyboard.
-You can select the translation table used to translate braille into text using the [Input table #BrailleSettingsInputTable] setting in the Braille category of the [NVDA Settings #NVDASettings] dialog.
-
-When uncontracted braille is being used, text is inserted as soon as it is entered.
-When using contracted braille, text is inserted when you press space or enter at the end of a word.
-Note that translation can only reflect the braille word you are typing and cannot consider existing text.
-For example, if you are using a braille code that begins numbers with a number sign and you press backspace to move to the end of a number, you will need to type the number sign again to enter additional numbers.
-
-%kc:beginInclude
-Pressing dot 7 erases the last entered braille cell or character.
-Dot 8 translates any braille input and presses the enter key.
-Pressing dot 7 + dot 8 translates any braille input, but without adding a space or pressing enter.
-%kc:endInclude
-
-+++ Inputting keyboard shortcuts +++[BrailleKeyboardShortcuts]
-NVDA supports inputting keyboard shortcuts and emulating keypresses using the braille display.
-This emulation comes in two forms: assigning a Braille input directly to some key press and using the virtual modifier keys.
-
-Commonly-used keys, such as the arrow keys or pressing Alt to reach menus, can be mapped directly to Braille inputs.
-The driver for each Braille display comes pre-equipped with some of these assignments.
-You can change these assignments or add new emulated keys from the [Input Gestures dialog #InputGestures].
-
-While this approach is useful for commonly-pressed or unique keys (such as Tab), you may not want to assign a unique set of keys to each keyboard shortcut.
-To allow emulating keypresses where modifier keys are held down, NVDA provides commands to toggle the control, alt, shift, windows, and NVDA keys, along with commands for some combinations of those keys.
-To use these toggles, first press the command (or sequence of commands) for the modifier keys you want pressed.
-Then input the character that's part of the keyboard shortcut you want to input.
-For example, to produce control+f, use the "Toggle control key" command and then type an f,
-and to input control+alt+t, use either the "Toggle control key" and "Toggle alt key" commands, in either order, or the "Toggle control and alt keys" command, followed by typing a t.
-
-If you accidentally toggle modifier keys, running the toggle command again will remove the modifier.
-
-When typing in contracted Braille, using the modifier toggle keys will cause your input to be translated just as if you had pressed dots 7+8.
-In addition, the emulated keypress cannot reflect Braille typed before the modifier key was pressed.
-This means that, to type alt+2 with a Braille code that uses a number sign, you must first toggle Alt and then type a number sign.
-
-+ Vision +[Vision]
-While NVDA is primarily aimed at blind or vision impaired people who primarily use speech and/or braille to operate a computer, it also provides built-in facilities to change the contents of the screen.
-Within NVDA, such a visual aid is called a vision enhancement provider.
-
-NVDA offers several built-in vision enhancement providers which are described below.
-Additional vision enhancement providers can be provided in [NVDA add-ons #AddonsManager].
-
-NVDA's vision settings can be changed in the [vision category #VisionSettings] of the [NVDA Settings #NVDASettings] dialog.
-
-++ Visual Highlight ++[VisionFocusHighlight]
-Visual Highlight can help to identify the [system focus #SystemFocus], [navigator object #ObjectNavigation] and [browse mode #BrowseMode] positions.
-These positions are highlighted with a coloured rectangle outline.
-- Solid blue highlights a combined navigator object and system focus location (e.g. because [the navigator object follows the system focus #ReviewCursorFollowFocus]).
-- Dashed blue highlights just the system focus object.
-- Solid pink highlights just the navigator object.
-- Solid yellow highlights the virtual caret used in browse mode (where there is no physical caret such as in web browsers).
--
-
-When Visual Highlight is enabled in the [vision category #VisionSettings] of the [NVDA Settings #NVDASettings] dialog, you can [change whether or not to highlight the focus, navigator object or browse mode caret #VisionSettingsFocusHighlight].
-
-++ Screen Curtain ++[VisionScreenCurtain]
-As a blind or vision impaired user, it is often not possible or necessary to see the contents of the screen.
-Furthermore, it might be hard to ensure that there isn't someone looking over your shoulder.
-For this situation, NVDA contains a feature called "Screen Curtain" which can be enabled to make the screen black.
-
-You can enable the Screen Curtain in the [vision category #VisionSettings] of the [NVDA Settings #NVDASettings] dialog.
-
-When the Screen Curtain is active some tasks directly based on what appears on the screen such as performing [OCR #Win10Ocr] or taking a screenshot cannot be achieved.
-
-Due to a change in the Windows Magnification API, Screen Curtain had to be updated to support the newest versions of Windows.
-Use NVDA 2021.2 to activate Screen Curtain with Windows 10 21H2 (10.0.19044) or later.
-For security purposes, when using a new version of Windows, get visual confirmation that the Screen Curtain makes the screen entirely black.
-
-+ Content Recognition +[ContentRecognition]
-When authors don't provide sufficient information for a screen reader user to determine the content of something, various tools can be used to attempt to recognize the content from an image.
-NVDA supports the optical character recognition (OCR) functionality built into Windows 10 and later to recognize text from images.
-Additional content recognizers can be provided in NVDA add-ons.
-
-When you use a content recognition command, NVDA recognizes content from the current [navigator object #ObjectNavigation].
-By default, the navigator object follows the system focus or browse mode cursor, so you can usually just move the focus or browse mode cursor where desired.
-For example, if you move the browse mode cursor to a graphic, recognition will recognize content from the graphic by default.
-However, you may wish to use object navigation directly to, for example, recognize the content of an entire application window.
-
-Once recognition is complete, the result will be presented in a document similar to browse mode, allowing you to read the information with cursor keys, etc.
-Pressing enter or space will activate (normally click) the text at the cursor if possible.
-Pressing escape dismisses the recognition result.
-
-++ Windows OCR ++[Win10Ocr]
-Windows 10 and later includes OCR for many languages.
-NVDA can use this to recognize text from images or inaccessible applications.
-
-You can set the language to use for text recognition in the [Windows OCR category #Win10OcrSettings] of the [NVDA Settings #NVDASettings] dialog.
-Additional languages can be installed by opening the Start menu, choosing Settings, selecting Time & Language -> Region & Language and then choosing Add a language.
-
-Windows OCR may be partially or fully incompatible with [NVDA vision enhancements #Vision] or other external visual aids. You will need to disable these aids before proceeding to a recognition.
-
-%kc:beginInclude
-To recognize the text in the current navigator object using Windows OCR, press NVDA+r.
-%kc:endInclude
-
-+ Application Specific Features +[ApplicationSpecificFeatures]
-NVDA provides its own extra features  for some applications to make certain tasks easier or to provide access to functionality which is not otherwise accessible to screen reader users.
-
-++ Microsoft Word ++[MicrosoftWord]
-
-+++ Automatic Column and Row Header Reading +++[WordAutomaticColumnAndRowHeaderReading]
-NVDA is able to automatically announce appropriate row and column headers when navigating around tables in Microsoft Word.
-This firstly requires that the Report Table row / column headers option in NVDA's Document Formatting settings, found in the [NVDA Settings #NVDASettings] dialog, be turned on.
-Secondly, NVDA needs to know which row or column contains the headers in any given table.
-After moving to the first cell in the column or row containing the headers, use one of the following commands:
-%kc:beginInclude
-|| Name | Key | Description |
-| Set column headers | NVDA+shift+c | Pressing this once tells NVDA this is the first header cell in the row that contains column headers, which should be automatically announced when moving between columns below this row. Pressing twice will clear the setting. |
-| Set row headers | NVDA+shift+r | Pressing this once tells NVDA this is the first header cell in the column that contains row headers, which should be automatically announced when moving between rows after  this column. Pressing twice will clear the setting. |
-%kc:endInclude
-These settings will be stored in the document as bookmarks compatible with other screen readers such as JAWS.
-This means that users of other screen readers who open this document at a later date will automatically  have the row and column headers already set.
-
-+++ Browse Mode in Microsoft Word +++[BrowseModeInMicrosoftWord]
-Similar to the web, Browse mode can be used in Microsoft Word to allow you to use features such as Quick navigation and the Elements List.
-%kc:beginInclude
-To toggle Browse mode on and off in Microsoft Word, press NVDA+space.
-%kc:endInclude
-For further information about Browse mode and Quick Navigation, see the [Browse Mode section #BrowseMode].
-
-++++ The Elements List ++++[WordElementsList]
-%kc:beginInclude
-While in Browse mode in Microsoft Word, you can access the Elements List by pressing NVDA+f7.
-%kc:endInclude
-The Elements List can list headings, links, annotations (which includes comments and track changes) and errors (currently limited to spelling errors).
-
-+++ Reporting Comments +++[WordReportingComments]
-%kc:beginInclude
-To report any comments at the current caret position, press NVDA+alt+c.
-%kc:endInclude
-All comments for the document, along with other tracked changes, can also be listed in the NVDA Elements List  when selecting Annotations as the type.
-
-++ Microsoft Excel ++[MicrosoftExcel]
-
-+++ Automatic Column and Row Header Reading +++[ExcelAutomaticColumnAndRowHeaderReading]
-NVDA is able to automatically announce appropriate row and column headers when navigating around Excel worksheets.
-This firstly requires that the Report Table row / column headers option in NVDA's Document Formatting settings, found in the [NVDA Settings #NVDASettings] dialog, be turned on.
-Secondly, NVDA needs to know which row or column contains the headers.
-After moving to the first cell in the column or row containing the headers, use one of the following commands:
-%kc:beginInclude
-|| Name | Key | Description |
-| Set column headers | NVDA+shift+c | Pressing this once tells NVDA this is the first header cell in the row that contains column headers, which should be automatically announced when moving between columns below this row. Pressing twice will clear the setting. |
-| Set row headers | NVDA+shift+r | Pressing this once tells NVDA this is the first header cell in the column that contains row headers, which should be automatically announced when moving between rows after  this column. Pressing twice will clear the setting. |
-%kc:endInclude
-These settings will be stored in the workbook as defined name ranges compatible with other screen readers such as JAWS.
-This means that users of other screen readers who open this workbook at a later date will automatically  have the row and column headers already set. 
-
-+++ The Elements List +++[ExcelElementsList]
-Similar to the web, NVDA has an Elements List for Microsoft Excel that allows you to list and access several different types of information.
-%kc:beginInclude
-To access the Elements List in Excel, press NVDA+f7.
-%kc:endInclude
-The various types of information available in the Elements List are:
-- Charts: This lists all charts in the active worksheet. 
-Selecting a chart and pressing enter or the Move to button focuses the chart for navigating and reading with the arrow keys.
-- Comments: This lists all cells in the active worksheet containing comments. 
-The cell address along with its comments are shown for each cell. 
-Pressing enter or the Move To button when on a listed comment will move directly to that cell.
-- Formulas: This lists all cells in the worksheet containing a formula. 
-The cell address along with its formula are shown for each cell.
-Pressing enter or the Move To button on a listed formula will move directly to that cell. 
-- Sheets: This lists all sheets in the workbook. 
-Pressing f2 when on a listed sheet allows you to rename the sheet. 
-Pressing enter or the Move To button while on the listed sheet will switch to that sheet.
-- Form fields: This lists all form fields in the active worksheet.
-For each form field, the Elements List shows the alternative text of the field along with the addresses of the cells it covers.
-Selecting a form field and pressing enter or the Move to button moves to that field in browse mode.
--
-
-+++ Reporting Notes +++[ExcelReportingComments]
-%kc:beginInclude
-To report any notes for the currently focused cell, press NVDA+alt+c.
-In Microsoft 2016, 365 and newer, the classic comments in Microsoft Excel have been renamed to "notes".
-%kc:endInclude
-All notes for the worksheet can also be listed in the NVDA Elements List after pressing NVDA+f7.
-
-NVDA can also display a specific dialog for adding or editing a certain note.
-NVDA overrides the native MS Excel notes editing region due to accessibility constraints, but the key stroke for displaying the dialog is inherited from MS Excel and therefore works also without NVDA running.
-%kc:beginInclude
-To add or edit a certain note, in a focused cell, press shift+f2.
-%kc:endInclude
-
-This key stroke does not appear and cannot be changed in NVDA's input gesture dialog.
-
-Note: it is possible to open the note editing region in MS Excel also from the context menu of any cell of the work sheet.
-However, this will open the inaccessible note editing region and not the NVDA specific note editing dialog.
-
-In Microsoft Office 2016, 365 and newer, a new style comment dialog has been added.
-This dialog is accessible and provides more features such as replying to comments, etc.
-It can also be opened from the context menu of a certain cell.
-The comments added to the cells via the new style comment dialog are not related to "notes".
-
-+++ Reading Protected Cells +++[ExcelReadingProtectedCells]
-If a workbook has been protected, it may not be possible to move focus to particular cells that have been locked for editing.
-%kc:beginInclude
-To allow moving to locked cells, switch to Browse Mode by pressing NVDA+space, and then use standard Excel movement commands such as the arrow keys to move around all cells on the current worksheet.
-%kc:endInclude
-
-+++ Form Fields +++[ExcelFormFields]
-Excel worksheets can include form fields.
-You can access these using the Elements List or the f and shift+f form field single letter navigation keys.
-Once you move to a form field in browse mode, you can press enter or space to either activate it or switch to focus mode so you can interact with it, depending on the control.
-For further information about Browse mode and single letter navigation, see the [Browse Mode section #BrowseMode].
-
-++ Microsoft PowerPoint ++[MicrosoftPowerPoint]
-%kc:beginInclude
-|| Name | Key | Description |
-| Toggle speaker notes reading | control+shift+s | When in a running slide show, this command will toggle between the speaker notes for the slide and the content for the slide. This only affects what NVDA reads, not what is displayed on screen. | 
-%kc:endInclude
-
-++ foobar2000 ++[Foobar2000]
-%kc:beginInclude
-|| Name | Key | Description |
-| Report remaining time | control+shift+r | Reports the remaining time of the currently playing track, if any. |
-| Report elapsed time | control+shift+e | Reports the elapsed time of the currently playing track, if any. |
-| Report track length | control+shift+t | Reports the length of the currently playing track, if any. |
-%kc:endInclude
-
-Note: The above shortcuts work only with the default formatting string for foobar's status line.
-
-++ Miranda IM ++[MirandaIM]
-%kc:beginInclude
-|| Name | Key | Description |
-| Report recent message | NVDA+control+1-4 | Reports one of the recent messages, depending on the number pressed; e.g. NVDA+control+2 reads the second most recent message. |
-%kc:endInclude
-
-++ Poedit ++[Poedit]
-%kc:beginInclude
-|| Name | Key | Description |
-| Report Comments Window | control+shift+c | Reports any comments in the comments window. |
-| Report notes for translators | control+shift+a | Reports any notes for translators. |
-%kc:endInclude
-
-++ Kindle for PC ++[Kindle]
-NVDA supports reading and navigating books in Amazon Kindle for PC.
-This functionality is only available in Kindle books designated with "Screen Reader: Supported" which you can check on the details page for the book.
-
-Browse mode is used to read books.
-It is enabled automatically when you open a book or focus the book area.
-The page will be turned automatically as appropriate when you move the cursor or use the say all command.
-%kc:beginInclude
-You can manually turn to the next page with the pageDown key and turn to the previous page with the pageUp key.
-%kc:endInclude
-
-Single letter navigation is supported for links and graphics, but only within the current page.
-Navigating by link also includes footnotes.
-
-NVDA provides early support for reading and interactive navigation of mathematical content for books with accessible math.
-Please see the [Reading Mathematical Content #ReadingMath] section for further information.
-
-+++ Text Selection +++[KindleTextSelection]
-Kindle allows you to perform various functions on selected text, including obtaining a dictionary definition, adding notes and highlights, copying the text to the clipboard and searching the web.
-To do this, first select text as you normally would in browse mode; e.g. by using shift and the cursor keys.
-%kc:beginInclude
-Once you have selected text, press the applications key or shift+f10 to show the available options for working with the selection.
-%kc:endInclude
-If you do this with no text selected, options will be shown for the word at the cursor.
-
-+++ User Notes +++[KindleUserNotes]
-You can add a note regarding a word or passage of text.
-To do this, first select the relevant text and access the selection options as described above.
-Then, choose Add Note.
-
-When reading in browse mode, NVDA refers to these notes as comments.
-
-To view, edit or delete a note:
-
-+ Move the cursor to the text containing the note.
-+ Access the options for the selection as described above.
-+ Choose Edit Note.
-+
-
-++ Azardi ++[Azardi]
-%kc:beginInclude
-When in the table view of added books:
-|| Name | Key | Description |
-| Enter | enter | Opens the selected book. |
-| Context menu | applications | Opens the context menu for the selected book. |
-%kc:endInclude
-
-++ Windows Console ++[WinConsole]
-NVDA provides support for the Windows command console used by Command Prompt, PowerShell, and the Windows Subsystem for Linux.
-The console window is of fixed size, typically much smaller than the buffer that holds the output.
-As new text is written, the content scroll upwards and previous text is no longer visible. 
-On Windows versions before Windows 11 22H2, text in the console that is not visibly displayed in the window is not accessible with NVDA's text review commands.
-Therefore, it is necessary to scroll the console window to read earlier text.
-In newer versions of the console and in Windows Terminal, it is possible to review the entire text buffer freely without the need to scroll the window.
-%kc:beginInclude
-The following built-in Windows Console keyboard shortcuts may be useful when [reviewing text #ReviewingText] with NVDA in older versions of Windows Console:
-|| Name | Key | Description |
-| Scroll up | control+upArrow | Scrolls the console window up, so earlier text can be read. |
-| Scroll down | control+downArrow | Scrolls the console window down, so later text can be read. |
-| Scroll to start | control+home | Scrolls the console window to the beginning of the buffer. |
-| Scroll to end | control+end | Scrolls the console window to the end of the buffer. |
-%kc:endInclude
-
-+ Configuring NVDA +[ConfiguringNVDA]
-Most configuration can be performed using dialog boxes accessed through the Preferences sub-menu of the NVDA menu.
-Many of these settings can be found in the multi-page [NVDA Settings dialog #NVDASettings].
-In all dialog boxes, press the OK button to accept any changes you have made.
-To cancel any changes, press the Cancel button or the escape key.
-For certain dialogs, you can press the Apply button to let the settings take effect immediately without closing the dialog.
-Some settings can also be changed using shortcut keys, which are listed where relevant in the sections below.
-
-++ NVDA Settings ++[NVDASettings]
-%kc:settingsSection: || Name | Desktop key | Laptop key | Description |
-NVDA provides many configuration parameters that can be changed using the settings dialog.
-To make it easier to find the kind of settings you want to change, the dialog displays a list of configuration categories to choose from.
-When you select a category, all of the settings related to it will be shown in the dialog.
-To move between categories, use ``tab`` or ``shift+tab`` to reach the list of categories, and then use the up and down arrow keys to navigate the list.
-From anywhere in the dialog, you may also move forward one category by pressing ``ctrl+tab``, or back one category by pressing ``shift+ctrl+tab``.
-
-Once you change one or more settings, the settings can be applied using the apply button, in which case the dialog will stay open, allowing you to change more settings or choose another category.
-If you want to save your settings and close the NVDA Settings dialog, you can use the OK button.
-
-Some settings categories have dedicated shortcut keys.
-If pressed, the shortcut key will open the NVDA Settings dialog directly to that particular category.
-By default, not all categories can be accessed with keyboard commands.
-If you frequently access categories that do not have dedicated shortcut keys, you may wish to use the [Input Gestures dialog #InputGestures] to add a custom gesture such as a keyboard command or touch gesture for that category.
-
-The settings categories found in the NVDA Settings dialog will be outlined below.
-
-+++ General (NVDA+control+g) +++[GeneralSettings]
-The General category of the NVDA Settings dialog sets NVDA's overall behaviour such as interface language and whether or not it should check for updates.
-This category contains the following options:
-
-==== Language ====[GeneralSettingsLanguage]
-This is a combo box which allows you to select the language that NVDA's user interface and messages should be shown in.
-There are many languages, however the default option is "User Default, Windows".
-This option tells NVDA to use the language that Windows is currently set to.
-
-Please note that NVDA must be restarted when changing the language.
-When the confirmation dialog appears, select "restart now" or "restart later" if you wish to use the new language now or at a later time, respectively. If "restart later" is selected, the configuration must be saved (either manually or using the save on exit functionality).
-
-==== Save configuration on exit ====[GeneralSettingsSaveConfig]
-This option is a checkbox that, when checked, tells NVDA to automatically save the current configuration when you exit NVDA.
-
-==== Show exit options when exiting NVDA ====[GeneralSettingsShowExitOptions]
-This option is a checkbox that allows you to choose whether or not a dialog appears when you exit NVDA that asks what action you want to perform.
-When checked, a dialog will appear when you attempt to exit NVDA asking whether you want to exit, restart, restart with add-ons disabled or install pending updates (if any).
-When unchecked, NVDA will exit immediately.
-
-==== Play sounds when starting or exiting NVDA ====[GeneralSettingsPlaySounds]
-This option is a checkbox that, when checked, tells NVDA to play sounds when it starts or exits.
-
-==== Logging level ====[GeneralSettingsLogLevel]
-This is a combo box that lets you choose how much NVDA will log as it's running.
-Generally users should not need to touch this as not too much is logged.
-However, if you wish to provide information in a bug report, or enable or disable logging altogether, then it may be a useful option.
-
-The available logging levels are:
-- Disabled: Apart from a brief startup message, NVDA will not log anything while it runs.
-- Info: NVDA will log basic information such as startup messages and information useful for developers.
-- Debug warning: Warning messages that are not caused by severe errors will be logged.
-- Input/output: Input from keyboard and braille displays, as well as speech and braille output will be logged.
- - If you are concerned about privacy, do not set the logging level to this option.
-- Debug: In addition to info, warning, and input/output messages, additional debug messages will be logged.
- - Just like input/output, if you are concerned about privacy, you should not set the logging level to this option.
- -
--
-
-==== Start NVDA after I sign in ====[GeneralSettingsStartAfterLogOn]
-If this option is enabled, NVDA will start automatically as soon as you sign in to Windows.
-This option is only available for installed copies of NVDA.
-
-==== Use NVDA during sign-in (requires administrator privileges) ====[GeneralSettingsStartOnLogOnScreen]
-If you sign in to Windows by providing a user name and password, then enabling this option will make NVDA start automatically at the sign-in screen when Windows starts.
-This option is only available for installed copies of NVDA.
-
-==== Use currently saved settings during sign-in and on secure screens (requires administrator privileges) ====[GeneralSettingsCopySettings]
-Pressing this button copies your currently saved NVDA user configuration to NVDA's system configuration directory, so that NVDA will use it during sign-in and when running on User Account Control (UAC) and other [secure screens #SecureScreens].
-To make sure that all your settings are transferred, make sure to save your configuration first with control+NVDA+c or Save configuration in the NVDA menu.
-This option is only available for installed copies of NVDA.
-
-==== Automatically check for updates to NVDA ====[GeneralSettingsCheckForUpdates]
-If this is enabled, NVDA will automatically check for updated versions and inform you when an update is available.
-You can also manually check for updates by selecting Check for updates under Help in the NVDA menu.
-When manually or automatically checking for updates, it is necessary for NVDA to send some information to the update server in order to receive the correct update for your system.
-The following information is always sent: 
-- Current NVDA version
-- Operating System version
-- Whether the Operating System is 64 or 32 bit
--
-
-==== Allow the NVDA project to gather NVDA usage statistics ====[GeneralSettingsGatherUsageStats]
-If this is enabled, NV Access will use the information from update checks in order to track  the number of NVDA users including particular demographics such as Operating system and country of origin.
-Note that although your IP address will be used to calculate your country during the update check, the IP address is never kept.
-Apart from the mandatory information required to check for updates, the following extra information is also currently sent:
-- NVDA interface language
-- Whether this copy of NVDA is portable or installed
-- Name of the current speech synthesizer in use (including the name of the add-on the driver comes from)
-- Name of the current Braille display in use (including the name of the add-on the driver comes from)
-- The current output Braille table (if Braille is in use)
--
-
-This information greatly aides NV Access to prioritize future development of NVDA.
-
-==== Notify for pending updates on startup ====[GeneralSettingsNotifyPendingUpdates]
-If this is enabled, NVDA will inform you when there is a pending update on startup, offering you the possibility to install it.
-You can also manually install the pending update from the Exit NVDA dialog (if enabled),  from the NVDA menu, or when you perform a new check from the Help menu.
-
-+++ Speech Settings (NVDA+control+v) +++[SpeechSettings]
-The Speech category in the NVDA Settings dialog contains options that lets you change the speech synthesizer as well as voice characteristics for the chosen synthesizer.
-For a quicker alternative way of controlling speech parameters from anywhere, please see the [Synth Settings Ring #SynthSettingsRing] section.
-
-The Speech Settings category contains the following options:
-
-==== Change synthesizer ====[SpeechSettingsChange]
-The first option in the Speech Settings category is the Change... button. This button activates the [Select Synthesizer #SelectSynthesizer] dialog, which allows you to select the active speech synthesizer and output device.
-This dialog opens on top of the NVDA Settings dialog.
-Saving or dismissing the settings in the Select Synthesizer dialog will return you to the NVDA Settings dialog.
-
-==== Voice ====[SpeechSettingsVoice]
-The Voice option is a combo box listing all the voices of the current synthesizer that you have installed.
-You can use the arrow keys to listen to all the various choices.
-Left and Up arrow take you up in the list, while right and down arrow move you down in the list.
-
-==== Variant ====[SpeechSettingsVariant]
-If you are using the Espeak NG synthesizer which is packaged with NVDA, this is a combo box that allows you to select the Variant the synthesizer should speak with.
-ESpeak NG's Variants are rather like voices, as they provide slightly different attributes to the eSpeak NG voice.
-Some variants will sound like a male, some like a female, and some even like a frog.
-If using a third-party synthesizer, you may also be able to change this value if your chosen voice supports it.
-
-==== Rate ====[SpeechSettingsRate]
-This option allows you to change the rate of your voice.
-This is a slider that goes from 0 to 100 - 0 being the slowest, 100 being the fastest.
-
-==== Rate boost ====[SpeechSettingsRateBoost]
-Enabling this option will significantly increase the speech rate, if supported by the current synthesizer.
-
-==== Pitch ====[SpeechSettingsPitch]
-This option allows you to change the pitch of the current voice.
-It is a slider which goes from 0 to 100 - 0 being the lowest pitch and 100 being the highest.
-
-==== Volume ====[SpeechSettingsVolume]
-This option is a slider which goes from 0 to 100 - 0 being the lowest volume and 100 being the highest.
-
-==== Inflection ====[SpeechSettingsInflection]
-This option is a slider that lets you choose how much inflection (rise and fall in pitch) the synthesizer should use to speak with.
-
-==== Automatic Language switching ====[SpeechSettingsLanguageSwitching]
-This checkbox allows you to toggle whether NVDA should switch speech synthesizer languages automatically if the text being read specifies its language.
-This option is enabled by default.
-
-==== Automatic Dialect switching ====[SpeechSettingsDialectSwitching]
-This checkbox allows you to toggle whether or not dialect changes should be made, rather than just actual language changes.
-For example, if reading in an English U.S. voice but a document specifies that some text is in English U.K., then the synthesizer will switch accents if this option is enabled.
-This option is disabled by default.
-
-%kc:setting
-==== Punctuation/Symbol Level ====[SpeechSettingsSymbolLevel]
-Key: NVDA+p
-
-This allows you to choose the amount of punctuation and other symbols that should be spoken as words.
-For example, when set to all, all symbols will be spoken as words.
-This option applies to all synthesizers, not just the currently active synthesizer.
-
-==== Trust voice's language when processing characters and symbols ====[SpeechSettingsTrust]
-On by default, this option tells NVDA if the current voice's language can be trusted when processing symbols and characters.
-If you find that NVDA is reading punctuation in the wrong language for a particular synthesizer or voice, you may wish to turn this off to force NVDA to use its global language setting instead.
-
-==== Include Unicode Consortium data (including emoji) when processing characters and symbols ====[SpeechSettingsCLDR]
-When this checkbox is checked, NVDA will include additional symbol pronunciation dictionaries when pronouncing characters and symbols.
-These dictionaries contain descriptions for symbols (particularly emoji) that are provided by the [Unicode Consortium https://www.unicode.org/consortium/] as part of their [Common Locale Data Repository http://cldr.unicode.org/].
-If you want NVDA to speak descriptions of emoji characters based on this data, you should enable this option.
-However, if you are using a speech synthesizer that supports speaking emoji descriptions natively, you may wish to turn this off.
-
-Note that manually added or edited character descriptions are saved as part of your user settings.
-Therefore, if you change the description of a particular emoji, your custom description will be spoken for that emoji regardless of whether this option is enabled.
-You can add, edit or remove symbol descriptions in NVDA's [punctuation/symbol pronunciation dialog #SymbolPronunciation].
-
-To toggle Unicode Consortium data inclusion from anywhere, please assign a custom gesture using the [Input Gestures dialog #InputGestures].
-
-==== Capital pitch change percentage ====[SpeechSettingsCapPitchChange]
-This edit field allows you to type the amount that the pitch of the voice will change when speaking a capital letter.
-This value is a percentage, where a negative value lowers the pitch and a positive value raises it.
-For no pitch change you would use 0.
-Usually, NVDA raises the pitch slightly for any capital letter, but some synthesizers may not support this well.
-In case pitch change for capitals is not supported, consider [Say "cap" before capitals #SpeechSettingsSayCapBefore] and/or [ Beep for capitals #SpeechSettingsBeepForCaps] instead.
-
-==== Say "cap" before capitals ====[SpeechSettingsSayCapBefore]
-This setting is a checkbox that, when checked, tells NVDA to say the word "cap" before any capital letter when spoken as an individual character such as when spelling.
-
-==== Beep for capitals ====[SpeechSettingsBeepForCaps]
-If this checkbox is checked, NVDA will make a small beep each time it encounters a capitalized character by itself.
-
-==== Use spelling functionality if supported ====[SpeechSettingsUseSpelling]
-Some words consist of only one character, but the pronunciation is different depending on whether the character is being spoken as an individual character (such as when spelling) or a word.
-For example, in English, "a" is both a letter and a word and is pronounced differently in each case.
-This option allows the synthesizer to differentiate between these two cases if the synthesizer supports this.
-Most synthesizers do support it.
-
-This option should generally be enabled.
-However, some Microsoft Speech API synthesizers do not implement this correctly and behave strangely when it is enabled.
-If you are having problems with the pronunciation of individual characters, try disabling this option.
-
-==== Delayed descriptions for characters on cursor movement ====[delayedCharacterDescriptions]
-: Default
-  Disabled
-: Options
-  Enabled, Disabled
-:
-
-When this setting is checked, NVDA will say the character description when you move by characters.
-
-For example, while reviewing a line by characters, when the letter "b" is read NVDA will say "Bravo" after a 1 second delay.
-This can be useful if it is hard to distinguish between pronunciation of symbols, or for hearing impaired users.
-
-The delayed character description will be cancelled if other text is spoken during that time, or if you press the ``control`` key.
-
-+++ Select Synthesizer (NVDA+control+s) +++[SelectSynthesizer]
-The Synthesizer dialog, which can be opened by activating the Change... button in the speech category of the NVDA settings dialog, allows you to select which Synthesizer NVDA should use to speak with.
-Once you have selected your synthesizer of choice, you can press Ok and NVDA will load the selected Synthesizer.
-If there is an error loading the synthesizer, NVDA will notify you with a message, and continue using the previous synthesizer.
-
-==== Synthesizer ====[SelectSynthesizerSynthesizer]
-This option allows you to choose the synthesizer you wish NVDA to use for speech output.
-
-For a list of the Synthesizers that NVDA supports, please see the [Supported Speech Synthesizers #SupportedSpeechSynths] section.
-
-One special item that will always appear in this list is "No speech", which allows you to use NVDA with no speech output whatsoever.
-This may be useful for someone who wishes to only use NVDA with braille, or perhaps to sighted developers who only wish to use the Speech Viewer.
-
-==== Output device ====[SelectSynthesizerOutputDevice]
-This option allows you to choose the audio device that NVDA should instruct the selected synthesizer to speak through.
-
-%kc:setting
-==== Audio Ducking Mode ====[SelectSynthesizerDuckingMode]
-Key: NVDA+shift+d
-
-On Windows 8 and above, this option allows you to choose if NVDA should lower the volume of other applications while NVDA is speaking, or all the time while NVDA is running.
-- No Ducking: NVDA will never lower the volume of other audio. 
-- Duck when outputting speech and sounds: NVDA will only lower the volume of other audio when NVDA is speaking or playing sounds. This may not work for all synthesizers. 
-- Always duck: NVDA will keep the volume of other audio lower the whole time NVDA is running.
--
-
-This option is only available if NVDA has been installed.
-It is not possible to support audio ducking for portable and temporary copies of NVDA.
-
-+++ Synth settings ring +++[SynthSettingsRing]
-If you wish to quickly change speech settings without going to the Speech category of the NVDA settings dialog, there are some NVDA key commands that allow you to move through the most common speech settings from anywhere while running NVDA:
-%kc:beginInclude
-|| Name | Desktop key | Laptop key | Description |
-| Move to next synth setting | NVDA+control+rightArrow | NVDA+shift+control+rightArrow | Moves to the next available speech setting after the current, wrapping around to the first setting again after the last |
-| Move to previous synth setting | NVDA+control+leftArrow | NVDA+shift+control+leftArrow | Moves to the next available speech setting before the current, wrapping around to the last setting after the first |
-| Increment current synth setting | NVDA+control+upArrow | NVDA+shift+control+upArrow | increases the current speech setting you are on. E.g. increases the rate, chooses the next voice, increases the volume |
-| Decrement current synth setting | NVDA+control+downArrow | NVDA+shift+control+downArrow | decreases the current speech setting you are on. E.g. decreases the rate, chooses the previous voice, decreases the volume |
-%kc:endInclude
-
-+++ Braille +++[BrailleSettings]
-The Braille category in the NVDA Settings dialog contains options that let you change several aspects of braille input and output.
-This category contains the following options:
-
-==== Change braille display ====[BrailleSettingsChange]
-The Change... button in the Braille category of the NVDA Settings dialog activates the [Select Braille Display #SelectBrailleDisplay] dialog, which allows you to select the active braille display.
-This dialog opens on top of the NVDA Settings dialog.
-Saving or dismissing the settings in the Select Braille Display dialog will return you to the NVDA Settings dialog.
-
-==== Output Table ====[BrailleSettingsOutputTable]
-The next option you will come to in this category is the braille output table combo box.
-In this combo box, you will find braille tables for different languages, braille standards and grades.
-The chosen table will be used to translate text into braille to be presented on your braille display.
-You can move from braille table to braille table in the list by using the arrow keys.
-
-==== Input Table ====[BrailleSettingsInputTable]
-Complementary to the previous option, the next setting you will find is the braille input table combo box.
-The chosen table will be used to translate braille entered on your braille display's Perkins-style keyboard into text.
-You can move from braille table to braille table in the list by using the arrow keys.
-
-Note that this option is only useful if your braille display has a Perkins-style keyboard and this feature is supported by the braille display driver.
-If input is not supported on a display which does have a braille keyboard, this will be noted in the [Supported Braille Displays #SupportedBrailleDisplays] section.
-
-==== Expand to computer braille for the word at the cursor ====[BrailleSettingsExpandToComputerBraille]
-This option allows the word that is under the cursor to be displayed in non-contracted computer braille.
-
-==== Show Cursor ====[BrailleSettingsShowCursor]
-This option allows the braille cursor to be turned on and off.
-It applies to the system caret and review cursor, but not to the selection indicator.
-
-==== Blink Cursor ====[BrailleSettingsBlinkCursor]
-This option allows the braille cursor to blink.
-If blinking is turned off, the braille cursor will constantly be in the "up" position.
-The selection indicator is not affected by this option, it is always dots 7 and 8 without blinking.
-
-==== Cursor Blink Rate (ms) ====[BrailleSettingsBlinkRate]
-This option is a numerical field that allows you to change the blink rate of the cursor in milliseconds.
-
-==== Cursor Shape for Focus ====[BrailleSettingsCursorShapeForFocus]
-This option allows you to choose the shape (dot pattern) of the braille cursor when braille is tethered to focus.
-The selection indicator is not affected by this option, it is always dots 7 and 8 without blinking.
-
-==== Cursor Shape for Review ====[BrailleSettingsCursorShapeForReview]
-This option allows you to choose the shape (dot pattern) of the braille cursor when braille is tethered to review.
-The selection indicator is not affected by this option, it is always dots 7 and 8 without blinking.
-
-==== Show Messages ====[BrailleSettingsShowMessages]
-This is a combobox that allows you to select if NVDA should display braille messages and when they should disappear automatically.
-
-To toggle show messages from anywhere, please assign a custom gesture using the [Input Gestures dialog #InputGestures].
-
-==== Message Timeout (sec) ====[BrailleSettingsMessageTimeout]
-This option is a numerical field that controls how long NVDA messages are displayed on the braille display.
-The NVDA message is immediately dismissed when pressing a routing key on the braille display, but appears again when pressing a corresponding key which triggers the message.
-This option is shown only if "Show Messages" is set to "Use timeout".
-
-%kc:setting
-==== Tether Braille ====[BrailleTether]
-Key: NVDA+control+t
-
-This option allows you to choose whether the braille display will follow the system focus / caret, the navigator object / review cursor, or both.
-When "automatically" is selected, NVDA will follow the system focus and caret by default.
-In this case, when the navigator object or the review cursor position is changed by means of explicit user interaction, NVDA will tether to review temporarily, until the focus or the caret changes.
-If you want it to follow the focus and caret only, you need to configure braille to be tethered to focus.
-In this case, braille will not follow the NVDA navigator during object navigation or the review cursor during review.
-If you want braille to follow object navigation and text review instead, you need to configure braille to be tethered to review.
-In this case, Braille  will not follow system focus and system caret.
-
-==== Move system caret when routing review cursor ====[BrailleSettingsReviewRoutingMovesSystemCaret]
-: Default
-  Never
-: Options
-  Default (Never), Never, Only when tethered automatically, Always
-:
-
-This setting determines if the system caret should also be moved with a routing button press.
-This option is set to Never by default, meaning that routing will never move the caret when routing the review cursor.
-
-When this option is set to Always, and [braille tethering #BrailleTether] is set to "automatically" or "to review", pressing a cursor routing key will also move the system caret or focus when supported.
-When the current review mode is [Screen Review #ScreenReview], there is no physical caret.
-In this case, NVDA tries to focus the object under the text you're routing to.
-The same applies to [object review #ObjectReview].
-
-You can also set this option to only move the caret when tethered automatically.
-In that case, pressing a cursor routing key will only move the system caret or focus when NVDA is tethered to the review cursor automatically, whereas no movement will occur when manually tethered to the review cursor.
-
-This option is shown only if "[tether braille #BrailleTether]" is set to "automatically" or "to review".
-
-To toggle move system caret when routing review cursor from anywhere, please assign a custom gesture using the [Input Gestures dialog #InputGestures].
-
-==== Read by Paragraph ====[BrailleSettingsReadByParagraph]
-If enabled, braille will be displayed by paragraphs instead of lines.
-Also, the next and previous line commands will move by paragraph accordingly.
-This means that you do not have to scroll the display at the end of each line even where more text would fit on the display.
-This may allow for more fluent reading of large amounts of text.
-It is disabled by default.
-
-==== Avoid splitting words when possible ====[BrailleSettingsWordWrap]
-If this is enabled, a word which is too large to fit at the end of the braille display will not be split.
-Instead, there will be some blank space at the end of the display.
-When you scroll the display, you will be able to read the entire word.
-This is sometimes called "word wrap".
-Note that if the word is too large to fit on the display even by itself, the word must still be split.
-
-If this is disabled, as much of the word as possible will be displayed, but the rest will be cut off.
-When you scroll the display, you will then be able to read the rest of the word.
-
-Enabling this may allow for more fluent reading, but generally requires you to scroll the display more.
-
-==== Focus context presentation ====[BrailleSettingsFocusContextPresentation]
-This option allows you to choose what context information NVDA will show on the braille display when an object gets focus.
-Context information refers to the hierarchy of objects containing the focus.
-For example, when you focus a list item, this list item is part of a list.
-This list might be contained by a dialog, etc.
-Please consult the section about [object navigation #ObjectNavigation] for more information about the hierarchy that applies to objects in NVDA.
-
-When set to fill display for context changes, NVDA will try to display as much context information as possible on the braille display, but only for the parts of the context that have changed.
-For the example above, this means that when changing focus to the list, NVDA will show the list item on the braille display.
-Furthermore, if there is enough space left on the braille display, NVDA will try to show that the list item is part of a list.
-If you then start moving through the list with your arrow keys, it is assumed that you are aware that you are still in the list.
-Thus, for the remaining list items you focus, NVDA will only show the focused list item on the display.
-In order for you to read the context again (i.e. that you are in a list and that the list is part of a dialog), you will have to scroll your braille display back.
-
-When this option is set to always fill the display, NVDA will try to show as much context information as possible on the braille display, regardless of whether you have seen the same context information before.
-This has the advantage that NVDA will fit as much information as possible on the display.
-However, the downside is that there is always a difference in the position where the focus starts on the braille display.
-This can make it difficult to skim a long list of items, for example, as you will need to continually move your finger to find the start of the item.
-This was the default behaviour for NVDA 2017.2 and before.
-
-When you set the focus context presentation option to only show the context information when scrolling back, NVDA never shows context information on your braille display by default.
-Thus, in the example above, NVDA will display that you focused a list item.
-However, in order for you to read the context (i.e. that you are in a list and that the list is part of a dialog), you will have to scroll your braille display back.
-
-To toggle focus context presentation from anywhere, please assign a custom gesture using the [Input Gestures dialog #InputGestures].
-
-==== Interrupt speech while scrolling ====[BrailleSettingsInterruptSpeech]
-: Default
-  Enabled
-: Options
-  Default (Enabled), Enabled, Disabled
-:
-
-This setting determines if speech should be interrupted when the Braille display is scrolled backwards/forwards.
-Previous/next line commands always interrupt speech.
-
-On-going speech might be a distraction while reading Braille.
-For this reason the option is enabled by default, interrupting speech when scrolling braille.
-
-Disabling this option allows speech to be heard while simultaneously reading Braille.
-
-==== Show selection ====[BrailleSettingsShowSelection]
-: Default
-  Enabled
-: Options
-  Default (Enabled), Enabled, Disabled
-:
-
-This setting determines if selection indicator (dots 7 and 8) is shown by the braille display.
-The option is enabled by default so the selection indicator is shown.
-The selection indicator might be a distraction while reading.
-Disabling this option may improve readability.
-
-To toggle show selection from anywhere, please assign a custom gesture using the [Input Gestures dialog #InputGestures].
-
-+++ Select Braille Display (NVDA+control+a) +++[SelectBrailleDisplay]
-The Select Braille Display dialog, which can be opened by activating the Change... button in the Braille category of the NVDA settings dialog, allows you to select which Braille display NVDA should use for braille output.
-Once you have selected your braille display of choice, you can press Ok and NVDA will load the selected display.
-If there is an error loading the display driver, NVDA will notify you with a message, and continue using the previous display, if any.
-
-==== Braille Display ====[SelectBrailleDisplayDisplay]
-This combo box presents you with several options depending on what braille display drivers are available on your system.
-Move between these options with the arrow keys.
-
-The automatic option will allow NVDA to search for many supported braille displays in the background.
-When this feature is enabled and you connect a supported display using USB or bluetooth, NVDA will automatically connect with this display.
-
-No braille means that you are not using braille.
-
-Please see the [Supported Braille Displays #SupportedBrailleDisplays] section for more information about supported braille displays and which of these support automatic detection in the background.
-
-==== Port ====[SelectBrailleDisplayPort]
-This option, if available, allows you to choose what port or type of connection will be used to communicate with the braille display you have selected.
-It is a combo box containing the possible choices for your braille display.
-
-By default, NVDA employs automatic port detection, which means the connection with the braille device will be established automatically by scanning for available USB and bluetooth devices on your system.
-However, for some braille displays, you may be able to explicitly choose what port should be used.
-Common options are "Automatic" (which tells NVDA to employ the default automatic port selection procedure), "USB", "Bluetooth" and legacy serial communication ports if your braille display supports this type of communication.
-
-This option won't be available if your braille display only supports automatic port detection.
-
-You may consult the documentation for your braille display in the section [Supported Braille Displays #SupportedBrailleDisplays] to check for more details on the supported types of communication and available ports.
-
-Please note: If you connect multiple Braille Displays to your machine at the same time which use the same driver (E.g. connecting two Seika displays),
-it is currently impossible to tell NVDA which display to use.
-Therefore it is recommended to only connect one Braille Display of a given type / manufacturer to your machine at a time.
- 
-+++ Vision +++[VisionSettings]
-The Vision category in the NVDA Settings dialog allows you to enable, disable and configure [visual aids #Vision].
-
-Note that the available options in this category could be extended by [NVDA add-ons #AddonsManager].
-By default, this settings category contains the following options:
-
-==== Visual Highlight ====[VisionSettingsFocusHighlight]
-The check boxes in the Visual Highlight grouping control the behaviour of NVDA's built-in [Visual Highlight #VisionFocusHighlight] facility.
-
-- Enable Highlighting: Toggles Visual Highlight on and off.
-- Highlight system focus: toggles whether the [system focus #SystemFocus] will be highlighted.
-- Highlight navigator object: toggles whether the [navigator object #ObjectNavigation] will be highlighted.
-- Highlight browse mode cursor: Toggles whether the [virtual browse mode cursor #BrowseMode] will be highlighted.
--
-
-Note that checking and unchecking the "Enable Highlighting" check box wil also change the state of the tree other check boxes accordingly.
-Therefore, if "Enable Highlighting" is off and you check this check box, the other tree check boxes will also be checked automatically.
-If you only want to highlight the focus and leave the navigator object and browse mode check boxes unchecked, the state of the "Enable Highlighting" check box will be half checked.
-
-==== Screen Curtain ====[VisionSettingsScreenCurtain]
-You can enable the [Screen Curtain #VisionScreenCurtain] by checking the "Make screen black (immediate effect)" check box.
-A warning that your screen will become black after activation will be displayed.
-Before continuing (selecting "Yes"), ensure you have enabled speech / braille and will be able to control your computer without the use of the screen.
-Select "No" if you no longer wish to enable the Screen Curtain.
-If you are sure, you can choose the Yes button to enable the screen curtain.
-If you no longer want to see this warning message every time, you can change this behaviour in the dialog that displays the message.
-You can always restore the warning by checking the "Always show a warning when loading Screen Curtain" check box next to the "Make screen black" check box.
-
-To toggle the Screen Curtain from anywhere, please assign a custom gesture using the [Input Gestures dialog #InputGestures].
-
-By default, sounds are played when the Screen Curtain is toggled.
-When you want to change this behaviour, you can uncheck the "Play sound when toggling Screen Curtain" check box.
-
-==== Settings for third party visual aids ====[VisionSettingsThirdPartyVisualAids]
-Additional vision enhancement providers can be provided in [NVDA add-ons #AddonsManager].
-When these providers have adjustable settings, they will be shown in this settings category in separate groupings.
-For the supported settings per provider, please refer to the documentation for that provider.
-
-+++ Keyboard (NVDA+control+k) +++[KeyboardSettings]
-The Keyboard category in the NVDA Settings dialog contains options that set how NVDA behaves as you use and type on your keyboard.
-This settings category contains the following options:
-
-==== Keyboard layout ====[KeyboardSettingsLayout]
-This combo box lets you choose what type of keyboard layout NVDA should use. Currently the two that come with NVDA are Desktop and Laptop.
-
-==== Select NVDA Modifier Keys ====[KeyboardSettingsModifiers]
-The checkboxes in this list control what keys can be used as [NVDA modifier keys #TheNVDAModifierKey]. The following keys are available to choose from:
-- The Caps Lock key
-- The insert key on the number pad
-- The extended insert key (usually found above the arrow keys, near home and end)
--
-
-If no key is chosen as the NVDA key it may be impossible to access certain NVDA commands.
-Therefore, The NVDA settings dialog will display an error message if all keys are unselected when pressing Ok or Apply.
-After dismissing the error message, you must select at least one before being able to press Ok to dismiss the dialog properly.
-
-%kc:setting
-==== Speak Typed Characters ====[KeyboardSettingsSpeakTypedCharacters]
-Key: NVDA+2
-
-When enabled, NVDA will announce all characters you type on the keyboard.
-
-%kc:setting
-==== Speak Typed Words ====[KeyboardSettingsSpeakTypedWords]
-Key: NVDA+3
-
-When enabled, NVDA will announce all words you type on the keyboard.
-
-==== Speech interrupt for typed characters ====[KeyboardSettingsSpeechInteruptForCharacters]
-If on, this option will cause speech to be interrupted each time a character is typed. This is on by default.
-
-==== Speech interrupt for Enter key ====[KeyboardSettingsSpeechInteruptForEnter]
-If on, this option will cause speech to be interrupted each time the Enter key is pressed. This is on by default.
-
-==== Allow skim reading in Say All ====[KeyboardSettingsSkimReading]
-If on, certain navigation commands (such as quick navigation in browse mode or moving by line or paragraph) do not stop Say All, rather Say All jumps to the new position and continues reading.
-
-==== Beep if Typing Lowercase Letters when Caps Lock is On ====[KeyboardSettingsBeepLowercase]
-When enabled, a warning beep will be heard if a letter is typed with the shift key while Caps Lock is on.
-Generally, typing shifted letters with Caps Lock is unintentional and is usually due to not realizing that Caps Lock is enabled.
-Therefore, it can be quite helpful to be warned about this.
-
-%kc:setting
-==== Speak Command Keys ====[KeyboardSettingsSpeakCommandKeys]
-Key: NVDA+4
-
-When enabled, NVDA will announce all non-character keys you type on the keyboard. This includes key combinations such as control plus another letter.
-
-==== Play sound for spelling errors while typing ====[KeyboardSettingsAlertForSpellingErrors]
-When enabled, a short buzzer sound will be played when a word you type contains a spelling error.
-This option is only available if reporting of spelling errors is enabled in NVDA's [Document Formatting Settings #DocumentFormattingSettings], found in the NVDA Settings dialog.
-
-==== Handle keys from other applications ====[KeyboardSettingsHandleKeys]
-This option allows the user to control if key presses generated by applications such as on-screen keyboards and speech recognition software should be processed by NVDA. 
-This option is on by default, though certain users may wish to turn this off, such as those typing Vietnamese with the UniKey typing software as it will  cause incorrect character input.
-
-+++ Mouse (NVDA+control+m) +++[MouseSettings]
-The Mouse category in the NVDA Settings dialog allows NVDA to track the mouse, play mouse coordinate beeps and sets other mouse usage options.
-This category contains the following options:
-
-==== Report Mouse Shape Changes ====[MouseSettingsShape]
-A checkbox, that when checked means that NVDA will announce the shape of the mouse pointer each time it changes.
-The mouse pointer in Windows changes shape to convey certain information such as when something is editable, or when something is loading etc.
-
-%kc:setting
-==== Enable mouse tracking ====[MouseSettingsTracking]
-Key: NVDA+m
-
-When enabled, NVDA will announce the text currently under the mouse pointer, as you move it around the screen. This allows you to find things on the screen, by physically moving the mouse, rather than trying to find them through object navigation.
-
-==== Text unit resolution ====[MouseSettingsTextUnit]
-If NVDA is set to announce the text under the mouse as you move it, this option allows you to choose exactly how much text will be spoken.
-The options are character, word, line and paragraph.
-
-To toggle text unit resolution from anywhere, please assign a custom gesture using the [Input Gestures dialog #InputGestures].
-
-==== Report role when mouse enters object ====[MouseSettingsRole]
-If this checkbox is checked, NVDA will announce the role (type) of object as the mouse moves inside it.
-
-==== Play audio coordinates when mouse moves ====[MouseSettingsAudio]
-Checking this checkbox makes NVDA play beeps as the mouse moves, so that the user can work out where the mouse is in regards to the dimensions of the screen.
-The higher the mouse is on the screen, the higher the pitch of the beeps.
-The further left or right the mouse is located on the screen, the further left or right the sound will be played (assuming the user has stereo speakers or headphones).
-
-==== Brightness controls audio coordinates volume ====[MouseSettingsBrightness]
-If the "play audio coordinates when mouse moves" checkbox is checked, then checking this checkbox means that the volume of the audio coordinates beeps is controlled by how bright the screen is under the mouse.
-This setting is unchecked by default.
-
-==== Ignore mouse input from other applications ====[MouseSettingsHandleMouseControl]
-This option allows the user to ignore mouse events (including mouse movement and button presses) generated by other applications such as TeamViewer and other remote control software.
-This option is unchecked by default.
-If you check this option and you have the "Enable mouse tracking" option enabled, NVDA will not announce what is under the mouse if the mouse is moved by another application.
-
-+++ Touch Interaction +++[TouchInteraction]
-This settings category, only available on computers running Windows 8 and later with touch capabilities, allows you to configure how NVDA interacts with touchscreens.
-This category contains the following options:
-
-==== Enable touch interaction support ====[TouchSupportEnable]
-This checkbox enables NVDA's touch interaction support.
-If enabled, you can use your fingers to navigate and interact with items on screen using a touchscreen device.
-If disabled, touchscreen support will be disabled as though NVDA is not running.
-This setting can also be toggled using NVDA+control+alt+t. 
-
-==== Touch typing mode ====[TouchTypingMode]
-This checkbox allows you to specify the method you wish to use when entering text using the touch keyboard.
-If this checkbox is checked, when you locate a key on the touch keyboard, you can lift your finger and the selected key will be pressed.
-If this is unchecked, you need to double-tap on the key of the touch keyboard to press the key.
-
-+++ Review Cursor +++[ReviewCursorSettings]
-The Review Cursor category in the NVDA Settings dialog is used to configure NVDA's review cursor behaviour.
-This category contains the following options:
-
-%kc:setting
-==== Follow System Focus ====[ReviewCursorFollowFocus]
-Key: NVDA+7
-
-When enabled, The review cursor will always be placed in the same object as the current system focus whenever the focus changes.
-
-%kc:setting
-==== Follow System Caret ====[ReviewCursorFollowCaret]
-Key: NVDA+6
-
-When enabled, the review cursor will automatically be moved to the position of the System caret each time it moves.
-
-==== Follow mouse cursor ====[ReviewCursorFollowMouse]
-When enabled, the review cursor will follow the mouse as it moves.
-
-==== Simple Review mode ====[ReviewCursorSimple]
-When enabled, NVDA will filter the hierarchy of objects that can be navigated to exclude objects that aren't of interest to the user; e.g. invisible objects and objects used only for layout purposes.
-
-To toggle simple review mode from anywhere, please assign a custom gesture using the [Input Gestures dialog #InputGestures].
-
-+++ Object Presentation (NVDA+control+o) +++[ObjectPresentationSettings]
-The Object Presentation category in the NVDA Settings dialog is used to set how much information NVDA will present about controls such as description, position information and so on.
-These options don't typically apply to browse mode.
-These options typically apply to focus reporting and NVDA object navigation, but not reading text content e.g. browse mode.
-
-==== Report tooltips ====[ObjectPresentationReportToolTips]
-A checkbox that when checked tells NVDA to report tooltips as they appear.
-Many Windows and controls show a small message (or tooltip) when you move the mouse pointer over them, or sometimes when you move the focus to them.
-
-==== Report notifications ====[ObjectPresentationReportNotifications]
-This checkbox, when checked, tells NVDA to report help balloons and toast notifications as they appear.
-- Help Balloons are like tooltips, but are usually larger in size, and are associated with system events such as a network cable being unplugged, or perhaps to alert you about Windows security issues.
-- Toast notifications have been introduced in Windows 10 and appear in the notification centre in the system tray, informing about several events (i.e. if an update has been downloaded, a new e-mail arrived in your inbox, etc.).
--
-
-==== Report Object Shortcut Keys ====[ObjectPresentationShortcutKeys]
-When this checkbox is checked, NVDA will include the shortcut key that is associated with a certain object or control when it is reported.
-For example the File menu on a menu bar may have a shortcut key of alt+f.
-
-==== Report object position information ====[ObjectPresentationPositionInfo]
-This option lets you choose whether you wish to have an object's position (e.g. 1 of 4) reported when moving to the object with the focus or object navigation.
-
-==== Guess Object Position Information when unavailable ====[ObjectPresentationGuessPositionInfo]
-If reporting of object position information is turned on, this option allows NVDA to guess object position information when it is otherwise unavailable for a particular control.
-
-When on, NVDA will report position information for more controls such as menus and toolbars, however this information may be slightly inaccurate.
-
-==== Report Object descriptions ====[ObjectPresentationReportDescriptions]
-Uncheck this checkbox if you don't wish to have the description reported along with objects (i.e. search suggestions, reporting of whole dialog window right after the dialog opens, etc.).
-
-%kc:setting
-==== Progress bar output ====[ObjectPresentationProgressBarOutput]
-Key: NVDA+u
-
-This option controls how NVDA reports progress bar updates to you.
-
-It has the following options:
-- Off: Progress bars will not be reported as they change.
-- Speak: This option tells NVDA to speak the progress bar in percentages. Each time the progress bar changes, NVDA will speak the new value.
-- Beep: This tells NVDA to beep each time the progress bar changes. The higher the beep, the closer the progress bar is to completion.
-- Beep and speak: This option tells NVDA to both beep and speak when a progress bar updates.
--
-
-==== Report background progress bars ====[ObjectPresentationReportBackgroundProgressBars]
-This is an option that, when checked, tells NVDA to keep reporting a progress bar, even if it is not physically in the foreground.
-If you minimize or switch away from a window that contains a progress bar, NVDA will keep track of it, allowing you to do other things while NVDA tracks the progress bar.
-
-%kc:setting
-==== Report dynamic content changes ====[ObjectPresentationReportDynamicContent]
-Key: NVDA+5
-
-Toggles the announcement of new content in particular objects such as terminals and the history control in chat programs.
-
-==== Play a sound when auto-suggestions appear ====[ObjectPresentationSuggestionSounds]
-Toggles announcement of appearance of auto-suggestions, and if enabled, NVDA will play a sound to indicate this.
-Auto-suggestions are lists of suggested entries based on text entered into certain edit fields and documents.
-For example, when you enter text into the search box in Start menu in Windows Vista and later, Windows displays a list of suggestions based on what you typed.
-For some edit fields such as search fields in various Windows 10 apps, NVDA can notify you that a list of suggestions has appeared when you type text.
-The auto-suggestions list will close once you move away from the edit field, and for some fields, NVDA can notify you of this when this happens.
-
-+++ Input Composition +++[InputCompositionSettings]
-The Input Composition category allows you to control how NVDA reports the input of Asian characters, such as with IME or Text Service input methods.
-Note that due to the fact that input methods vary greatly by available features and by how they convey information, it will most likely be necessary to configure these options differently for each input method to get the most efficient typing experience.
-
-==== Automatically report all available candidates ====[InputCompositionReportAllCandidates]
-This option, which is on by default,  allows you to choose whether or not all visible candidates should be reported automatically when a candidate list appears or its page is changed.
-Having this option on for pictographic input methods such as Chinese New ChangJie or Boshiami is useful, as you can automatically hear all symbols and their numbers and you can choose one right away.
-However, for phonetic input methods such as Chinese New Phonetic, it may be more useful to turn this option off, as all the symbols will sound the same and you will have to use the arrow keys to navigate the list items individually to gain more information  from the character descriptions for each candidate.
-
-==== Announce Selected Candidate ====[InputCompositionAnnounceSelectedCandidate]
-This option, which is on by default, allows you to choose whether NVDA should announce the selected candidate when a candidate list appears or when the selection is changed.
-For input methods where the selection can be changed with the arrow keys  (such as Chinese New Phonetic) this is necessary, but for some input methods it may be more efficient typing with this option turned off.
-Note that even with this option off, the review cursor will still be placed on the selected candidate allowing you to use object navigation / review to manually read this or other candidates.
-
-==== Always include short character descriptions for candidates ====[InputCompositionCandidateIncludesShortCharacterDescription]
-This option, which is on by default, allows you to choose whether or not NVDA should provide a short description for each character in a candidate, either when it's selected or when it's automatically read when the candidate list appears.
-Note that for locales such as Chinese, the announcement of extra character descriptions for the selected candidate is not affected by this option.
-This option may be useful for Korean and Japanese input methods.
-
-==== Report changes to the reading string ====[InputCompositionReadingStringChanges]
-Some input methods such as Chinese New Phonetic and New ChangJie have a reading string (sometimes known as a precomposition string).
-You can choose whether or not NVDA should announce new characters being typed into this reading string with this option.
-This option is on by default.
-Note some older input methods such as Chinese ChangJie may not use the reading string to hold precomposition characters, but instead use the composition string directly. Please see the next option for configuring reporting of the composition string.
-
-==== Report changes to the composition string ====[InputCompositionCompositionStringChanges]
-After reading or precomposition data has been combined into a valid pictographic symbol, most input methods place this symbol into a composition string for temporary storage along with other combined symbols before they are finally inserted into the document.
-This option allows you to choose whether or not NVDA should report new symbols as they appear  in the composition string.
-This option is on by default.
-
-+++ Browse Mode (NVDA+control+b) +++[BrowseModeSettings]
-The Browse Mode category in the NVDA Settings dialog is used to configure NVDA's behaviour when you read and navigate complex documents such as web pages.
-This category contains the following options:
-
-==== Maximum Number of Characters on One Line ====[BrowseModeSettingsMaxLength]
-This field sets the maximum length of a line in browse mode (in characters).
-
-==== Maximum Lines Per Page ====[BrowseModeSettingsPageLines]
-This field sets the amount of lines you will move by when pressing page up or page down while in browse mode.
-
-%kc:setting
-==== Use screen layout ====[BrowseModeSettingsScreenLayout]
-Key: NVDA+v
-
-This option allows you to specify whether browse mode should place clickable content (links, buttons and fields) on its own line, or if it should keep it in the flow of text as it is visually shown.
-Note that this option doesn't apply to Microsoft Office apps such as Outlook and Word, which always use screen layout.
-When screen layout is enabled, page elements will stay as they are visually shown.
-For example, a visual line of multiple links will be presented in speech and braille as multiple links on the same line.
-If it is disabled, then page elements will be placed on their own lines.
-This may be easier to understand during line by line page navigation and make items easier to interact with for some users.
-
-==== Enable browse mode on page load ====[BrowseModeSettingsEnableOnPageLoad]
-This checkbox toggles whether browse mode should be automatically enabled when loading a page.
-When this option is disabled, browse mode can still be manually activated on pages or in documents where browse mode is supported.
-See the [Browse Mode section #BrowseMode] for a list of applications supported by browse mode.
-Note that this option does not apply to situations where browse mode is always optional, e.g. in Microsoft Word.
-This option is enabled by default.
-
-==== Automatic Say All on page load ====[BrowseModeSettingsAutoSayAll]
-This checkbox toggles the automatic reading of a page after it loads in browse mode.
-This option is enabled by default.
-
-==== Include layout tables ====[BrowseModeSettingsIncludeLayoutTables]
-This option affects how NVDA handles tables used purely for layout purposes.
-When on, NVDA will treat these as normal tables, reporting them based on [Document Formatting Settings #DocumentFormattingSettings] and locating them with quick navigation commands.
-When off, they will not be reported nor found with quick navigation.
-However, the content of the tables will still be included as normal text.
-This option is turned off by default.
-
-To toggle inclusion of layout tables from anywhere, please assign a custom gesture using the [Input Gestures dialog #InputGestures].
-
-==== Configuring reporting of fields such as links and headings ====[BrowseModeLinksAndHeadings]
-Please see the options in the [Document Formatting category #DocumentFormattingSettings] of the [NVDA Settings #NVDASettings] dialog to configure the fields that are reported when navigating, such as links, headings and tables.
-
-==== Automatic focus mode for focus changes ====[BrowseModeSettingsAutoPassThroughOnFocusChange]
-This option allows focus mode to be invoked if focus changes.
-For example, when on a web page, if you press tab and you land on a form, if this option is checked, focus mode will automatically be invoked.
-
-==== Automatic focus mode for caret movement ====[BrowseModeSettingsAutoPassThroughOnCaretMove]
-This option, when checked, allows NVDA to enter and leave focus mode when using arrow keys.
-For example, if arrowing down a web page and you land on an edit box, NVDA will automatically bring you into focus mode.
-If you arrow out of the edit box, NVDA will put you back in browse mode.
-
-==== Audio indication of Focus and Browse modes ====[BrowseModeSettingsPassThroughAudioIndication]
-If this option is enabled, NVDA will play special sounds when it switches between browse mode and focus mode, rather than speaking the change.
-
-==== Trap non-command gestures from reaching the document ====[BrowseModeSettingsTrapNonCommandGestures]
-Enabled by default, this option allows you to choose if gestures (such as key presses) that  do not result in an NVDA command and are not considered to be a command key in general, should be trapped from going through to the document you are currently focused on. 
-As an example, if enabled and the letter j was pressed, it would be trapped from reaching the document, even though it is not a quick navigation command nor is it likely to be a command in the application itself.
-In this case NVDA will tell Windows to play a default sound whenever a key which gets trapped is pressed.
-
-%kc:setting
-==== Automatically set system focus to focusable elements ====[BrowseModeSettingsAutoFocusFocusableElements]
-Key: NVDA+8
-
-Disabled by default, this option allows you to choose if the system focus should automatically be set to elements that can take the system focus (links, form fields, etc.) when navigating content with the browse mode caret.
-Leaving this option disabled will not automatically focus focusable elements when they are selected with the browse mode caret.
-This might result in faster browsing experience and better responsiveness in browse mode.
-The focus will yet be updated to the particular element when interacting with it (e.g. pressing a button, checking a check box).
-Enabling this option may improve support for some websites at the cost of performance and stability.
-
-+++ Document Formatting (NVDA+control+d) +++[DocumentFormattingSettings]
-Most of the options in this category are for configuring what type of formatting you wish to have reported as you move the cursor around documents.
-For example, if you check the report font name checkbox, each time you arrow onto text with a different font, the name of the font will be announced.
-
-The document formatting options are organized into groups.
-You can configure reporting of:
-- Font
- - Font name
- - Font size
- - Font attributes
- - Superscripts and subscripts
- - Emphasis
- - Highlighted (Marked) text
- - Style
- - Colours
-- Document information
- - Comments
- - Bookmarks
- - Editor revisions
- - Spelling errors
-- Pages and spacing
- - Page numbers
- - Line numbers
- - Line indentation reporting [(Off, Speech, Tones, Both Speech and Tones) #DocumentFormattingSettingsLineIndentation]
- - Ignore blank lines for line indentation reporting
- - Paragraph indentation (e.g. hanging indent, first line indent)
- - Line spacing (single, double, etc.)
- - Alignment
-- Table information
- - Tables
- - Row/column headers (Off, Rows, Columns, Rows and columns)
- - Cell coordinates
- - Cell borders (Off, Styles, Both Colours and Styles)
-- Elements
- - Headings
- - Links
- - Graphics
- - Lists
- - Block quotes
- - Groupings
- - Landmarks
- - Articles
- - Frames
- - Clickable
- -
--
-
-To toggle these settings from anywhere, please assign custom gestures using the [Input Gestures dialog #InputGestures].
-
-==== Report formatting changes after the cursor ====[DocumentFormattingDetectFormatAfterCursor]
-If enabled, this setting tells NVDA to try and detect all the formatting changes on a line as it reports it, even if doing this may slow down NVDA's performance.
-
-By default, NVDA will detect the formatting at the position of the System caret / Review Cursor, and in some instances may detect formatting on the rest of the line, only if it is not going to cause a performance decrease.
-
-Enable this option while proof reading documents in applications such as WordPad, where formatting is important.
-
-==== Line indentation reporting ====[DocumentFormattingSettingsLineIndentation]
-This option allows you to configure how indentation at the beginning of lines is reported.
-The Report line indentation with combo box has four options.
-
-- Off: NVDA will not treat indentation specially.
-- Speech: If speech is selected, when the  amount of indentation changes, NVDA will say something like "twelve space" or "four tab."
-- Tones: If Tones is selected, when the  amount of  indentation changes, tones indicate the amount of change in indent.
-The tone will increase in pitch every space, and for a tab, it will increase in pitch the equivalent of 4 spaces.
-- Both Speech and Tones: This option reads indentation using both of the above methods.
--
-
-If you tick the "Ignore blank lines for line indentation reporting" checkbox, then indentation changes won't be reported for blank lines.
-This may be useful when reading a document where blank lines are used to separate indented bloks of text, such as in programming source code.
-
-+++ Document Navigation +++[DocumentNavigation]
-This category allows you to adjust various aspects of document navigation.
-
-==== Paragraph Style ====[ParagraphStyle]
-: Default
-  Handled by application
-: Options
-  Default (Handled by application), Handled by application, Single line break, Multi line break
-:
-
-This combo box allows you to select the paragraph style to be used when navigating by paragraphs with ``control+upArrow`` and ``control+downArrow``.
-The available paragraph styles are:
-- Handled by application: NVDA will let the application determine the previous or next paragraph, and NVDA will read the new paragraph when navigating.
-This style works best when the application supports paragraph navigation natively, and is the default.
-- Single line break: NVDA will attempt to determine the previous or next paragraph using a single line break as the paragraph indicator.
-This style works best when reading documents in an application which does not natively support paragraph navigation, and paragraphs in the document are marked by a single press of the ``enter`` key.
-- Multi line break: NVDA will attempt to determine the previous or next paragraph using at least one blank line (two presses of the ``enter`` key) as the paragraph indicator.
-This style works best when working with documents which use block paragraphs.
-Note that this paragraph style cannot be used in Microsoft Word or Microsoft Outlook, unless you are using UIA to access Microsoft Word controls.
--
-
-You may toggle through the available paragraph styles from anywhere by assigning a key in the [Input Gestures dialog #InputGestures].
-
-+++ Windows OCR Settings +++[Win10OcrSettings]
-The settings in this category allow you to configure [Windows OCR #Win10Ocr].
-This category contains the following options:
-
-==== Recognition language ====[Win10OcrSettingsRecognitionLanguage]
-This combo box allows you to choose the language to be used for text recognition.
-To cycle through available languages from anywhere, please assign a custom gesture using the [Input Gestures dialog #InputGestures].
-
-+++ Advanced Settings +++[AdvancedSettings]
-Warning! The settings in this category are for advanced users and may cause NVDA to not function correctly if configured in the wrong way.
-Only make changes to these settings if you are sure you know what you are doing or if you have been specifically instructed to by an NVDA developer.
-
-==== Making changes to advanced settings ====[AdvancedSettingsMakingChanges]
-In order to make changes to the advanced settings, the controls must be enabled by confirming, with the checkbox, that you understand the risks of modifying these settings
-
-==== Restoring the default settings ====[AdvancedSettingsRestoringDefaults]
-The button restores the default values for the settings, even if the confirmation checkbox is not ticked.
-After changing settings you may wish to revert to the default values.
-This may also be the case if you are unsure if the settings have been changed.
-
-==== Enable loading custom code from Developer Scratchpad Directory ====[AdvancedSettingsEnableScratchpad]
-When developing add-ons for NVDA, it is useful to be able to test code as you are writing it.
-This option when enabled, allows NVDA to load custom appModules, globalPlugins, brailleDisplayDrivers, synthDrivers and vision enhancement providers, from a special developer scratchpad directory in your NVDA user configuration directory.
-As their equivalents in add-ons, these modules are loaded when starting NVDA or, in the case of appModules and globalPlugins, when [reloading plugins #ReloadPlugins].
-This option is off by default, ensuring that no untested code is ever run in NVDA with out the user's explicit knowledge.
-If you wish to distribute custom code to others, you should package it as an NVDA add-on.
-
-==== Open Developer Scratchpad Directory ====[AdvancedSettingsOpenScratchpadDir]
-This button opens the directory where you can place custom code while developing it.
-This button is only enabled if NVDA is configured to enable loading custom code from the Developer Scratchpad Directory.
-
-==== Registration for UI Automation events and property changes ====[AdvancedSettingsSelectiveUIAEventRegistration]
-: Default
-  Automatic
-: Options
-  Automatic, Selective, Global
-:
-
-This option changes how NVDA registers for events fired by the Microsoft UI Automation accessibility API.
-The registration for UI Automation events and property changes combo box has three options:
-- Automatic: "selective" on Windows 11 Sun Valley 2 (version 22H2) and later, "global" otherwise.
-- Selective: NVDA will limit event registration to the system focus for most events.
-If you suffer from performance issues in one or more applications, We recommend you to try this functionality to see whether performance improves.
-However, on older versions of Windows, NVDA may have trouble tracking focus in some controls (such as the task manager and emoji panel).
-- Global: NVDA registers for many UIA events that are processed and discarded within NVDA itself.
-While focus tracking is more reliable in more situations, performance is significantly degraded, especially in applications like Microsoft Visual Studio.
--
-
-==== Use UI automation to access Microsoft Word document controls ====[MSWordUIA]
-Configures whether or not NVDA should use the UI Automation accessibility API to access Microsoft Word documents, rather than the older Microsoft Word object model.
-This applies to documents in Microsoft word itself, plus messages in Microsoft Outlook.
-This setting contains the following values:
-- Default (where suitable)
-- Only where necessary: where the Microsoft Word object model is not  available at all
-- Where suitable: Microsoft Word version 16.0.15000 or higher, or where the Microsoft Word object model is unavailable
-- Always: where ever UI automation is available in Microsoft word (no matter how complete).
--
-
-==== Windows Console support ====[AdvancedSettingsConsoleUIA]
-: Default
-  Automatic
-: Options
-  Automatic, UIA when available, Legacy
-:
-
-This option selects how NVDA interacts with the Windows Console used by command prompt, PowerShell, and the Windows Subsystem for Linux.
-It does not affect the modern Windows Terminal.
-In Windows 10 version 1709, Microsoft [added support for its UI Automation API to the console https://devblogs.microsoft.com/commandline/whats-new-in-windows-console-in-windows-10-fall-creators-update/], bringing vastly improved performance and stability for screen readers that support it.
-In situations where UI Automation is unavailable or known to result in an inferior user experience, NVDA's legacy console support is available as a fallback.
-The Windows Console support combo box has three options:
-- Automatic: Uses UI Automation in the version of Windows Console included with Windows 11 version 22H2 and later.
-This option is recommended and set by default.
-- UIA when available: Uses UI Automation in consoles if available, even for versions with incomplete or buggy implementations.
-While this limited functionality may be useful (and even sufficient for your usage), use of this option is entirely at your own risk and no support for it will be provided.
-- Legacy: UI Automation in the Windows Console will be completely disabled.
-The legacy fallback will always be used even in situations where UI Automation would provide a superior user experience.
-Therefore, selecting this option is not recommended unless you know what you are doing.
--
-
-==== Use UIA with Microsoft Edge and other Chromium based browsers when available ====[ChromiumUIA]
-Allows specifying when UIA will be used when it is available in Chromium based browsers such as Microsoft Edge.
-UIA support for Chromium based browsers is early in development and may not provide the same level of access as IA2.
-The combo box has the following options:
-- Default (Only when necessary): The NVDA default, currently this is "Only when necessary". This default may change in the future as the technology matures.
-- Only when necessary: When NVDA is unable to inject into the browser process in order to use IA2 and UIA is available, then NVDA will fall back to using UIA.
-- Yes: If the browser makes UIA available, NVDA will use it.
-- No: Don't use UIA, even if NVDA is unable to inject in process. This may be useful for developers debugging issues with IA2 and want to ensure that NVDA does not fall back to UIA.
--
-
-==== Annotations ====[Annotations]
-This group of options is used to enable features which add experimental support for ARIA annotations.
-Some of these features may be incomplete.
-
-%kc:beginInclude
-To "Report summary of any annotation details at the system caret", press NVDA+d.
-%kc:endInclude
-
-The following options exist: 
-- "Report 'has details' for structured annotations": enables reporting if the text or control has further details.
-- "Report aria-description always":
-  When the source of ``accDescription`` is aria-description, the description is reported.
-  This is useful for annotations on the web.
-  Note:
-  - There are many sources for ``accDescription`` several have mixed or unreliable semantics.
-    Historically AT has not been able to differentiate sources of ``accDescription`` typically it wasn't spoken due to the mixed semantics.
-  - This option is in very early development, it relies on browser features not yet widely available.
-  - Expected to work with Chromium 92.0.4479.0+
-  -
--
-
-==== Use UI automation to access Microsoft  Excel spreadsheet controls when available ====[UseUiaForExcel]
-When this option is enabled, NVDA will try to use the Microsoft UI Automation accessibility API in order to fetch information from Microsoft Excel Spreadsheet controls.
-This is an experimental feature, and some features of Microsoft Excel may not be available in this mode.
-For instance, NVDA's Elements List for listing formulas and comments, and Browse mode quick navigation to jump to form fields on a spreadsheet features are not available.
-However, for basic spreadsheet navigating / editing, this option may provide a vast performance improvement.
-We still do not recommend that  the majority of users turn this on by default, though we do welcome users of Microsoft Excel  build 16.0.13522.10000 or higher to test this feature and provide feedback.
-Microsoft Excel's UI automation implementation is ever changing, and  versions of Microsoft Office older than 16.0.13522.10000 may not expose enough information for this option to be of any use.
-
-==== Report live regions ====[BrailleLiveRegions]
-: Default
-  Enabled
-: Options
-  Default (Enabled), Disabled, Enabled
-:
-
-This option selects whether NVDA reports changes in some dynamic web content in Braille.
-Disabling this option is equivalent to NVDA's behaviour in versions 2023.1 and earlier, which only reported these content changes in speech.
-
-==== Speak passwords in all enhanced terminals ====[AdvancedSettingsWinConsoleSpeakPasswords]
-This setting controls whether characters are spoken by [speak typed characters #KeyboardSettingsSpeakTypedCharacters] or [speak typed words #KeyboardSettingsSpeakTypedWords] in situations where the screen does not update (such as password entry) in some terminal programs, such as the Windows Console with UI automation support enabled and Mintty.
-For security purposes, this setting should be left disabled.
-However, you may wish to enable it if you experience performance issues or instability with typed character and/or word reporting in consoles, or work in trusted environments and prefer password announcement.
-
-==== Use enhanced typed character support in legacy Windows Console when available ====[AdvancedSettingsKeyboardSupportInLegacy]
-This option enables an alternative method for detecting typed characters in legacy Windows consoles.
-While it improves performance and prevents some console output from being spelled out, it may be incompatible with some terminal programs.
-This feature is available and enabled by default on Windows 10 versions 1607 and later when UI Automation is unavailable or disabled.
-Warning: with this option enabled, typed characters that do not appear onscreen, such as passwords, will not be suppressed.
-In untrusted environments, you may temporarily disable [speak typed characters #KeyboardSettingsSpeakTypedCharacters] and [speak typed words #KeyboardSettingsSpeakTypedWords] when entering passwords.
-
-==== Diff algorithm ====[DiffAlgo]
-This setting controls how NVDA determines the new text to speak in terminals.
-The diff algorithm combo box has three options:
-- Automatic: This option causes NVDA to prefer Diff Match Patch in most situations, but fall back to Difflib in problematic applications, such as older versions of the Windows Console and Mintty.
-- Diff Match Patch: This option causes NVDA to calculate changes to terminal text by character, even in situations where it is not recommended.
-It may improve performance when large volumes of text are written to the console and allow more accurate reporting of changes made in the middle of lines.
-However, in some applications, reading of new text may be choppy or inconsistent.
-- Difflib: this option causes NVDA to calculate changes to terminal text by line, even in situations where it is not recommended.
-It is identical to NVDA's behaviour in versions 2020.4 and earlier.
-This setting may stabilize reading of incoming text in some applications.
-However, in terminals, when inserting or deleting a character in the middle of a line, the text after the caret will be read out.
--
-
-==== Speak new text in Windows Terminal via ====[WtStrategy]
-: Default
-  Diffing
-: Options
-  Default (Diffing), Diffing, UIA notifications
-:
-
-This option selects how NVDA determines what text is "new" (and thus what to speak when "report dynamic content changes" is enabled) in Windows Terminal and the WPF Windows Terminal control used in Visual Studio 2022.
-It does not affect the Windows Console (``conhost.exe``).
-The Speak new text in Windows Terminal combo box has three options:
-- Default: This option is currently equivalent to "diffing", but it is anticipated to change once support for UIA notifications is further developed.
-- Diffing: This option uses the selected diff algorithm to calculate changes each time the terminal renders new text.
-This is identical to NVDA's behaviour in versions 2022.4 and earlier.
-- UIA notifications: This option defers the responsibility of determining what text to speak to Windows Terminal itself, meanning that NVDA no longer has to determine what text currently on-screen is "new".
-This should markedly improve performance and stability of Windows Terminal, but this feature is not yet complete.
-In particular, typed characters that are not displayed on-screen, such as passwords, are reported when this option is selected.
-Additionally, contiguous spans of output of over 1,000 characters may not be reported accurately.
--
-
-==== Attempt to cancel speech for expired focus events ====[CancelExpiredFocusSpeech]
-This option enables behaviour which attempts to cancel speech for expired focus events.
-In particular moving quickly through messages in Gmail with Chrome can cause NVDA to speak outdated information.
-This functionality is enabled by default as of NVDA 2021.1.
-
-==== Caret move timeout (in MS) ====[AdvancedSettingsCaretMoveTimeout]
-This option allows you to configure the number of milliseconds NVDA will wait for the caret (insertion point) to move in editable text controls.
-If you find that NVDA seems to be incorrectly tracking the caret E.g. it seems to be always one character behind or is repeating lines, then you may wish to try increasing this value.
-
-==== Report transparency for colors ====[ReportTransparentColors]
-This option enables reporting when colors are transparent, useful for addon/appModule developers gathering information to improve user experience with a 3rd party application.
-Some GDI applications will highlight text with a background color, NVDA (via display model) attempts to report this color.
-In some situations, the text background may be entirely transparent, with the text layered on some other GUI element.
-With several historically popular GUI APIs, the text may be rendered with a transparent background, but visually the background color is accurate.
-
-==== Use WASAPI for audio output ====[WASAPI]
-: Default
-  Enabled
-: Options
-<<<<<<< HEAD
-  Default (Enabled), Disabled, Enabled
-=======
-  Default (Disabled), Enabled, Disabled
->>>>>>> 249985e3
-:
-
-This option enables audio output via the Windows Audio Session API (WASAPI).
-WASAPI is a more modern audio framework which may improve the responsiveness, performance and stability of NVDA audio output, including both speech and sounds.
-After changing this option, you will need to restart NVDA for the change to take effect.
-
-==== Volume of NVDA sounds follows voice volume ====[SoundVolumeFollowsVoice]
-: Default
-  Disabled
-: Options
-  Disabled, Enabled
-:
-
-When this option is enabled, the volume of NVDA sounds and beeps will follow the volume setting of the voice you are using.
-If you decrease the volume of the voice, the volume of sounds will decrease.
-Similarly, if you increase the volume of the voice, the volume of sounds will increase.
-This option only takes effect when "Use WASAPI for audio output" is enabled.
-
-==== Volume of NVDA sounds ====[SoundVolume]
-This slider allows you to set the volume of NVDA sounds and beeps.
-This setting only takes effect when "Use WASAPI for audio output" is enabled and "Volume of NVDA sounds follows voice volume" is disabled.
-
-==== Debug logging categories ====[AdvancedSettingsDebugLoggingCategories]
-The checkboxes in this list allow you to enable specific categories of debug messages in NVDA's log.
-Logging these messages can result in decreased performance and large log files.
-Only turn one of these on if specifically instructed to by an NVDA developer e.g. when debugging why a braille display driver is not functioning correctly.
-
-==== Play a sound for logged errors ====[PlayErrorSound]
-This option allows you to specify if NVDA will play an error sound in case an error is logged.
-Choosing Only in test versions (default) makes NVDA play error sounds only if the current NVDA version is a test version (alpha, beta or run from source).
-Choosing Yes allows to enable error sounds whatever your current NVDA version is.
-
-++ miscellaneous Settings ++[MiscSettings]
-Besides the [NVDA Settings #NVDASettings] dialog, The Preferences sub-menu of the NVDA Menu contains several other items which are outlined below.
-
-+++ Speech dictionaries +++[SpeechDictionaries]
-The speech dictionaries menu (found in the Preferences menu) contains dialogs that allow you to manage the way NVDA pronounces particular words or phrases.
-There are currently three different types of speech dictionaries.
-They are:
-- Default: rules in this dictionary affect all speech in NVDA.
-- Voice: rules in this dictionary affect speech for the synthesizer voice currently being used.
-- Temporary: rules in this dictionary affect all speech in NVDA, but only for the current session. These rules are temporary and will be lost if NVDA is restarted.
--
-
-You need to assign custom gestures using the [Input Gestures dialog #InputGestures] if you wish to open any of these dictionary dialogs from anywhere.
-
-All dictionary dialogs contain a list of rules which will be used for processing the speech.
-The dialog also contains Add, Edit, Remove and Remove all buttons.
-
-To add a new rule to the dictionary, press the Add button, and fill in the fields in the dialog box that appears and then press Ok.
-You will then see your new rule in the list of rules.
-However, to make sure your rule is actually saved, make sure to press Ok to exit the dictionary dialog completely once you have finished adding/editing rules.
-
-The rules for NVDA's speech dictionaries allow you to change one string of characters into another.
-For example, you could create a rule which causes NVDA to say the word "frog" instead of "bird" whenever the word "bird" is encountered.
-In the Add rule dialog, the easiest way to do this is to type the word bird in the Pattern field, and the word frog in the Replacement field.
-You may also want to type a description of the rule in the Comment field (something like: changes bird to frog).
-
-NVDA's speech dictionaries however are much more powerful than simple word replacement.
-The Add rule dialog also contains a checkbox to say whether or not you want the rule to be case sensitive (meaning that NVDA should care whether the characters are uppercase or lowercase.
-NVDA ignores case by default).
-
-Finally, a set of radio buttons allows you to tell NVDA whether your pattern should match anywhere, should only match if it is a complete word or should be treated as a "Regular expression".
-Setting the pattern to match as a whole word means that the replacement will only be made if the pattern does not occur as part of a larger word.
-This condition is met if the characters immediately before and after the word are anything other than a letter, a number, or an underscore, or if there are no characters at all.
-Thus, using the earlier example of replacing the word "bird" with "frog", if you were to make this a whole word replacement, it would not match "birds" or "bluebird".
-
-A regular expression is a pattern containing special symbols that allow you to match on more than one character at a time, or match on just numbers, or just letters, as a few examples.
-Regular expressions are not covered in this user guide.
-For an introductory tutorial, please refer to [https://docs.python.org/3.7/howto/regex.html].
-
-+++ Punctuation/symbol pronunciation +++[SymbolPronunciation]
-This dialog allows you to change the way punctuation and other symbols are pronounced, as well as the symbol level at which they are spoken.
-
-The language for which symbol pronunciation is being edited will be shown in the dialog's title.
-Note that this dialog respects the "Trust voice's language for processing symbols and characters" option found in the [Speech category #SpeechSettings] of the [NVDA Settings #NVDASettings] dialog; i.e. it uses the voice language rather than the NVDA global language setting when this option is enabled.
-
-To change a symbol, first select it in the Symbols list.
-You can filter the symbols by entering the symbol or a part of the symbol's replacement into the Filter by edit box.
-
-- The Replacement field allows you to change the text that should be spoken in place of this symbol.
-- Using the Level field, you can adjust the lowest symbol level at which this symbol should be spoken (none, some, most or all).
-You can also set the level to character; in this case the symbol will not be spoken regardless of the symbol level in use, with the following two exceptions:
-  - When navigating character by character.
-  - When NVDA is spelling any text containing that symbol.
-  -
-- The Send actual symbol to synthesizer field specifies when the symbol itself (in contrast to its replacement) should be sent to the synthesizer.
-This is useful if the symbol causes the synthesizer to pause or change the inflection of the voice.
-For example, a comma causes the synthesizer to pause.
-There are three options:
- - never: Never send the actual symbol to the synthesizer.
- - always: Always send the actual symbol to the synthesizer.
- - only below symbols' level: Send the actual symbol only if the configured speech symbol level is lower than the level set for this symbol.
- For example, you might use this so that a symbol will have its replacement spoken at higher levels without pausing, while still being indicated with a pause at lower levels.
- -
--
-
-You can add new symbols by pressing the Add button.
-In the dialog that appears, enter the symbol and press the OK button.
-Then, change the fields for the new symbol as you would for other symbols.
-
-You can remove a symbol you previously added by pressing the Remove button.
-
-When you are finished, press the OK button to save your changes or the Cancel button to discard them.
-
-In the case of complex symbols, the Replacement field may have to include some group references of the matched text. For instance, for a pattern matching a whole date, \1, \2, and \3 would need to appear in the field, to be replaced by the corresponding parts of the date.
-Normal backslashes in the Replacement field should thus be doubled, e.g. "a\\b" should be typed in order to get the "a\b" replacement.
-
-+++ Input Gestures +++[InputGestures]
-In this dialog, you can customize the input gestures (keys on the keyboard, buttons on a braille display, etc.) for NVDA commands.
-
-Only commands that are applicable immediately before the dialog is opened are shown.
-For example, if you want to customize commands related to browse mode, you should open the Input Gestures dialog while you are in browse mode.
-
-The tree in this dialog lists all of the applicable NVDA commands grouped by category.
-You can filter them by entering one or more words from the command's name into the Filter by edit box in any order.
-Any gestures associated with a command are listed beneath the command.
-
-To add an input gesture to a command, select the command and press the Add button.
-Then, perform the input gesture you wish to associate; e.g. press a key on the keyboard or a button on a braille display.
-Often, a gesture can be interpreted in more than one way.
-For example, if you pressed a key on the keyboard, you may wish it to be specific to the current keyboard layout (e.g. desktop or laptop) or you may wish it to apply for all layouts.
-In this case, a menu will appear allowing you to select the desired option.
-
-To remove a gesture from a command, select the gesture and press the Remove button.
-
-The Emulated system keyboard keys category contains NVDA commands that emulate keys on the system keyboard.
-These emulated system keyboard keys can be used to control a system keyboard right from your braille display.
-To add an emulated input gesture, select the Emulated system keyboard keys category and press the Add button.
-Then, press the key on the keyboard you wish to emulate.
-After that, the key will be available from the Emulated system keyboard keys category and you will be able to assign an input gesture to it as described above.
-
-Note:
- - Emulated keys must have gestures assigned in order to persist when saving / closing the dialog.
- - An input gesture with modifier keys may not be able to be mapped to an emulated gesture without modifier
- keys. For instance, setting the emulated input 'a' and configuring an input gesture of 'ctrl+m', may result
- in the application receiving 'ctrl+a'.
- -
-
-When you are finished making changes, press the OK button to save them or the Cancel button to discard them.
-
-++ Saving and Reloading the configuration ++[SavingAndReloading]
-By default NVDA will automatically save your settings on exit.
-Note, however, that this option can be changed under the general options in the preferences menu.
-To save the settings manually at any time, choose the Save configuration item in the NVDA menu.
-
-If you ever make a mistake with your settings and need to revert back to the saved settings, choose the "revert to saved configuration" item in the NVDA menu.
-You can also reset your settings to their original factory defaults by choosing Reset Configuration To Factory Defaults, which is also found in the NVDA menu.
-
-The following NVDA key commands are also useful:
-%kc:beginInclude
-|| Name | Desktop key | Laptop key | Description |
-| Save configuration | NVDA+control+c | NVDA+control+c | Saves your current configuration so that it is not lost when you exit NVDA |
-| Revert  configuration | NVDA+control+r | NVDA+control+r | Pressing once resets your configuration to when you last saved it. Pressing three times will reset it back to factory defaults. |
-%kc:endInclude
-
-++ Configuration Profiles ++[ConfigurationProfiles]
-Sometimes, you may wish to have different settings for different situations.
-For example, you may wish to have reporting of indentation enabled while you are editing or reporting of font attributes enabled while you are proofreading.
-NVDA allows you to do this using configuration profiles.
-
-A configuration profile contains only those settings which are changed while the profile is being edited.
-Most settings can be changed in configuration profiles except for those in the General category of the [NVDA Settings #NVDASettings] dialog, which apply to the entirety of NVDA.
-
-Configuration profiles can be manually activated either from a dialog or using custom added gestures.
-They can also be activated automatically due to triggers such as switching to a particular application.
-
-+++ Basic Management +++[ProfilesBasicManagement]
-You manage configuration profiles by selecting "Configuration profiles" in the NVDA menu.
-You can also do this using a key command:
-%kc:beginInclude
-- NVDA+control+p: Show the Configuration Profiles dialog.
--
-%kc:endInclude
-
-The first control in this dialog is the profile list from which you can select one of the available profiles.
-When you open the dialog, the profile you are currently editing is selected.
-Additional information is also shown for active profiles, indicating whether they are manually activated, triggered and/or being edited.
-
-To rename or delete a profile, press the Rename or Delete buttons, respectively.
-
-Press the Close button to close the dialog.
-
-+++ Creating a Profile +++[ProfilesCreating]
-To create a profile, press the New button.
-
-In the New Profile dialog, you can enter a name for the profile.
-You can also select how this profile should be used.
-If you only want to use this profile manually, select Manual activation, which is the default.
-Otherwise, select a trigger which should automatically activate this profile.
-For convenience, if you haven't entered a name for the profile, selecting a trigger will fill in the name accordingly.
-See [below #ConfigProfileTriggers] for more information about triggers.
-
-Pressing OK will create the profile and close the Configuration Profiles dialog so you can edit it.
-
-+++ Manual Activation +++[ConfigProfileManual]
-You can manually activate a profile by selecting a profile and pressing the Manual activate button.
-Once activated, other profiles can still be activated due to triggers, but any settings in the manually activated profile will override them.
-For example, if a profile is triggered for the current application and reporting of links is enabled in that profile but disabled it in the manually activated profile, links will not be reported.
-However, if you have changed the voice in the triggered profile but have never changed it in the manually activated profile, the voice from the triggered profile will be used.
-Any settings you change will be saved in the manually activated profile.
-To deactivate a manually activated profile, select it in the Configuration Profiles dialog and press the Manual deactivate button.
-
-+++ Triggers +++[ConfigProfileTriggers]
-Pressing the Triggers button in the Configuration Profiles dialog allows you to change the profiles which should be automatically activated for various triggers.
-
-The Triggers list shows the available triggers, which are as follows:
-- Current application: Triggered when you switch to the current application.
-- Say all: Triggered while reading with the say all command.
--
-
-To change the profile which should be automatically activated for a trigger, select the trigger and then select the desired profile from the Profile list.
-You can select "(normal configuration)" if you don't want a profile to be used.
-
-Press the Close button to return to the Configuration Profiles dialog.
-
-+++ Editing a Profile +++[ConfigProfileEditing]
-If you have manually activated a profile, any settings you change will be saved to that profile.
-Otherwise, any settings you change will be saved to the most recently triggered profile.
-For example, if you have associated a profile with the Notepad application and you switch to Notepad, any changed settings will be saved to that profile.
-Finally, if there is neither a manually activated nor a triggered profile, any settings you change will be saved to your normal configuration.
-
-To edit the profile associated with say all, you must [manually activate #ConfigProfileManual] that profile.
-
-+++ Temporarily Disabling Triggers +++[ConfigProfileDisablingTriggers]
-Sometimes, it is useful to temporarily disable all triggers.
-For example, you might wish to edit a manually activated profile or your normal configuration without triggered profiles interfering.
-You can do this by checking the Temporarily disable all triggers checkbox in the Configuration Profiles dialog.
-
-To toggle disabling triggers from anywhere, please assign a custom gesture using the [Input Gestures dialog #InputGestures].
-
-+++ Activating a profile using input gestures +++[ConfigProfileGestures]
-For every profile you add, you are able to assign one or more input gestures to activate it.
-By default, configuration profiles do not have input gestures assigned.
-You can add gestures to activate a profile using the [Input Gestures dialog #InputGestures].
-Every profile has its own entry under the configuration profiles category.
-When you rename a profile, any gesture you added previously will still be available.
-Removing a profile will automatically delete the gestures associated with it.
-
-++ Location of Configuration files ++[LocationOfConfigurationFiles]
-Portable versions of NVDA store all settings and add-ons in a directory called userConfig, found in the NVDA directory.
-
-Installed versions of NVDA store all settings and add-ons in a special NVDA directory located in your Windows user profile.
-This means that each user on the system can have their own NVDA settings.
-To open your settings directory from anywhere you can use [Input Gestures dialog #InputGestures] to add a custom gesture.
-In addition for an installed version of NVDA, on the start menu you can go to programs -> NVDA -> explore user configuration directory.
-
-Settings for NVDA when running during sign-in or on UAC screens are stored in the systemConfig directory in NVDA's installation directory.
-Usually, this configuration should not be touched.
-To change NVDA's configuration during sign-in or on UAC screens, configure NVDA as you wish while signed into Windows, save the configuration, and then press the "use currently saved settings during sign-in and on secure screens" button in the General category of the [NVDA Settings #NVDASettings] dialog.
-
-+ Add-ons and the Add-on Store +[AddonsManager]
-Add-ons are software packages which provide new or altered functionality for NVDA.
-They are developed by the NVDA community, and external organisations such as commercial vendors.
-Add-ons may do any of the following:
-- Add or enhance support for certain applications.
-- Provide support for extra Braille displays or speech synthesizers.
-- Add or change features in NVDA.
--
-
-NVDA's Add-on Store allows you to browse and manage add-on packages.
-All add-ons that are available in the Add-on Store can be downloaded for free.
-However, some of them may require users to pay for a license or additional software before they can be used.
-Commercial speech synthesizers are an example of this type of add-on.
-If you install an add-on with paid components and change your mind about using it, the add-on can be easily removed.
-
-The Add-on Store is accessed from the Tools submenu of the NVDA menu.
-To access the Add-on Store from anywhere, assign a custom gesture using the [Input Gestures dialog #InputGestures].
-
-++ Browsing add-ons ++[AddonStoreBrowsing]
-When opened, the Add-on Store displays a list of add-ons.
-If you have not installed an add-on before, the Add-on Store will open to a list of add-ons available to install.
-If you have installed add-ons, the list will display currently installed add-ons.
-
-Selecting an add-on, by moving to it with the up and down arrow keys, will display the details for the add-on.
-Add-ons have associated actions that you can access through an [actions menu #AddonStoreActions], such as install, help, disable, and remove.
-Available actions will change based on whether the add-on is installed or not, and whether it is enabled or disabled.
-
-+++ Add-on list views +++[AddonStoreFilterStatus]
-There are different views for installed, updatable, available and incompatible add-ons.
-To change the view of add-ons, change the active tab of the add-ons list using ``ctrl+tab``.
-You can also ``tab`` to the list of views, and move through them with the ``leftArrow`` and ``rightArrow`` keys.
-
-+++ Filtering for enabled or disabled add-ons +++[AddonStoreFilterEnabled]
-Normally, an installed add-on is "enabled", meaning that it is running and available within NVDA.
-However, some of your installed add-ons may be set to the "disabled" state.
-This means that they will not be used, and their functions won't be available during your current NVDA session.
-You may have disabled an add-on because it conflicted with another add-on, or with a certain application.
-NVDA may also disable certain add-ons, if they are found to be incompatible during an NVDA upgrade; though you will be warned if this is going to happen.
-Add-ons can also be disabled if you simply don't need them for a prolonged period, but don't want to uninstall them because you expect to want them again in the future.
-
-The lists of installed and incompatible add-ons can be filtered by their enabled or disabled state.
-The default shows both enabled and disabled add-ons.
-
-+++ Include incompatible add-ons +++[AddonStoreFilterIncompatible]
-Available and updatable add-ons can be filtered to include [incompatible add-ons #incompatibleAddonsManager] that are available to install.
-
-+++ Filter add-ons by channel +++[AddonStoreFilterChannel]
-Add-ons can be distributed through up to four channels:
-- Stable: The developer has released this as a tested add-on with a released version of NVDA.
-- Beta: This add-on may need further testing, but is released for user feedback.
-Suggested for early adopters.
-- Dev: This channel is suggested to be used by add-on developers to test unreleased API changes.
-NVDA alpha testers may need to use a "Dev" version of their add-ons.
-- External: Add-ons installed from external sources, outside of the Add-on Store.
--
-
-To list add-ons only for specific channels, change the "Channel" filter selection.
-
-+++ Searching for add-ons +++[AddonStoreFilterSearch]
-To search add-ons, use the "Search" text box.
-You can reach it by pressing ``shift+tab`` from the list of add-ons.
-Type a keyword or two for the kind of add-on you're looking for, then ``tab`` back to the list of add-ons.
-Add-ons will be listed if the search text can be found in the add-on ID, display name, publisher, author or description.
-
-++ Add-on actions ++[AddonStoreActions]
-Add-ons have associated actions, such as install, help, disable, and remove.
-For an add-on in the add-on list, these actions can be accessed through a menu opened by pressing the ``applications`` key, ``enter``, right clicking or double clicking the add-on.
-This menu can also be accessed through an Actions button in the selected add-on's details.
-
-+++ Installing add-ons +++[AddonStoreInstalling]
-Just because an add-on is available in the NVDA Add-ons Store, does not mean that it has been approved or vetted by NV Access or anyone else.
-It is very important to only install add-ons from sources you trust.
-The functionality of add-ons is unrestricted inside NVDA. 
-This could include accessing your personal data or even the entire system.
-
-You can install and update add-ons by [browsing Available add-ons #AddonStoreBrowsing].
-Select an add-on from the "Available add-ons" or "Updatable add-ons" tab.
-Then use the update, install, or replace action to start the installation.
-
-To install an add-on you have obtained outside of the Add-on Store, press the "Install from external source" button.
-This will allow you to browse for an add-on package (``.nvda-addon`` file) somewhere on your computer or on a network.
-Once you open the add-on package, the installation process will begin.
-
-If NVDA is installed and running on your system, you can also open an add-on file directly from the browser or file system to begin the installation process.
-
-When an add-on is being installed from an external source, NVDA will ask you to confirm the installation.
-Once the add-on is installed, NVDA must be restarted for the add-on to start running, although you may postpone restarting NVDA if you have other add-ons to install or update.
-
-+++ Removing Add-ons +++[AddonStoreRemoving]
-To remove an add-on, select the add-on from the list and use the Remove action.
-NVDA will ask you to confirm removal.
-As with installing, NVDA must be restarted for the add-on to be fully removed.
-Until you do, a status of "Pending removal" will be shown for that add-on in the list.
-
-+++ Disabling and Enabling Add-ons +++[AddonStoreDisablingEnabling]
-To disable an add-on, use the "disable" action.
-To enable a previously disabled add-on, use the "enable" action.
-You can disable an add-on if the add-on status indicates it is  "enabled", or enable it if the add-on is "disabled".
-For each use of the enable/disable action, add-on status changes to indicate what will happen when NVDA restarts.
-If the add-on was previously "disabled", the status will show "enabled after restart".
-If the add-on was previously "enabled", the status will show "disabled after restart".
-Just like when you install or remove add-ons, you need to restart NVDA in order for changes to take effect.
-
-++ Incompatible Add-ons ++[incompatibleAddonsManager]
-Some older add-ons may no longer be compatible with the version of NVDA that you have.
-If you are using an older version of NVDA, some newer add-ons may not be compatible either.
-Attempting to install an incompatible add-on will result in an error explaining why the add-on is considered incompatible.
-
-For older add-ons, you can override the incompatibility at your own risk.
-Incompatible add-ons may not work with your version of NVDA, and can cause unstable or unexpected behaviour including crashing.
-You can override compatibility when enabling or installing an add-on.
-If the incompatible add-on causes issues later, you can disable or remove it.
-
-If you are having trouble running NVDA, and you have recently updated or installed an add-on, especially if it is an incompatible add-on, you may want to try running NVDA temporarily with all add-ons disabled.
-To restart NVDA with all add-ons disabled, choose the appropriate option when quitting NVDA.
-Alternatively, use the [command line option #CommandLineOptions] ``--disable-addons``.
-
-You can browse available incompatible add-ons using the [available and updatable add-ons tabs #AddonStoreFilterStatus].
-You can browse installed incompatible add-ons using the [incompatible add-ons tab #AddonStoreFilterStatus].
-
-+ Extra Tools +[ExtraTools]
-
-++ Log Viewer ++[LogViewer]
-The log viewer, found under Tools in the NVDA menu, allows you to view all the logging output that has occurred up until now from when you last started NVDA.
-Using NVDA+F1 will open the log viewer and display developer information about the current navigator object.
-
-Apart from reading the content, you can also Save a copy of the log file, or refresh the viewer so that it shows the most recent output since the Log viewer was opened.
-These actions are available under the viewer's Log menu.
-
-++ Speech Viewer ++[SpeechViewer]
-For sighted software developers or people demoing NVDA to sighted audiences, a floating window is available that allows you to view all the text that NVDA is currently speaking.
-
-To enable the speech viewer, check the "Speech Viewer" menu item under Tools in the NVDA menu.
-Uncheck the menu item to disable it.
-
-The speech viewer window contains a check box labelled "Show speech viewer on startup".
-If this is checked, the speech viewer will open when NVDA is started.
-The speech viewer window will always attempt to re-open with the same dimensions and location as when it was closed.
-
-While the speech viewer is enabled, it constantly updates to show you the most current text being spoken.
-However, if you click or focus inside the viewer, NVDA will temporarily stop updating the text, so that you are able to easily select or copy the existing content.
-
-To toggle the speech viewer from anywhere, please assign a custom gesture using the [Input Gestures dialog #InputGestures].
-
-++ Braille Viewer ++[BrailleViewer]
-For sighted software developers or people demoing NVDA to sighted audiences, a floating window is available that allows you to view braille output, and the text equivalent for each braille character.
-The braille viewer can be used at the same time as a physical braille display, it will match the number of cells on the physical device.
-While the braille viewer is enabled, it constantly updates to show you the braille that would be displayed on a physical braille display.
-
-To enable the braille viewer, check the "Braille Viewer" menu item under Tools in the NVDA menu.
-Uncheck the menu item to disable it.
-
-Physical braille displays typically have buttons to scroll forwards or backwards, to enable scrolling with the braille viewer tool use the [Input Gestures dialog #InputGestures] to assign keyboard shortcuts which "Scrolls the braille display back" and "Scrolls the braille display forward"
-
-The braille viewer window contains a check box labelled "Show braille viewer on startup".
-If this is checked, the braille viewer will open when NVDA is started.
-The braille viewer window will always attempt to re-open with the same dimensions and location as when it was closed.
-
-The braille viewer window contains a check box labeled "Hover for cell routing", the default is unchecked.
-If checked, hovering the mouse over a braille cell will enable trigger the "route to braille cell" command for that cell.
-This is often used to move the caret or trigger the action for a control.
-This can be useful for testing NVDA is able to correctly reverse map a from braille cell.
-To prevent unintentionally routing to cells, the command is delayed.
-The mouse must hover until the cell turns green.
-The cell will start as a light yellow colour, transition to orange, then suddenly become green.
-
-To toggle the braille viewer from anywhere, please assign a custom gesture using the [Input Gestures dialog #InputGestures].
-
-++ Python Console ++[PythonConsole]
-The NVDA Python console, found under Tools in the NVDA menu, is a development tool which is useful for debugging, general inspection of NVDA internals or inspection of the accessibility hierarchy of an application.
-For more information, please see the [NVDA Developer Guide https://www.nvaccess.org/files/nvda/documentation/developerGuide.html].
-
-++ Add-on Store ++
-This will open the [NVDA Add-on Store #AddonsManager].
-For more information, read the in-depth section: [Add-ons and the Add-on Store #AddonsManager].
-
-++ Create portable copy ++[CreatePortableCopy]
-This will open a dialog which allows you to create a portable copy of NVDA out of the installed version.
-Either way, when running a portable copy of NVDA, in the extra tool sub menu the menu item will be called "install NVDA on this PC" instead of "create portable copy).
-
-The dialog to create a portable copy of NVDA or to install NVDA on this PC will prompt you to choose a folder path in which NVDA should create the portable copy or in which NVDA should be installed.
-
-In this dialog you can enable or disable the following:
-- Copy current user configuration (this includes the files in %appdata%\roaming\NVDA or in the user configuration of your portable copy and also includes add-ons and other modules)
-- Start the new portable copy after creation or start NVDA after installation (starts NVDA automatically after the portable copy creation or the installation)
--
-
-++ Run COM registration fixing tool... ++[RunCOMRegistrationFixingTool]
-Installing and uninstalling programs on a computer can, in certain cases, cause COM DLL files to get unregistered.
-As COM Interfaces such as IAccessible depend on correct COM DLL registrations, issues can appear in case the correct registration is missing.
-
-This can happen i.e. after installing and uninstalling Adobe Reader, Math Player and other programs.
-
-The missing registration can cause issues in browsers, desktop apps, task bar and other interfaces.
-
-Specifically, following issues can be solved by running this tool:
-- NVDA reports "unknown" when navigating in browsers such as Firefox, Thunderbird etc.
-- NVDA fails to switch between focus mode and browse mode
-- NVDA is very slow when navigating in browsers while using browse mode
-- And possibly other issues.
--
-
-++ Reload plugins ++[ReloadPlugins]
-This item, once activated, reloads app modules and global plugins without restarting NVDA, which can be useful for developers.
-
-+ Supported Speech Synthesizers +[SupportedSpeechSynths]
-This section contains information about the speech synthesizers supported by NVDA.
-For an even more extensive list of  free and commercial synthesizers that you can purchase and download for use with NVDA, please see the [extra voices page https://github.com/nvaccess/nvda/wiki/ExtraVoices].
-
-++ eSpeak NG ++[eSpeakNG]
-The [eSpeak NG https://github.com/espeak-ng/espeak-ng] synthesizer is built directly into NVDA and does not require any other special drivers or components to be installed.
-On Windows 7, 8 and 8.1, NVDA uses eSpeak NG by default ([Windows OneCore #OneCore] is used in Windows 10 and later by default).
-As this synthesizer is built into NVDA, this is a great choice for when running NVDA off a USB thumb drive on other systems.
-
-Each voice that comes with eSpeak NG speaks a different language.
-There are over 43 different languages supported by eSpeak NG.
-
-There are also many variants which can be chosen to alter the sound of the voice.
-
-++ Microsoft Speech API version 4 (SAPI 4) ++[SAPI4]
-SAPI 4 is an older Microsoft standard for software speech synthesizers.
-NVDA still supports this for users who already have SAPI 4 synthesizers installed.
-However, Microsoft no longer support this and needed components are no longer available from Microsoft.
-
-When using this synthesizer with NVDA, the available voices (accessed from the [Speech category #SpeechSettings] of the [NVDA Settings #NVDASettings] dialog or by the [Synth Settings Ring #SynthSettingsRing]) will contain all the voices from all the installed SAPI 4 engines found on your system.
-
-++ Microsoft Speech API version 5 (SAPI 5) ++[SAPI5]
-SAPI 5 is a Microsoft standard for software speech synthesizers.
-Many speech synthesizers that comply with this standard may be purchased or downloaded for free from various companies and websites, though your system will probably already come with at least one SAPI 5 voice preinstalled.
-When using this synthesizer with NVDA, the available voices (accessed from the [Speech category #SpeechSettings] of the [NVDA Settings #NVDASettings] dialog or by the [Synth Settings Ring #SynthSettingsRing]) will contain all the voices from all the installed SAPI 5 engines found on your system.
-
-++ Microsoft Speech Platform ++[MicrosoftSpeechPlatform]
-The Microsoft Speech Platform provides voices for many languages which are normally used in the development of server-based speech applications.
-These voices can also be used with NVDA.
-
-To use these voices, you will need to install two components:
-- Microsoft Speech Platform - Runtime (Version 11) , x86: https://www.microsoft.com/download/en/details.aspx?id=27225
-- Microsoft Speech Platform - Runtime Languages (Version 11): https://www.microsoft.com/download/en/details.aspx?id=27224
- - This page includes many files for both speech recognition and text-to-speech.
- Choose the files containing the TTS data for the desired languages/voices.
- For example, the file MSSpeech_TTS_en-US_ZiraPro.msi is a U.S. English voice.
- -
--
-
-++ Windows OneCore Voices ++[OneCore]
-Windows 10 and later includes voices known as "OneCore" or "mobile" voices.
-Voices are provided for many languages, and they are more responsive than the Microsoft voices available using Microsoft Speech API version 5.
-On Windows 10 and later, NVDA uses Windows OneCore voices by default ([eSpeak NG #eSpeakNG] is used in other releases).
-
-To add new Windows OneCore voices, go to "Speech Settings", within Windows system settings. 
-Use the "Add voices" option and search for the desired language.
-Many languages include multiple variants.
-"United Kingdom" and "Australia" are two of the English variants.
-"France", "Canada" and "Switzerland" are French variants available.
-Search for the broader language (such as English or French), then locate the variant in the list.
-Select any languages desired and use the "add" button to add them.
-Once added, restart NVDA.
-
-Please see this Microsoft article for a list of available voices: https://support.microsoft.com/en-us/windows/appendix-a-supported-languages-and-voices-4486e345-7730-53da-fcfe-55cc64300f01
-
-+ Supported Braille Displays +[SupportedBrailleDisplays]
-This section contains information about the Braille displays supported by NVDA.
-
-++ Displays supporting automatic detection in the background ++[AutomaticDetection]
-NVDA has the ability to detect many braille displays in the background automatically, either via USB or bluetooth.
-This behaviour is achieved by selecting the Automatic option as the preferred braille display from NVDA's [Braille Settings dialog #BrailleSettings].
-This option is selected by default.
-
-The following displays support this automatic detection functionality.
-- Handy Tech displays
-- Baum/Humanware/APH/Orbit braille displays
-- HumanWare Brailliant BI/B series
-- HumanWare BrailleNote
-- SuperBraille
-- Optelec ALVA 6 series
-- HIMS Braille Sense/Braille EDGE/Smart Beetle/Sync Braille Series
-- Eurobraille Esys/Esytime/Iris displays
-- Nattiq nBraille displays
-- Seika Notetaker: MiniSeika (16, 24 cells), V6, and V6Pro (40 cells)
-- Tivomatic Caiku Albatross 46/80 displays
-- Any Display that supports the Standard HID Braille protocol
--
-
-++ Freedom Scientific Focus/PAC Mate Series ++[FreedomScientificFocus]
-All Focus and PAC Mate displays from [Freedom Scientific https://www.freedomscientific.com/] are supported when connected via USB or bluetooth.
-You will need the Freedom Scientific braille display drivers installed on your system.
-If you do not have them already, you can obtain them from https://support.freedomscientific.com/Downloads/Focus/FocusBlueBrailleDisplayDriver.
-Although this page only mentions the Focus Blue display, the drivers support all Freedom Scientific Focus and Pacmate displays.
-
-By default, NVDA can automatically detect and connect to these displays either via USB or bluetooth.
-However, when configuring the display, you can explicitly select "USB" or "Bluetooth" ports to restrict the connection type to be used.
-This might be useful if you want to connect the focus display to NVDA using bluetooth, but still be able to charge it using USB power from your computer.
-NVDA's automatic braille display detection will also recognize the display on USB or Bluetooth.
-
-Following are the key assignments for this display with NVDA.
-Please see the display's documentation for descriptions of where these keys can be found.
-%kc:beginInclude
-|| Name | Key |
-| Scroll braille display back | topRouting1 (first cell on display) |
-| Scroll braille display forward | topRouting20/40/80 (last cell on display) |
-| Scroll braille display back | leftAdvanceBar |
-| Scroll braille display forward | rightAdvanceBar |
-| Toggle braille tethered to | leftGDFButton+rightGDFButton |
-| Toggle left wiz wheel action | leftWizWheelPress |
-| Move back using left wiz wheel action | leftWizWheelUp |
-| Move forward using left wiz wheel action | leftWizWheelDown |
-| Toggle right wiz wheel action | rightWizWheelPress |
-| Move back using right wiz wheel action | rightWizWheelUp |
-| Move forward using right wiz wheel action | rightWizWheelDown |
-| Route to braille cell | routing |
-| shift+tab key | brailleSpaceBar+dot1+dot2 |
-| tab key | brailleSpaceBar+dot4+dot5 |
-| upArrow key | brailleSpaceBar+dot1 |
-| downArrow key | brailleSpaceBar+dot4 |
-| control+leftArrow key | brailleSpaceBar+dot2 |
-| control+rightArrow key | brailleSpaceBar+dot5 |
-| leftArrow | brailleSpaceBar+dot3 |
-| rightArrow key | brailleSpaceBar+dot6 |
-| home key | brailleSpaceBar+dot1+dot3 |
-| end key | brailleSpaceBar+dot4+dot6 |
-| control+home key | brailleSpaceBar+dot1+dot2+dot3 |
-| control+end key | brailleSpaceBar+dot4+dot5+dot6 |
-| alt key | brailleSpaceBar+dot1+dot3+dot4 |
-| alt+tab key | brailleSpaceBar+dot2+dot3+dot4+dot5 |
-| alt+shift+tab key | brailleSpaceBar+dot1+dot2+dot5+dot6 |
-| windows+tab key | brailleSpaceBar+dot2+dot3+dot4 |
-| escape key | brailleSpaceBar+dot1+dot5 |
-| windows key | brailleSpaceBar+dot2+dot4+dot5+dot6 |
-| space key | brailleSpaceBar |
-| Toggle control key | brailleSpaceBar+dot3+dot8 |
-| Toggle alt key | brailleSpaceBar+dot6+dot8 |
-| Toggle windows key | brailleSpaceBar+dot4+dot8 |
-| Toggle NVDA key | brailleSpaceBar+dot5+dot8 |
-| Toggle shift key | brailleSpaceBar+dot7+dot8 |
-| Toggle control and shift keys | brailleSpaceBar+dot3+dot7+dot8 |
-| Toggle alt and shift keys | brailleSpaceBar+dot6+dot7+dot8 |
-| Toggle windows and shift keys | brailleSpaceBar+dot4+dot7+dot8 |
-| Toggle NVDA and shift keys | brailleSpaceBar+dot5+dot7+dot8 |
-| Toggle control and alt keys | brailleSpaceBar+dot3+dot6+dot8 |
-| Toggle control, alt, and shift keys | brailleSpaceBar+dot3+dot6+dot7+dot8 |
-| windows+d key (minimize all applications) | brailleSpaceBar+dot1+dot2+dot3+dot4+dot5+dot6 |
-| Report Current Line | brailleSpaceBar+dot1+dot4 |
-| NVDA menu | brailleSpaceBar+dot1+dot3+dot4+dot5 |
-
-For newer Focus models that contain rocker bar keys (focus 40, focus 80 and focus blue):
-|| Name | Key |
-| Move braille display to previous line | leftRockerBarUp, rightRockerBarUp |
-| Move braille display to next line | leftRockerBarDown, rightRockerBarDown |
-
-For Focus 80 only:
-|| Name | Key |
-| Scroll braille display back | leftBumperBarUp, rightBumperBarUp |
-| Scroll braille display forward | leftBumperBarDown, rightBumperBarDown |
-%kc:endInclude
-
-++ Optelec ALVA 6 series/protocol converter ++[OptelecALVA]
-Both the ALVA BC640 and BC680 displays from [Optelec https://www.optelec.com/] are supported when connected via USB or bluetooth.
-Alternatively, you can connect an older Optelec display, such as a Braille Voyager, using a protocol converter supplied by Optelec.
-You do not need any specific drivers to be installed to use these displays.
-Just plug in the display and configure NVDA to use it.
-
-Note: NVDA might be unable to use an ALVA BC6 display over Bluetooth when it is paired using the ALVA Bluetooth utility.
-When you have paired your device using this utility and NVDA is unable to detect your device, we recommend you to pair your ALVA display the regular way using the Windows Bluetooth settings.
-
-Note: while some of these displays do have a braille keyboard, they handle translation from braille to text themselves by default.
-This means that NVDA's braille input system is not in use in the default situation (i.e. the input braille table setting has no effect).
-For ALVA displays with recent firmware, it is possible to disable this HID keyboard simulation using an input gesture.
-
-Following are key assignments for this display with NVDA.
-Please see the display's documentation for descriptions of where these keys can be found.
-%kc:beginInclude
-|| Name | Key |
-| Scroll braille display back | t1, etouch1 |
-| Move braille display to previous line | t2 |
-| Move to current focus | t3 |
-| Move braille display to next line | t4 |
-| Scroll braille display forward | t5, etouch3 |
-| Route to braille cell | routing |
-| Report text formatting under braille cell | secondary routing |
-| Toggle HID keyboard simulation | t1+spEnter |
-| Move to top line in review | t1+t2 |
-| Move to bottom line in review | t4+t5 |
-| Toggle braille tethered to | t1+t3 |
-| Report title | etouch2 |
-| Report status bar | etouch4 |
-| shift+tab key | sp1 |
-| alt key | sp2, alt |
-| escape key | sp3 |
-| tab key | sp4 |
-| upArrow key | spUp |
-| downArrow key | spDown |
-| leftArrow key | spLeft |
-| rightArrow key | spRight |
-| enter key | spEnter, enter |
-| Report date/time | sp2+sp3 |
-| NVDA Menu | sp1+sp3 |
-| windows+d key (minimize all applications) | sp1+sp4 |
-| windows+b key (focus system tray) | sp3+sp4 |
-| windows key | sp1+sp2, windows |
-| alt+tab key | sp2+sp4 |
-| control+home key | t3+spUp |
-| control+end key | t3+spDown |
-| home key | t3+spLeft |
-| end key | t3+spRight |
-| control key | control |
-%kc:endInclude
-
-++ Handy Tech Displays ++[HandyTech]
-NVDA supports most displays from [Handy Tech https://www.handytech.de/] when connected via USB, serial port or bluetooth.
-For older USB displays, you will need to install the USB drivers from Handy Tech on your system.
-
-The following displays are not supported out of the box, but can be used via [Handy Tech's universal driver https://handytech.de/en/service/downloads-and-manuals/handy-tech-software/braille-display-drivers] and NVDA add-on:
-- Braillino
-- Bookworm
-- Modular displays with firmware version 1.13 or lower. Please note that the firmware of this displays can be updated.
--
-Following are the key assignments for Handy Tech displays with NVDA.
-Please see the display's documentation for descriptions of where these keys can be found.
-%kc:beginInclude
-|| Name | Key |
-| Scroll braille display back | left, up, b3 |
-| Scroll braille display forward | right, down, b6 |
-| Move braille display to previous line | b4 |
-| Move braille display to next line | b5 |
-| Route to braille cell | routing |
-| shift+tab key | esc, left triple action key up+down |
-| alt key | b2+b4+b5 |
-| escape key | b4+b6 |
-| tab key | enter, right triple action key up+down |
-| enter key | esc+enter, left+right triple action key up+down, joystickAction |
-| upArrow key | joystickUp |
-| downArrow key | joystickDown |
-| leftArrow key | joystickLeft |
-| rightArrow key | joystickRight |
-| NVDA Menu | b2+b4+b5+b6 |
-| Toggle braille tethered to | b2 |
-| Toggle the braille cursor | b1 |
-| Toggle focus context presentation | b7 |
-| Toggle braille input | space+b1+b3+b4 (space+capital B) |
-%kc:endInclude
-
-++ MDV Lilli ++[MDVLilli]
-The Lilli braille display available from [MDV https://www.mdvbologna.it/] is supported.
-You do not need any specific drivers to be installed to use this display.
-Just plug in the display and configure NVDA to use it.
-
-This display does not support NVDA's automatic background braille display detection functionality.
-
-Following are the key assignments for this display with NVDA.
-Please see the display's documentation for descriptions of where these keys can be found.
-%kc:beginInclude
-|| Name | Key |
-| Scroll braille display backward | LF |
-| Scroll braille display forward | RG |
-| Move braille display to previous line | UP |
-| Move braille display to next line | DN |
-| Route to braille cell | route |
-| shift+tab key | SLF |
-| tab key | SRG |
-| alt+tab key | SDN |
-| alt+shift+tab key | SUP |
-%kc:endInclude
-
-++ Baum/Humanware/APH/Orbit Braille Displays ++[Baum]
-Several [Baum https://www.visiobraille.de/index.php?article_id=1&clang=2], [HumanWare https://www.humanware.com/], [APH https://www.aph.org/] and [Orbit https://www.orbitresearch.com/] displays are supported when connected via USB, bluetooth or serial.
-These include:
-- Baum: SuperVario, PocketVario, VarioUltra, Pronto!, SuperVario2, Vario 340
-- HumanWare: Brailliant, BrailleConnect, Brailliant2
-- APH: Refreshabraille
-- Orbit: Orbit Reader 20
--
-Some other displays manufactured by Baum may also work, though this has not been tested.
-
-If connecting via USB to displays which do not use HID, you must first install the USB drivers provided by the manufacturer.
-The VarioUltra and Pronto! use HID.
-The Refreshabraille and Orbit Reader 20 can use HID if configured appropriately.
-
-The USB serial mode of the Orbit Reader 20 is currently only supported in Windows 10 and later.
-USB HID should generally be used instead.
-
-Following are the key assignments for these displays with NVDA.
-Please see your display's documentation for descriptions of where these keys can be found.
-%kc:beginInclude
-|| Name | Key |
-| Scroll braille display back | ``d2`` |
-| Scroll braille display forward | ``d5`` |
-| Move braille display to previous line | ``d1`` |
-| Move braille display to next line | ``d3`` |
-| Route to braille cell | ``routing`` |
-| ``shift+tab`` key | ``space+dot1+dot3`` |
-| ``tab`` key | ``space+dot4+dot6`` |
-| ``alt`` key | ``space+dot1+dot3+dot4 (space+m)`` |
-| ``escape`` key | ``space+dot1+dot5 (space+e)`` |
-| ``windows`` key | ``space+dot3+dot4`` |
-| ``alt+tab`` key | ``space+dot2+dot3+dot4+dot5 (space+t)`` |
-| NVDA Menu | ``space+dot1+dot3+dot4+dot5 (space+n)`` |
-| ``windows+d`` key (minimize all applications) | ``space+dot1+dot4+dot5 (space+d)`` |
-| Say all | ``space+dot1+dot2+dot3+dot4+dot5+dot6`` |
-
-For displays which have a joystick:
-|| Name | Key |
-| upArrow key | up |
-| downArrow key | down |
-| leftArrow key | left |
-| rightArrow key | right |
-| enter key | select |
-%kc:endInclude
-
-++ hedo ProfiLine USB ++[HedoProfiLine]
-The hedo ProfiLine USB from [hedo Reha-Technik https://www.hedo.de/] is supported.
-You must first install the USB drivers provided by the manufacturer.
-
-This display does not yet support NVDA's automatic background braille display detection functionality.
-
-Following are the key assignments for this display with NVDA.
-Please see the display's documentation for descriptions of where these keys can be found.
-%kc:beginInclude
-|| Name | Key |
-| Scroll braille display back | K1 |
-| Scroll braille display forward | K3 |
-| Move braille display to previous line | B2 |
-| Move braille display to next line | B5 |
-| Route to braille cell | routing |
-| Toggle braille tethered to | K2 |
-| Say all | B6 |
-%kc:endInclude
-
-++ hedo MobilLine USB ++[HedoMobilLine]
-The hedo MobilLine USB from [hedo Reha-Technik https://www.hedo.de/] is supported.
-You must first install the USB drivers provided by the manufacturer.
-
-This display does not yet support NVDA's automatic background braille display detection functionality.
-
-Following are the key assignments for this display with NVDA.
-Please see the display's documentation for descriptions of where these keys can be found.
-%kc:beginInclude
-|| Name | Key |
-| Scroll braille display back | K1 |
-| Scroll braille display forward | K3 |
-| Move braille display to previous line | B2 |
-| Move braille display to next line | B5 |
-| Route to braille cell | routing |
-| Toggle braille tethered to | K2 |
-| Say all | B6 |
-%kc:endInclude
-
-++ HumanWare Brailliant BI/B Series / BrailleNote Touch  ++[HumanWareBrailliant]
-The Brailliant BI and B series of displays  from [HumanWare https://www.humanware.com/], including the BI 14, BI 32, BI 20X, BI 40, BI 40X and B 80, are supported when connected via USB or bluetooth.
-If connecting via USB with the protocol set to HumanWare, you must first install the USB drivers provided by the manufacturer.
-USB drivers are not required if the protocol is set to OpenBraille.
-
-The following extra devices are also supported (and do not require any special drivers to be installed):
-- APH Mantis Q40
-- APH Chameleon 20
-- Humanware BrailleOne
-- NLS eReader
--
-
-Following are the key assignments for  the Brailliant BI/B and BrailleNote touch displays with NVDA.
-Please see the display's documentation for descriptions of where these keys can be found.
-+++ Key assignments for All models +++
-%kc:beginInclude
-|| Name | Key |
-| Scroll braille display back | left |
-| Scroll braille display forward | right |
-| Move braille display to previous line | up |
-| Move braille display to next line | down |
-| Route to braille cell | routing |
-| Toggle braille tethered to | up+down |
-| upArrow key | space+dot1 |
-| downArrow key | space+dot4 |
-| leftArrow key | space+dot3 |
-| rightArrow key | space+dot6 |
-| shift+tab key | space+dot1+dot3 |
-| tab key | space+dot4+dot6 |
-| alt key | space+dot1+dot3+dot4 (space+m) |
-| escape key | space+dot1+dot5 (space+e) |
-| enter key | dot8 |
-| windows key | space+dot3+dot4 |
-| alt+tab key | space+dot2+dot3+dot4+dot5 (space+t) |
-| NVDA Menu | space+dot1+dot3+dot4+dot5 (space+n) |
-| windows+d key (minimize all applications) | space+dot1+dot4+dot5 (space+d) |
-| Say all | space+dot1+dot2+dot3+dot4+dot5+dot6 |
-%kc:endInclude
-
-+++ Key assignments for Brailliant BI 32, BI 40 and B 80 +++ 
-%kc:beginInclude
-|| Name | Key |
-| NVDA Menu | c1+c3+c4+c5 (command n) |
-| windows+d key (minimize all applications) | c1+c4+c5 (command d) |
-| Say all | c1+c2+c3+c4+c5+c6 |
-%kc:endInclude
-
-+++ Key assignments for Brailliant BI 14 +++ 
-%kc:beginInclude
-|| Name | Key |
-| up arrow key | joystick up |
-| down arrow key | joystick down |
-| left arrow key | joystick left |
-| right arrow key | joystick right |
-| enter key | joystick action |
-%kc:endInclude
-
-++ HIMS Braille Sense/Braille EDGE/Smart Beetle/Sync Braille Series ++[Hims]
-NVDA supports Braille Sense, Braille EDGE, Smart Beetle and Sync Braille displays from [Hims https://www.hims-inc.com/] when connected via USB or bluetooth. 
-If connecting via USB, you will need to install the USB drivers from HIMS on your system.
-You can download these from here: http://www.himsintl.com/upload/HIMS_USB_Driver_v25.zip
-
-Following are the key assignments for these displays with NVDA.
-Please see the display's documentation for descriptions of where these keys can be found.
-%kc:beginInclude
-|| Name | Key |
-| Route to braille cell | routing |
-| Scroll braille display back | leftSideScrollUp, rightSideScrollUp, leftSideScroll |
-| Scroll braille display forward | leftSideScrollDown, rightSideScrollDown, rightSideScroll |
-| Move braille display to previous line | leftSideScrollUp+rightSideScrollUp |
-| Move braille display to next line | leftSideScrollDown+rightSideScrollDown |
-| Move to previous line in review | rightSideUpArrow |
-| Move to next line in review | rightSideDownArrow |
-| Move to previous character in review | rightSideLeftArrow |
-| Move to next character in review | rightSideRightArrow |
-| Move to current focus | leftSideScrollUp+leftSideScrollDown, rightSideScrollUp+rightSideScrollDown, leftSideScroll+rightSideScroll |
-| control key | smartbeetle:f1, brailleedge:f3 |
-| windows key | f7, smartbeetle:f2 |
-| alt key | dot1+dot3+dot4+space, f2, smartbeetle:f3, brailleedge:f4 |
-| shift key | f5 |
-| insert key | dot2+dot4+space, f6 |
-| applications key | dot1+dot2+dot3+dot4+space, f8 |
-| Caps Lock key | dot1+dot3+dot6+space |
-| tab key | dot4+dot5+space, f3, brailleedge:f2 |
-| shift+alt+tab key | f2+f3+f1 |
-| alt+tab key | f2+f3 |
-| shift+tab key | dot1+dot2+space |
-| end key | dot4+dot6+space |
-| control+end key | dot4+dot5+dot6+space |
-| home key | dot1+dot3+space, smartbeetle:f4 |
-| control+home key | dot1+dot2+dot3+space |
-| alt+f4 key | dot1+dot3+dot5+dot6+space |
-| leftArrow key | dot3+space, leftSideLeftArrow |
-| control+shift+leftArrow key | dot2+dot8+space+f1 |
-| control+leftArrow key | dot2+space |
-| shift+alt+leftArrow key | dot2+dot7+f1 |
-| alt+leftArrow key | dot2+dot7 |
-| rightArrow key | dot6+space, leftSideRightArrow |
-| control+shift+rightArrow key | dot5+dot8+space+f1 |
-| control+rightArrow key | dot5+space |
-| shift+alt+rightArrow key | dot5+dot7+f1 |
-| alt+rightArrow key | dot5+dot7 |
-| pageUp key | dot1+dot2+dot6+space |
-| control+pageUp key | dot1+dot2+dot6+dot8+space |
-| upArrow key | dot1+space, leftSideUpArrow |
-| control+shift+upArrow key | dot2+dot3+dot8+space+f1 |
-| control+upArrow key | dot2+dot3+space |
-| shift+alt+upArrow key | dot2+dot3+dot7+f1 |
-| alt+upArrow key | dot2+dot3+dot7 |
-| shift+upArrow key | leftSideScrollDown+space |
-| pageDown key | dot3+dot4+dot5+space |
-| control+pageDown key | dot3+dot4+dot5+dot8+space |
-| downArrow key | dot4+space, leftSideDownArrow |
-| control+shift+downArrow key | dot5+dot6+dot8+space+f1 |
-| control+downArrow key | dot5+dot6+space |
-| shift+alt+downArrow key | dot5+dot6+dot7+f1 |
-| alt+downArrow key | dot5+dot6+dot7 |
-| shift+downArrow key | space+rightSideScrollDown |
-| escape key | dot1+dot5+space, f4, brailleedge:f1 |
-| delete key | dot1+dot3+dot5+space, dot1+dot4+dot5+space |
-| f1 key | dot1+dot2+dot5+space |
-| f3 key | dot1+dot4+dot8+space |
-| f4 key | dot7+f3 |
-| windows+b key | dot1+dot2+f1 |
-| windows+d key | dot1+dot4+dot5+f1 |
-| control+insert key | smartbeetle:f1+rightSideScroll |
-| alt+insert key | smartbeetle:f3+rightSideScroll |
-%kc:endInclude
-
-++ Seika Braille Displays ++[Seika]
-The following Seika Braille displays from Nippon Telesoft are supported in two groups with different functionality:
-- [Seika Version 3, 4, and 5 (40 cells), Seika80 (80 cells) #SeikaBrailleDisplays]
-- [MiniSeika (16, 24 cells), V6, and V6Pro (40 cells) #SeikaNotetaker]
--
-You can find more information about the displays at https://en.seika-braille.com/down/index.html.
-
-
-+++ Seika Version 3, 4, and 5 (40 cells), Seika80 (80 cells) +++[SeikaBrailleDisplays]
-- These displays do not yet support NVDA's automatic background braille display detection functionality.
-- Select "Seika Braille Displays" to manually configure
-- A device drivers must be installed before using Seika v3/4/5/80.
-The drivers are [provided by the manufacturer https://en.seika-braille.com/down/index.html].
--
-
-The Seika Braille Display key assignments follow.
-Please see the display's documentation for descriptions of where these keys can be found.
-%kc:beginInclude
-|| Name | Key |
-| Scroll braille display back | left |
-| Scroll braille display forward | right |
-| Move braille display to previous line | b3 |
-| Move braille display to next line | b4 |
-| Toggle braille tethered to | b5 |
-| Say all | b6 |
-| tab | b1 |
-| shift+tab | b2 |
-| alt+tab | b1+b2 |
-| NVDA Menu | left+right |
-| Route to braille cell | routing |
-%kc:endInclude
-
-
-+++ MiniSeika (16, 24 cells), V6, and V6Pro (40 cells) +++[SeikaNotetaker]
-- NVDA's automatic background braille display detection functionality is supported via USB and Bluetooth.
-- Select "Seika Notetaker" or "auto" to configure.
-- No extra drivers are required when using a Seika Notetaker braille display.
--
-
-The Seika Notetaker key assignments follow.
-Please see the display's documentation for descriptions of where these keys can be found.
-%kc:beginInclude
-|| Name | Key |
-| Scroll braille display back | left |
-| Scroll braille display forward | right |
-| Say all | space+Backspace |
-| NVDA Menu | Left+Right |
-| Move braille display to previous line | LJ up |
-| Move braille display to next line | LJ down |
-| Toggle braille tethered to | LJ center |
-| tab | LJ right |
-| shift+tab | LJ left |
-| upArrow key | RJ up |
-| downArrow key | RJ down |
-| leftArrow key | RJ left |
-| rightArrow key | RJ right |
-| Route to braille cell | routing |
-| shift+upArrow key | Space+RJ up, Backspace+RJ up |
-| shift+downArrow key | Space+RJ down, Backspace+RJ down |
-| shift+leftArrow key | Space+RJ left, Backspace+RJ left |
-| shift+rightArrow key | Space+RJ right, Backspace+RJ right |
-| enter key | RJ center, dot8
-| escape key | Space+RJ center |
-| windows key | Backspace+RJ center |
-| space key | Space, Backspace |
-| backspace key | dot7 |
-| pageup key | space+LJ right |
-| pagedown key | space+LJ left |
-| home key | space+LJ up |
-| end key | space+LJ down |
-| control+home key | backspace+LJ up |
-| control+end key | backspace+LJ down |
-
-
-++ Papenmeier BRAILLEX Newer Models ++[Papenmeier]
-The following Braille displays are supported: 
-- BRAILLEX EL 40c, EL 80c, EL 20c, EL 60c (USB)
-- BRAILLEX EL 40s, EL 80s, EL 2d80s, EL 70s, EL 66s (USB)
-- BRAILLEX Trio (USB and bluetooth)
-- BRAILLEX Live 20, BRAILLEX Live and BRAILLEX Live Plus (USB and bluetooth)
--
-
-These displays do not support NVDA's automatic background braille display detection functionality.
-
-Most devices have an Easy Access Bar (EAB) that allows intuitive and fast operation.
-The EAB can be moved in four directions where generally each direction has two switches.
-The C and Live series are the only exceptions to this rule.
-
-The c-series and some other displays have two routing rows whereby the upper row is used to report formatting information.
-Holding one of the upper routing keys and pressing the EAB on c-series devices emulates the second switch state.
-The live series displays have one routing row only and the EAB has one step per direction.
-The second step may be emulated by pressing one of the routing keys and pressing the EAB in the corresponding direction.
-Pressing and holding the up, down, right and left keys (or EAB) causes the corresponding action to be repeated.
-
-Generally, the following keys are available on these braille displays:
-|| Name | Key |
-| l1 | Left front key |
-| l2 | Left rear key |
-| r1 | Right front key |
-| r2 | Right rear key |
-| up | 1 Step up |
-| up2 | 2 Steps up |
-| left | 1 Step left |
-| left2 | 2 Steps left |
-| right | 1 Step right |
-| right2 | 2 Steps right |
-| dn | 1 Step down |
-| dn2 | 2 Steps down |
-
-Following are the Papenmeier command assignments for NVDA:
-%kc:beginInclude
-|| Name | Key |
-| Scroll braille display back | left |
-| Scroll braille display forward | right |
-| Move braille display to previous line | up |
-| Move braille display to next line | dn |
-| Route to braille cell | routing |
-| Report current character in review | l1 |
-| Activate current navigator object | l2 |
-| Toggle braille tethered to | r2 |
-| Report title | l1+up |
-| Report Status Bar | l2+down |
-| Move to containing object | up2 |
-| Move to first contained object | dn2 |
-| Move to previous object | left2 |
-| Move to next object | right2 |
-| Report text formatting under braille cell | upper routing row |
-%kc:endInclude
-
-The Trio model has four additional keys which are in front of the braille keyboard.
-These are (ordered from left to right):
-- left thumb key (lt)
-- space
-- space
-- right thumb key (rt)
--
-Currently, the right thumb key is not in use.
-The inner keys are both mapped to space.
-
-|| Name | Key |
-%kc:beginInclude
-| escape key | space with dot 7 |
-| upArrow key | space with dot 2 |
-| leftArrow key | space with dot 1 |
-| rightArrow key | space with dot 4 |
-| downArrow | space with dot 5 |
-| control key | lt+dot2 |
-| alt key | lt+dot3 |
-| control+escape key | space with dot 1 2 3 4 5 6 |
-| tab key | space with dot 3 7 |
-%kc:endInclude 
-
-++ Papenmeier Braille BRAILLEX Older Models ++[PapenmeierOld]
-The following Braille displays are supported: 
-- BRAILLEX EL 80, EL 2D-80, EL 40 P
-- BRAILLEX Tiny, 2D Screen
--
-
-Note that these displays can only be connected via a serial port.
-Due to this, these displays do not support NVDA's automatic background braille display detection functionality.
-You should select the port to which the display is connected after you have chosen this driver in the [Select Braille Display #SelectBrailleDisplay] dialog.
-
-Some of these devices have an Easy Access Bar (EAB) that allows intuitive and fast operation.
-The EAB can be moved in four directions where generally each direction has two switches.
-Pressing and holding the up, down, right and left keys (or EAB) causes the corresponding action to be repeated.
-Older devices do not have an EAB; front keys are used instead.
-
-Generally, the following keys are available on braille displays:
-
-|| Name | Key |
-| l1 | Left front key |
-| l2 | Left rear key |
-| r1 | Right front key |
-| r2 | Right rear key |
-| up | 1 Step up |
-| up2 | 2 Steps up |
-| left | 1 Step left |
-| left2 | 2 Steps left |
-| right | 1 Step right |
-| right2 | 2 Steps right |
-| dn | 1 Step down |
-| dn2 | 2 Steps down |
-
-Following are the Papenmeier command assignments for NVDA:
-
-%kc:beginInclude
-Devices with EAB:
-|| Name | Key |
-| Scroll braille display back | left |
-| Scroll braille display forward | right |
-| Move braille display to previous line | up |
-| Move braille display to next line | dn |
-| Route to braille cell | routing |
-| Report current character in review | l1 |
-| Activate current navigator object | l2 |
-| Report title | l1up |
-| Report Status Bar | l2down |
-| Move to containing object | up2 |
-| Move to first contained object | dn2 |
-| Move to next object | right2 |
-| Move to previous object | left2 |
-| Report text formatting under braille cell | upper routing strip |
-
-BRAILLEX Tiny:
-|| Name | Key |
-| Report current character in review | l1 |
-| Activate current navigator object | l2 |
-| Scroll braille display back | left |
-| Scroll braille display forward | right |
-| Move braille display to previous line | up |
-| Move braille display to next line | dn |
-| Toggle braille tethered to | r2 |
-| Move to containing object | r1+up |
-| Move to first contained object | r1+dn |
-| Move to previous object | r1+left |
-| Move to next object | r1+right |
-| Report text formatting under braille cell | upper routing strip |
-| Report title | l1+up |
-| Report status bar | l2+down |
-
-BRAILLEX 2D Screen:
-|| Name | Key |
-| Report current character in review | l1 |
-| Activate current navigator object | l2 |
-| Toggle braille tethered to | r2 |
-| Report text formatting under braille cell | upper routing strip |
-| Move braille display to previous line | up |
-| Scroll braille display back | left |
-| Scroll braille display forward | right |
-| Move braille display to next line | dn |
-| Move to next object | left2 |
-| Move to containing object | up2 |
-| Move to first contained object | dn2 |
-| Move to previous object | right2 |
-%kc:endInclude
-
-++ HumanWare BrailleNote ++[HumanWareBrailleNote]
-NVDA supports the BrailleNote notetakers from [Humanware https://www.humanware.com] when acting as a display terminal for a screen reader.
-The following models are supported:
-- BrailleNote Classic (serial connection only)
-- BrailleNote PK (Serial and bluetooth connections)
-- BrailleNote MPower (Serial and bluetooth connections)
-- BrailleNote Apex (USB and Bluetooth connections)
--
-
-For BrailleNote Touch, please refer to  the [Brailliant BI Series / BrailleNote Touch #HumanWareBrailliant] section.
-
-Except for BrailleNote PK, both braille (BT) and QWERTY (QT) keyboards are supported.
-For BrailleNote QT, PC keyboard emulation isn't supported.
-You can also enter braille dots using the QT keyboard.
-Please check the braille terminal section of the BrailleNote manual guide for details.
-
-If your device supports more than one type of connection, when connecting your BrailleNote to NVDA, you must set the braille terminal port in braille terminal options.
-Please check the BrailleNote manual for details.
-In NVDA, you may also need to set the port in the [Select Braille Display #SelectBrailleDisplay] dialog.
-If you are connecting via USB or bluetooth, you can set the port to "Automatic", "USB" or "Bluetooth", depending on the available choices.
-If connecting using a legacy serial port (or a USB to serial converter) or if none of the previous options appear, you must explicitly choose the communication port to be used from the list of hardware ports.
-
-Before connecting your BrailleNote Apex using its USB client interface, you must install the drivers provided by HumanWare.
-
-On the BrailleNote Apex BT, you can use the scroll wheel located between dots 1 and 4 for various NVDA commands.
-The wheel consists of four directional dots, a centre click button, and a wheel that spins clockwise or counterclockwise.
-
-Following are the BrailleNote command assignments for NVDA.
-Please check your BrailleNote's documentation to find where these keys are located.
-
-%kc:beginInclude
-|| Name | Key |
-| Scroll braille display back | back |
-| Scroll braille display forward | advance |
-| Move braille display to previous line | previous |
-| Move braille display to next line | next |
-| Route to braille cell | routing |
-| NVDA menu | space+dot1+dot3+dot4+dot5 (space+n) |
-| Toggle braille tethered to | previous+next |
-| Up arrow key | space+dot1 |
-| Down arrow key | space+dot4 |
-| Left Arrow key | space+dot3 |
-| Right arrow key | space+dot6 |
-| Page up key | space+dot1+dot3 |
-| Page down key | space+dot4+dot6 |
-| Home key | space+dot1+dot2 |
-| End key | space+dot4+dot5 |
-| Control+home keys | space+dot1+dot2+dot3 |
-| Control+end keys | space+dot4+dot5+dot6 |
-| Space key | space |
-| Enter | space+dot8 |
-| Backspace | space+dot7 |
-| Tab key | space+dot2+dot3+dot4+dot5 (space+t) |
-| Shift+tab keys | space+dot1+dot2+dot5+dot6 |
-| Windows key | space+dot2+dot4+dot5+dot6 (space+w) |
-| Alt key | space+dot1+dot3+dot4 (space+m) |
-| Toggle input help | space+dot2+dot3+dot6 (space+lower h) |
-
-Following are commands assigned to BrailleNote QT when it is not in braille input mode.
-
-|| Name | Key |
-| NVDA menu | read+n |
-| Up arrow key | upArrow |
-| Down arrow key | downArrow |
-| Left Arrow key | leftArrow|
-| Right arrow key | rightArrow |
-| Page up key | function+upArrow |
-| Page down key | function+downArrow |
-| Home key | function+leftArrow |
-| End key | function+rightArrow |
-| Control+home keys | read+t |
-| Control+end keys | read+b |
-| Enter key | enter |
-| Backspace key | backspace |
-| Tab key | tab |
-| Shift+tab keys | shift+tab |
-| Windows key | read+w |
-| Alt key | read+m |
-| Toggle input help | read+1 |
-
-Following are commands assigned to the scroll wheel:
-
-|| Name | Key |
-| Up arrow key | upArrow |
-| Down arrow key | downArrow |
-| Left Arrow key | leftArrow |
-| Right arrow key | rightArrow |
-| Enter key | centre button |
-| Tab key | scroll wheel clockwise |
-| Shift+tab keys | scroll wheel counterclockwise |
-%kc:endInclude
-
-++ EcoBraille ++[EcoBraille]
-NVDA supports EcoBraille displays from [ONCE https://www.once.es/].
-The following models are supported:
-- EcoBraille 20
-- EcoBraille 40
-- EcoBraille 80
-- EcoBraille Plus
--
-
-In NVDA, you can set the serial port to which the display is connected in the [Select Braille Display #SelectBrailleDisplay] dialog.
-These displays do not support NVDA's automatic background braille display detection functionality.
-
-Following are the key assignments for EcoBraille displays.
-Please see the [EcoBraille documentation ftp://ftp.once.es/pub/utt/bibliotecnia/Lineas_Braille/ECO/] for descriptions of where these keys can be found.
-
-%kc:beginInclude
-|| Name | Key |
-| Scroll braille display back | T2 |
-| Scroll braille display forward | T4 |
-| Move braille display to previous line | T1 |
-| Move braille display to next line | T5 |
-| Route to braille cell | Routing |
-| Activate current navigator object | T3 |
-| Switch to next review mode | F1 |
-| Move to containing object | F2 |
-| Switch to previous review mode | F3 |
-| Move to previous object | F4 |
-| Report current object | F5 |
-| Move to next object | F6 |
-| Move to focus object | F7 |
-| Move to first contained object | F8 |
-| Move System focus or caret to current review position | F9 |
-| Report review cursor location | F0 |
-| Toggle braille tethered to | A |
-%kc:endInclude
-
-++ SuperBraille ++[SuperBraille]
-The SuperBraille device, mostly available in Taiwan, can be connected to by either USB or serial.
-As the SuperBraille does not have any physical typing keys or scrolling buttons, all input must be performed via a standard computer keyboard.
-Due to this, and to maintain compatibility with other screen readers in Taiwan, two key bindings for scrolling the braille display have been provided:
-%kc:beginInclude
-|| Name | Key |
-| Scroll braille display back | numpadMinus |
-| Scroll braille display forward | numpadPlus | 
-%kc:endInclude
-
-++ Eurobraille displays ++[Eurobraille]
-The b.book, b.note, Esys, Esytime and Iris displays from Eurobraille are supported by NVDA.  
-These devices have a braille keyboard with 10 keys. 
-Please refer to the display's documentation for descriptions of these keys.
-Of the two keys placed like a space bar, the left key is corresponding to the backspace key and the right key to the space key.
-
-These devices are connected via USB and have one stand-alone USB keyboard. 
-It is possible to enable/disable this keyboard by toggling "HID Keyboard simulation" using an input gesture.
-The braille keyboard functions described directly below is when "HID Keyboard simulation" is disabled.
-
-+++  Braille keyboard functions +++[EurobrailleBraille]
-%kc:beginInclude
-|| Name | Key |
-| Erase the last entered braille cell or character | ``backspace`` |
-| Translate any braille input and press the enter key |``backspace+space`` |
-| Toggle ``NVDA`` key | ``dot3+dot5+space`` |
-| ``insert`` key | ``dot1+dot3+dot5+space``, ``dot3+dot4+dot5+space`` |
-| ``delete`` key | ``dot3+dot6+space`` |
-| ``home`` key | ``dot1+dot2+dot3+space`` |
-| ``end`` key | ``dot4+dot5+dot6+space`` |
-| ``leftArrow`` key | ``dot2+space`` |
-| ``rightArrow`` key | ``dot5+space`` |
-| ``upArrow`` key | ``dot1+space`` |
-| ``downArrow`` key | ``dot6+space`` |
-| ``pageUp`` key | ``dot1+dot3+space`` |
-| ``pageDown`` key | ``dot4+dot6+space`` |
-| ``numpad1`` key | ``dot1+dot6+backspace`` |
-| ``numpad2`` key | ``dot1+dot2+dot6+backspace`` |
-| ``numpad3`` key | ``dot1+dot4+dot6+backspace`` |
-| ``numpad4`` key | ``dot1+dot4+dot5+dot6+backspace`` |
-| ``numpad5`` key | ``dot1+dot5+dot6+backspace`` |
-| ``numpad6`` key | ``dot1+dot2+dot4+dot6+backspace`` |
-| ``numpad7`` key | ``dot1+dot2+dot4+dot5+dot6+backspace`` |
-| ``numpad8`` key | ``dot1+dot2+dot5+dot6+backspace`` |
-| ``numpad9`` key | ``dot2+dot4+dot6+backspace`` |
-| ``numpadInsert`` key | ``dot3+dot4+dot5+dot6+backspace`` |
-| ``numpadDecimal`` key | ``dot2+backspace`` |
-| ``numpadDivide`` key | ``dot3+dot4+backspace`` |
-| ``numpadMultiply`` key | ``dot3+dot5+backspace`` |
-| ``numpadMinus`` key | ``dot3+dot6+backspace`` |
-| ``numpadPlus`` key | ``dot2+dot3+dot5+backspace`` |
-| ``numpadEnter`` key | ``dot3+dot4+dot5+backspace`` |
-| ``escape`` key | ``dot1+dot2+dot4+dot5+space``, ``l2`` |
-| ``tab`` key | ``dot2+dot5+dot6+space``, ``l3`` |
-| ``shift+tab`` keys | ``dot2+dot3+dot5+space`` |
-| ``printScreen`` key | ``dot1+dot3+dot4+dot6+space`` |
-| ``pause`` key | ``dot1+dot4+space`` |
-| ``applications`` key | ``dot5+dot6+backspace`` |
-| ``f1`` key | ``dot1+backspace`` |
-| ``f2`` key | ``dot1+dot2+backspace`` |
-| ``f3`` key | ``dot1+dot4+backspace`` |
-| ``f4`` key | ``dot1+dot4+dot5+backspace`` |
-| ``f5`` key | ``dot1+dot5+backspace`` |
-| ``f6`` key | ``dot1+dot2+dot4+backspace`` |
-| ``f7`` key | ``dot1+dot2+dot4+dot5+backspace`` |
-| ``f8`` key | ``dot1+dot2+dot5+backspace`` |
-| ``f9`` key | ``dot2+dot4+backspace`` |
-| ``f10`` key | ``dot2+dot4+dot5+backspace`` |
-| ``f11`` key | ``dot1+dot3+backspace`` |
-| ``f12`` key | ``dot1+dot2+dot3+backspace`` |
-| ``windows`` key | ``dot1+dot2+dot4+dot5+dot6+space`` |
-| Toggle ``windows`` key | ``dot1+dot2+dot3+dot4+backspace``, ``dot2+dot4+dot5+dot6+space`` |
-| ``capsLock`` key | ``dot7+backspace``, ``dot8+backspace`` |
-| ``numLock`` key | ``dot3+backspace``, ``dot6+backspace`` |
-| ``shift`` key | ``dot7+space`` |
-| Toggle ``shift`` key | ``dot1+dot7+space``, ``dot4+dot7+space`` |
-| ``control`` key | ``dot7+dot8+space`` |
-| Toggle ``control`` key | ``dot1+dot7+dot8+space``, ``dot4+dot7+dot8+space`` |
-| ``alt`` key | ``dot8+space`` |
-| Toggle ``alt`` key | ``dot1+dot8+space``, ``dot4+dot8+space`` |
-| Toggle HID Keyboard simulation | ``switch1Left+joystick1Down``, ``switch1Right+joystick1Down`` |
-%kc:endInclude
-
-+++ b.book keyboard commands +++[Eurobraillebbook]
-%kc:beginInclude
-|| Name | Key |
-| Scroll braille display back | ``backward`` |
-| Scroll braille display forward | ``forward`` |
-| Move to current focus | ``backward+forward`` | 
-| Route to braille cell | ``routing`` |
-| ``leftArrow`` key | ``joystick2Left`` |
-| ``rightArrow`` key | ``joystick2Right`` |
-| ``upArrow`` key | ``joystick2Up`` |
-| ``downArrow`` key | ``joystick2Down`` |
-| ``enter`` key | ``joystick2Center`` |
-| ``escape`` key | ``c1`` |
-| ``tab`` key | ``c2`` |
-| Toggle ``shift`` key | ``c3`` |
-| Toggle ``control`` key | ``c4`` |
-| Toggle ``alt`` key | ``c5`` |
-| Toggle ``NVDA`` key | ``c6`` |
-| ``control+Home`` key | ``c1+c2+c3`` |
-| ``control+End`` key | ``c4+c5+c6`` |
-%kc:endInclude
-
-+++ b.note keyboard commands +++[Eurobraillebnote]
-%kc:beginInclude
-|| Name | Key |
-| Scroll braille display back | ``leftKeypadLeft`` |
-| Scroll braille display forward | ``leftKeypadRight`` |
-| Route to braille cell | ``routing`` |
-| Report text formatting under braille cell | ``doubleRouting`` |
-| Move to next line in review | ``leftKeypadDown`` |
-| Switch to previous review mode | ``leftKeypadLeft+leftKeypadUp`` |
-| Switch to next review mode | ``leftKeypadRight+leftKeypadDown`` |
-| ``leftArrow`` key | ``rightKeypadLeft`` |
-| ``rightArrow`` key | ``rightKeypadRight`` |
-| ``upArrow`` key | ``rightKeypadUp`` |
-| ``downArrow`` key | ``rightKeypadDown`` |
-| ``control+home`` key | ``rightKeypadLeft+rightKeypadUp`` |
-| ``control+end`` key | ``rightKeypadLeft+rightKeypadUp`` |
-%kc:endInclude
-
-+++ Esys keyboard commands +++[Eurobrailleesys]
-%kc:beginInclude
-|| Name | Key |
-| Scroll braille display back | ``switch1Left`` |
-| Scroll braille display forward | ``switch1Right`` |
-| Move to current focus | ``switch1Center`` |
-| Route to braille cell | ``routing`` |
-| Report text formatting under braille cell | ``doubleRouting`` |
-| Move to previous line in review | ``joystick1Up`` |
-| Move to next line in review | ``joystick1Down`` |
-| Move to previous character in review | ``joystick1Left`` |
-| Move to next character in review | ``joystick1Right`` |
-| ``leftArrow`` key | ``joystick2Left`` |
-| ``rightArrow`` key | ``joystick2Right`` |
-| ``upArrow`` key | ``joystick2Up`` |
-| ``downArrow`` key | ``joystick2Down`` |
-| ``enter`` key | ``joystick2Center`` |
-%kc:endInclude
-
-+++ Esytime keyboard commands +++[EurobrailleEsytime]
-%kc:beginInclude
-|| Name | Key |
-| Scroll braille display back | ``l1`` |
-| Scroll braille display forward | ``l8`` |
-| Move to current focus | ``l1+l8`` |
-| Route to braille cell | ``routing`` |
-| Report text formatting under braille cell | ``doubleRouting`` |
-| Move to previous line in review | ``joystick1Up`` |
-| Move to next line in review | ``joystick1Down`` |
-| Move to previous character in review | ``joystick1Left`` |
-| Move to next character in review | ``joystick1Right`` |
-| ``leftArrow`` key | ``joystick2Left`` |
-| ``rightArrow`` key | ``joystick2Right`` |
-| ``upArrow`` key | ``joystick2Up`` |
-| ``downArrow`` key | ``joystick2Down`` |
-| ``enter`` key | ``joystick2Center`` |
-| ``escape`` key | ``l2`` |
-| ``tab`` key | ``l3`` |
-| Toggle ``shift`` key | ``l4`` |
-| Toggle ``control`` key | ``l5`` |
-| Toggle ``alt`` key | ``l6`` |
-| Toggle ``NVDA`` key | ``l7`` |
-| ``control+home`` key | ``l1+l2+l3``, ``l2+l3+l4`` |
-| ``control+end`` key | ``l6+l7+l8``, ``l5+l6+l7`` |
-| Toggle HID Keyboard simulation | ``l1+joystick1Down``, ``l8+joystick1Down`` |
-%kc:endInclude
-
-++ Nattiq nBraille Displays ++[NattiqTechnologies]
-NVDA supports displays from [Nattiq Technologies https://www.nattiq.com/] when connected via USB.
-Windows 10 and later detects the Braille Displays once connected, you may need to install USB drivers if using older versions of Windows (below Win10).
-You can get them from the manufacturer's website.
-
-Following are the key assignments for Nattiq Technologies displays with NVDA.
-Please see the display's documentation for descriptions of where these keys can be found.
-%kc:beginInclude
-|| Name | Key |
-| Scroll braille display back | up |
-| Scroll braille display forward | down |
-| Move braille display to previous line | left |
-| Move braille display to next line | right |
-| Route to braille cell | routing |
-%kc:endInclude
-
-++ BRLTTY ++[BRLTTY]
-[BRLTTY https://www.brltty.com/] is a separate program which can be used to support many more braille displays.
-In order to use this, you need to install [BRLTTY for Windows https://www.brltty.com/download.html].
-You should download and install the latest installer package, which will be named, for example, brltty-win-4.2-2.exe.
-When configuring the display and port to use, be sure to pay close attention to the instructions, especially if you are using a USB display and already have the manufacturer's drivers installed.
-
-For displays which have a braille keyboard, BRLTTY currently handles braille input itself.
-Therefore, NVDA's braille input table setting is not relevant.
-
-BRLTTY is not involved in NVDA's automatic background braille display detection functionality.
-
-Following are the BRLTTY command assignments for NVDA.
-Please see the [BRLTTY key binding lists http://mielke.cc/brltty/doc/KeyBindings/] for information about how BRLTTY commands are mapped to controls on braille displays.
-%kc:beginInclude
-|| Name | BRLTTY command |
-| Scroll braille display back | fwinlt (go left one window) |
-| Scroll braille display forward | fwinrt (go right one window) |
-| Move braille display to previous line | lnup (go up one line) |
-| Move braille display to next line | lndn (go down one line) |
-| Route to braille cell | route (bring cursor to character) |
-%kc:endInclude
-
-++ Tivomatic Caiku Albatross 46/80 ++[Albatross]
-The Caiku Albatross devices, which were manufactured by Tivomatic and available in Finland, can be connected to by either USB or serial.
-You do not need any specific drivers to be installed to use these displays.
-Just plug in the display and configure NVDA to use it.
-
-Note: Baud rate 19200 is strongly recommended.
-If required, switch Baud rate setting value to 19200 from the braille device's menu.
-Although the driver supports 9600 baud rate, it has no way to control what baud rate the display uses.
-Because 19200 is the display default baud rate, the driver tries it at first.
-If baud rates are not the same, the driver may behave unexpectedly.
-
-Following are key assignments for these displays with NVDA.
-Please see the display's documentation for descriptions of where these keys can be found.
-%kc:beginInclude
-|| Name | Key |
-| Move to top line in review | ``home1``, ``home2`` |
-| Move to bottom line in review | ``end1``, ``end2`` |
-| Sets the navigator object to the current focus | ``eCursor1``, ``eCursor2`` |
-| Move to current focus | ``cursor1``, ``cursor2`` |
-| Moves the mouse pointer to the current navigator object | ``home1+home2`` |
-| Sets the navigator object to the current object under the mouse pointer and speaks it | ``end1+end2`` |
-| Moves focus to current navigator object | ``eCursor1+eCursor2`` |
-| Toggle braille tethered to | ``cursor1+cursor2`` |
-| Move braille display to previous line | ``up1``, ``up2``, ``up3`` |
-| Move braille display to next line | ``down1``, ``down2``, ``down3`` |
-| Scroll braille display back | ``left``, ``lWheelLeft``, ``rWheelLeft`` |
-| Scroll braille display forward | ``right``, ``lWheelRight``, ``rWheelRight`` |
-| Route to braille cell | ``routing`` |
-| Report text formatting under braille cell | ``secondary routing`` |
-| Toggle the way context information is presented in braille | ``attribute1+attribute3`` |
-| Toggles between the speech modes of off, beep and talk | ``attribute2+attribute4`` |
-| Switches to the previous review mode (e.g. object, document or screen) | ``f1`` |
-| Switches to the next review mode (e.g. object, document or screen) | ``f2`` |
-| Moves the navigator object to the object containing it | ``f3`` |
-| Moves the navigator object to the first object inside it | ``f4`` |
-| Moves the navigator object to the previous object | ``f5`` |
-| Moves the navigator object to the next object | ``f6`` |
-| Reports the current navigator object | ``f7`` |
-| Reports information about the location of the text or object at the review cursor | ``f8`` |
-| Shows braille settings | ``f1+home1``, ``f9+home2`` |
-| Reads status bar and moves navigator object into it | ``f1+end1``, ``f9+end2`` |
-| Cycle the braille cursor shape | ``f1+eCursor1``, ``f9+eCursor2`` |
-| Toggle the braille cursor | ``f1+cursor1``, ``f9+cursor2`` |
-| Cycle the braille show messages mode | ``f1+f2``, ``f9+f10`` |
-| Cycle the braille show selection state | ``f1+f5``, ``f9+f14`` |
-| Cycle the "braille move system caret when routing review cursor" states | ``f1+f3``, ``f9+f11`` |
-| Performs the default action on the current navigator object | ``f7+f8`` |
-| Reports date/time | ``f9`` |
-| Reports battery status and time remaining if AC is not plugged in | ``f10`` |
-| Reports title | ``f11`` |
-| Reports status bar | ``f12`` |
-| Reports the current line under the application cursor | ``f13`` |
-| Say all | ``f14`` |
-| Reports current character under review cursor | ``f15`` |
-| Reports the line of the current navigator object where the review cursor is situated | ``f16`` |
-| Speaks the word of the current navigator object where the review cursor is situated | ``f15+f16`` |
-| Moves the review cursor to the previous line of the current navigator object and speaks it | ``lWheelUp``, ``rWheelUp`` |
-| Moves the review cursor to the next line of the current navigator object and speaks it | ``lWheelDown``, ``rWheelDown`` |
-| ``Windows+d`` key (minimize all applications) | ``attribute1`` |
-| ``Windows+e`` key (this computer) | ``attribute2`` |
-| ``Windows+b`` key (focus system tray) | ``attribute3`` |
-| ``Windows+i`` key (Windows settings) | ``attribute4`` |
-%kc:endInclude
- 
-++ Standard HID Braille displays ++[HIDBraille]
-This is an experimental driver for the new Standard HID Braille Specification, agreed upon in 2018 by Microsoft, Google, Apple and several assistive technology companies including NV Access. 
-The hope is that all future Braille Display models created by any manufacturer, will use this standard protocol which will remove the need for manufacturer-specific Braille drivers.
-
-NVDA's automatic braille display detection will also recognize any display that supports this protocol.
- 
-Following are the current key assignments for these displays.
-%kc:beginInclude
-|| Name | Key |
-| Scroll braille display back | pan left or rocker up |
-| Scroll braille display forward | pan right or rocker down |
-| Route to braille cell | routing set 1|
-| Toggle braille tethered to | up+down |
-| upArrow key | joystick up, dpad up or space+dot1 |
-| downArrow key | joystick down, dpad down or space+dot4 |
-| leftArrow key | space+dot3, joystick left  or dpad left |
-| rightArrow key | space+dot6, joystick right or dpad right |
-| shift+tab key | space+dot1+dot3 |
-| tab key | space+dot4+dot6 |
-| alt key | space+dot1+dot3+dot4 (space+m) |
-| escape key | space+dot1+dot5 (space+e) |
-| enter key | dot8, joystick center or dpad center |
-| windows key | space+dot3+dot4 |
-| alt+tab key | space+dot2+dot3+dot4+dot5 (space+t) |
-| NVDA Menu | space+dot1+dot3+dot4+dot5 (space+n) |
-| windows+d key (minimize all applications) | space+dot1+dot4+dot5 (space+d) |
-| Say all | space+dot1+dot2+dot3+dot4+dot5+dot6 |
-%kc:endInclude
- 
-+ Advanced Topics +[AdvancedTopics]
-
-++ Secure Mode ++[SecureMode]
-System administrators may wish to configure NVDA to restrict unauthorized system access.
-NVDA allows the installation of custom add-ons, which can execute arbitrary code, including when NVDA is elevated to administrator privileges.
-NVDA also allows users to execute arbitrary code through the NVDA Python Console.
-NVDA secure mode prevents users from modifying their NVDA configuration, and otherwise limits unauthorized system access.
-
-NVDA runs in secure mode when executed on [secure screens #SecureScreens], unless the ``serviceDebug`` [system wide parameter #SystemWideParameters] is enabled.
-To force NVDA to always start in secure mode, set the ``forceSecureMode`` [system wide parameter #SystemWideParameters].
-NVDA can also be started in secure mode with the ``-s`` [command line option #CommandLineOptions].
-
-Secure mode disables:
-
-- Saving configuration and other settings to disk
-- Saving the gesture map to disk
-- [Configuration Profile #ConfigurationProfiles] features such as creation, deletion, renaming profiles etc.
-- Updating NVDA and creating portable copies
-- The [Add-on Store #AddonsManager]
-- The [NVDA Python console #PythonConsole]
-- The [Log Viewer #LogViewer] and logging
-- Opening external documents from the NVDA menu, such as the user guide or contributors file.
--
-
-Installed copies of NVDA store their configuration including add-ons in ``%APPDATA%\nvda``.
-To prevent NVDA users from modifying their configuration or add-ons directly, user access to this folder must also be restricted.
-
-NVDA users often rely on configuring their NVDA profile to suit their needs.
-This may include installing and configuring custom add-ons, which should be vetted independently to NVDA.
-Secure mode freezes changes to NVDA configuration, so please ensure that NVDA is configured appropriately before forcing secure mode.
-
-++ Secure Screens ++[SecureScreens]
-NVDA runs in [secure mode #SecureMode] when executed on secure screens unless the ``serviceDebug`` [system wide parameter #SystemWideParameters] is enabled.
-
-When running from a secure screen, NVDA uses a system profile for preferences.
-NVDA user preferences can be copied [for use in secure screens #GeneralSettingsCopySettings].
-
-Secure screens include:
-
-- The Windows sign-in screen
-- The User Access Control dialog, active when performing an action as an administrator
-  - This includes installing programs
-  -
--
-
-++ Command Line Options ++[CommandLineOptions]
-NVDA can accept one or more additional options when it starts which alter its behaviour.
-You can pass as many options as you need.
-These options can be passed when starting from a shortcut (in the shortcut properties), from the Run dialog (Start Menu -> Run or Windows+r) or from a Windows command console.
-Options should be separated from the name of NVDA's executable file and from other options by spaces.
-For example, a useful option is --disable-addons, which tells NVDA to suspend all running add-ons.
-This allows you to determine whether a problem is caused by an add-on and to recover from serious problems caused by add-ons.
-
-As an example, you can exit the currently running copy of NVDA by entering the following in the Run dialog:
-
-nvda -q
-
-Some of the command line options have a short and a long version, while some of them have only a long version.
-For those which have a short version, you can combine them like this:
-| nvda -mc CONFIGPATH | This will start NVDA with startup sounds and message disabled, and the specified configuration |
-| nvda -mc CONFIGPATH --disable-addons | Same as above, but with add-ons disabled |
-
-Some of the command line options accept additional parameters; e.g. how detailed the logging should be or the path to the user configuration directory.
-Those parameters should be placed after the option, separated from the option by a space when using the short version or an equals sign (=) when using the long version; e.g.:
-| nvda -l 10 | Tells NVDA to start with log level set to debug |
-| nvda --log-file=c:\nvda.log | Tells NVDA to write its log to c:\nvda.log |
-| nvda --log-level=20 -f c:\nvda.log | Tells NVDA to start with log level set to info and to write its log to c:\nvda.log |
-
-Following are the command line options for NVDA:
-|| Short | Long | Description |
-| -h | --help | show command line help and exit |
-| -q | --quit | Quit already running copy of NVDA |
-| -k | --check-running | Report whether NVDA is running via the exit code; 0 if running, 1 if not running |
-| -f LOGFILENAME | --log-file=LOGFILENAME | The file where log messages should be written to |
-| -l LOGLEVEL | --log-level=LOGLEVEL | The lowest level of message logged (debug 10, input/output 12, debug warning 15, info 20, disabled 100) |
-| -c CONFIGPATH | --config-path=CONFIGPATH | The path where all settings for NVDA are stored |
-| None | --lang=LANGUAGE | Override the configured NVDA language. Set to "Windows" for current user default, "en" for English, etc. |
-| -m | --minimal | No sounds, no interface, no start message, etc. |
-| -s | --secure | Starts NVDA in [Secure Mode #SecureMode] |
-| None | --disable-addons | Add-ons will have no effect |
-| None | --debug-logging | Enable debug level logging just for this run. This setting will override any other log level ( ""--loglevel"", -l) argument given, including no logging option. |
-| None | --no-logging | Disable logging altogether while using NVDA. This setting can be overridden if a log level ( ""--loglevel"", -l) is specified from command line or if debug logging is turned on. |
-| None | --no-sr-flag  | Don't change the global system screen reader flag |
-| None | --install | Installs NVDA (starting the newly installed copy) |
-| None | --install-silent | Silently installs NVDA (does not start the newly installed copy) |
-| None | --enable-start-on-logon=True|False | When installing, enable NVDA's [Use NVDA during Windows sign-in #StartAtWindowsLogon] |
-| None | --copy-portable-config | When installing, copy the portable configuration from the provided path (--config-path, -c) to the current user account |
-| None | --create-portable | Creates a portable copy of NVDA (starting the newly created copy). Requires --portable-path to be specified |
-| None | --create-portable-silent | Creates a portable copy of NVDA (does not start the newly installed copy). Requires --portable-path to be specified |
-| None | --portable-path=PORTABLEPATH | The path where a portable copy will be created |
-
-++ System Wide Parameters ++[SystemWideParameters]
-NVDA allows some values to be set in the system registry which alter the system wide behaviour of NVDA.
-These values are stored in the registry under one of the following keys:
-- 32-bit system: "HKEY_LOCAL_MACHINE\SOFTWARE\nvda"
-- 64-bit system: "HKEY_LOCAL_MACHINE\SOFTWARE\WOW6432Node\nvda"
--
-
-The following values can be set under this registry key:
-|| Name | Type | Possible values | Description |
-| ``configInLocalAppData`` | DWORD | 0 (default) to disable, 1 to enable | If enabled, stores the NVDA user configuration in the local application data instead of the roaming application data |
-| ``serviceDebug`` | DWORD | 0 (default) to disable, 1 to enable | If enabled, disables [Secure Mode #SecureMode] on [secure screens #SecureScreens]. Due to several major security implications, the use of this option is strongly discouraged |
-| ``forceSecureMode`` | DWORD | 0 (default) to disable, 1 to enable | If enabled, forces [Secure Mode #SecureMode] to be enabled when running NVDA. |
-
-+ Further Information +[FurtherInformation]
-If you require further information or assistance regarding NVDA, please visit the NVDA web site at NVDA_URL.
-Here, you can find additional documentation, as well as technical support and community resources.
-This site also provides information and resources concerning NVDA development.
+NVDA NVDA_VERSION User Guide
+
+
+%!includeconf: ../userGuide.t2tconf
+%!includeconf: ./locale.t2tconf
+%kc:title: NVDA NVDA_VERSION Commands Quick Reference
+%kc:includeconf: ./locale.t2tconf
+
+= Table of Contents =[toc]
+%%toc
+
++ Introduction +[Introduction]
+Welcome to NVDA!
+
+NonVisual Desktop Access (NVDA) is a free and open source screen reader for the Microsoft Windows operating system.
+Providing feedback via synthetic speech and Braille, it enables blind or vision impaired people to access computers running Windows for no more cost than a sighted person.
+NVDA is developed by [NV Access https://www.nvaccess.org/], with contributions from the community.
+
+++ General Features ++[GeneralFeatures]
+NVDA allows blind and vision impaired people to access and interact with the Windows operating system and many third party applications.
+
+A short video demonstration, ["What is NVDA?" https://www.youtube.com/watch?v=tCFyyqy9mqo] is available from the NV Access YouTube channel.
+
+Major highlights include:
+- Support for popular applications including web browsers, email clients, internet chat programs and office suites
+- Built-in speech synthesizer supporting over 80 languages
+- Reporting of textual formatting where available such as font name and size, style and spelling errors
+- Automatic announcement of text under the mouse and optional audible indication of the mouse position
+- Support for many refreshable braille displays, including the ability to detect many of them automatically as well as braille input on braille displays with a braille keyboard
+- Ability to run entirely from a USB flash drive or other portable media without the need for installation
+- Easy to use talking installer
+- Translated into 54 languages
+- Support for modern Windows Operating Systems including both 32 and 64 bit variants
+- Ability to run during Windows sign-in and [other secure screens #SecureScreens].
+- Announcing controls and text while using touch gestures
+- Support for common accessibility interfaces such as Microsoft Active Accessibility, Java Access Bridge, IAccessible2 and UI Automation
+- Support for Windows Command Prompt and console applications
+- The ability to highlight the system focus
+-
+
+++ System Requirements ++[SystemRequirements]
+- Operating Systems: all 32-bit and 64-bit editions of Windows 7, Windows 8, Windows 8.1, Windows 10, Windows 11, and all Server Operating Systems starting from Windows Server 2008 R2.
+  - For Windows 7, NVDA requires Service Pack 1 or higher.
+  - For Windows Server 2008 R2, NVDA requires Service Pack 1 or higher.
+  - both AMD64 and ARM64 variants of Windows are supported.
+  -
+- at least 150 MB of storage space.
+-
+
+
+++ Internationalization ++[Internationalization]
+It is important that people anywhere in the world, no matter what language they speak, get equal access to technology.
+Besides English, NVDA has been translated into 54 languages including: Afrikaans, Albanian, Amharic, Arabic, Aragonese, Bulgarian, Burmese, Catalan, Chinese (simplified and traditional), Croatian, Czech, Danish, Dutch, Farsi, Finnish, French, Galician, Georgian, German (Germany and Switzerland), Greek, Hebrew, Hindi, Hungarian, Icelandic, Irish, Italian, Japanese, Kannada, Korean, Kyrgyz, Lithuanian, Macedonian, Mongolian, Nepali, Norwegian, Polish, Portuguese (Brazil and Portugal), Punjabi, Romanian, Russian, Serbian, Slovak, Slovenian, Spanish (Colombia and Spain), Swedish, Tamil, Thai, Turkish, Ukrainian and Vietnamese.
+
+++ Speech Synthesizer Support ++[SpeechSynthesizerSupport]
+Apart from providing its messages and interface in several languages, NVDA can also enable the user to read content in any language, as long as they have a speech synthesizer that can speak that language.
+
+NVDA is bundled with [eSpeak NG https://github.com/espeak-ng/espeak-ng], a free, open-source, multi-lingual speech synthesizer.
+
+Information about other speech synthesizers that NVDA supports can be found in the [Supported Speech Synthesizers #SupportedSpeechSynths] section.
+
+++ Braille support ++[BrailleSupport]
+For users that own a refreshable braille display, NVDA can output its information in braille.
+Both uncontracted and contracted braille input via a braille keyboard is also supported.
+Furthermore, NVDA will detect many braille displays automatically by default.
+Please see the [Supported Braille Displays #SupportedBrailleDisplays] section for information about the supported braille displays.
+
+NVDA supports braille codes for many languages, including contracted, uncontracted and computer braille codes.
+
+++ License and Copyright ++[LicenseAndCopyright]
+NVDA is copyright NVDA_COPYRIGHT_YEARS NVDA contributors.
+
+NVDA is available under the GNU General Public License version 2, with two special exceptions.
+The exceptions are outlined in the license document under the sections "Non-GPL Components in Plugins and Drivers" and "Microsoft Distributable Code".
+NVDA also includes and uses components which are made available under different free and open source licenses.
+You are free to share or change this software in any way you like as long as it is accompanied by the license and you make all source code available to anyone who wants it.
+This applies to both original and modified copies of this software, plus any derivative works.
+
+For further details, you can [view the full license. https://www.gnu.org/licenses/old-licenses/gpl-2.0.html]
+For details regarding exceptions, access the license document from the NVDA menu under the "help" section.
+
+
++ NVDA Quick Start Guide +[NVDAQuickStartGuide]
+
+This quick start guide contains three main sections: downloading, initial setup, and running NVDA.
+These are followed by information on adjusting preferences, participating in the community and getting help.
+The information in this guide is condensed from other parts of the NVDA User Guide.
+Please refer to the full User Guide for more detailed information on each topic.
+
+++ Downloading NVDA ++[GettingAndSettingUpNVDA]
+NVDA is completely free for anyone to use.
+There is no license key to worry about or expensive subscription to pay.
+NVDA is updated, on average, four times per year.
+The latest version of NVDA is always available from the "Download" page of the [NV Access website NVDA_URL].
+
+NVDA works with all recent versions of Microsoft Windows.
+Check the [System Requirements #SystemRequirements] for full details.
+
++++ Steps for Downloading NVDA +++[StepsForDownloadingNVDA]
+
+These steps assume some familiarity with navigating a web page.
+
+- Open your web browser (Press the ``Windows`` key, type the word "internet" without quotes, and press ``enter``)
+- Load the NV Access download page (Press ``alt+d``, type the following address and press ``enter``): 
+https://www.nvaccess.org/download 
+- Activate the "download" button
+- The browser may or may not prompt for an action after downloading, and then start the download
+- Depending on the browser, the file may run automatically after it downloads
+- If the file needs to be manually launched, press ``alt+n`` to move to the notification area, then ``alt+r`` to run the file (or the steps for your browser)
+-
+
+++ Setting up NVDA ++[SettingUpNVDA]
+
+Running the file you have just downloaded will start a temporary copy of NVDA.
+You will then be asked if you want to install NVDA, create a portable copy or just continue using the temporary copy.
+
+NVDA does not need access to the Internet to run or install once the launcher is downloaded.
+If available, an internet connection does enable NVDA to check for updates periodically.
+
++++ Steps for running the downloaded launcher +++[StepsForRunningTheDownloadLauncher]
+
+The setup file is named "nvda_2022.1.exe" or similar.
+The year and version changes between updates to reflect the current release.
++ Run the downloaded file.
+Music plays while a temporary copy of NVDA loads.
+Once loaded, NVDA will speak throughout the rest of the process.
++ The NVDA Launcher window appears with the license agreement.
+Press ``downArrow`` to read the license agreement if desired.
++ Press ``tab`` to move to the "I agree" checkbox, then press the ``spacebar`` to check it.
++ Press ``tab`` to move through the options, then press ``enter`` on the desired option.
++
+
+The options are: 
+- "Install NVDA on this computer": This is the main option most users want for easy use of NVDA. 
+- "Create portable copy": This allows NVDA to be setup in any folder without installing.
+This is useful on computers without admin rights, or on a memory stick to carry with you.
+When selected, NVDA walks through the steps to create a portable copy.
+The main thing NVDA needs to know is the folder to setup the portable copy in. 
+- "Continue running": This keeps the temporary copy of NVDA running.
+This is useful for testing features in a new version before installing it.
+When selected, the launcher window closes and the temporary copy of NVDA continues running until it is exited or the PC is shut down.
+Note that changes to settings are not saved. 
+- "Cancel": This closes NVDA without performing any action.
+-
+
+
+If you plan to always use NVDA on this computer, you will want to choose to install NVDA.
+Installing NVDA will allow for additional functionality such as automatic starting after sign-in, the ability to read the Windows sign-in and [secure screens #SecureScreens].
+These cannot be done with portable and temporary copies.
+For full details of the limitations when running a portable or temporary copy of NVDA, please see [Portable and temporary copy restrictions #PortableAndTemporaryCopyRestrictions].
+
+Installing also offers to create Start Menu and desktop shortcuts, and allow NVDA to be started with ``control+alt+n``.
+
++++ Steps for installing NVDA from the launcher +++[StepsForInstallingNVDAFromTheLauncher]
+These steps walk through the most common setup options.
+For more details on the options available, please see [Installation options #InstallingNVDA].
+
++ From the launcher, ensure the checkbox to agree to the license is checked.
++ ``Tab`` to, and activate the "Install NVDA on this computer" button.
++ Next, are options to use NVDA during Windows sign-in and to create a desktop shortcut.
+These are checked by default.
+If desired, press ``tab`` and ``spaceBar`` to change any of these options, or leave them at the default.
++ Press ``enter`` to continue.
++ A Windows "User Account Control (UAC)" dialog appears asking "Do you want to allow this app to make changes to your PC?".
++ Press ``alt+y`` to accept the UAC prompt.
++ A progress bar fills up as NVDA installs.
+During this process NVDA sounds an increasingly higher pitched beep.
+This process is often fast and may not be noticed.
++ A dialog box appears confirm that the install of NVDA has been successful.
+The message advises to "Press OK to start the installed copy".
+Press ``enter`` to start the installed copy.
++ The "Welcome to NVDA" dialog appears, and NVDA reads a welcome message.
+The focus is on the "Keyboard Layout" drop-down.
+By default, "Desktop" keyboard layout uses the number pad for some function.
+If desired, press ``downArrow`` to choose "Laptop" keyboard layout to reassign number pad functions to other keys.
++ Press ``tab`` to move to "Use ``capsLock`` as an NVDA modifier key".
+``Insert`` is set as the NVDA modifier key by default.
+Press ``spaceBar`` to select ``capsLock`` as an alternate modifier key.
+Note that the keyboard layout is set separately from the NVDA modifier key.
+The NVDA key and keyboard layout can be changed later from the Keyboard Settings.
++ Use ``tab`` and ``spaceBar`` to adjust the other options on this screen.
+These set whether NVDA starts automatically.
++ Press ``enter`` to close the dialog box with NVDA now running.
++
+
+++ Running NVDA ++[RunningNVDA]
+
+The full NVDA user guide has all the NVDA commands, split up into different sections for reference.
+The tables of commands are also available in the "Commands Quick Reference".
+The "Basic Training for NVDA" NVDA training module has each command in more depth with step-by-step activities.
+"Basic Training for NVDA" is available from the [NV Access Shop http://www.nvaccess.org/shop].
+
+Here are some basic commands which are used frequently.
+All commands are configurable, so these are the default keystrokes for these functions.
+
++++ The NVDA Modifier Key +++[NVDAModifierKey]
+The default NVDA modifier key is either the ``numpadZero``, (with ``numLock`` off), or the ``insert`` key, near the ``delete``, ``home`` and ``end`` keys.
+The NVDA modifier key can also be set to the ``capsLock`` key.
+
++++ Input Help +++[InputHelp]
+To learn and practice the location of keys, press ``NVDA+1`` to turn Input help on.
+While in input help mode, performing any input gesture (such as pressing a key or performing a touch gesture) will report the action and describe what it does (if anything).
+The actual commands will not execute while in input help mode. 
+
++++ Starting and stopping NVDA +++[StartingAndStoppingNVDA]
+|| Name | Desktop key | Laptop key | Description |
+| Start NVDA | ``control+alt+n`` | ``control+alt+n`` | Starts or restarts NVDA |
+| Exit NVDA | ``NVDA+q``, then ``enter`` | ``NVDA+q``, then ``enter`` | Exits NVDA |
+| Pause or restart speech | ``shift`` | ``shift`` | Instantly pauses speech. Pressing it again will continue speaking where it left off |
+| Stop speech | ``control`` | ``control`` | Instantly stops speaking |
+
++++ Reading text +++[ReadingText]
+|| Name | Desktop key | Laptop key | Description |
+| Say all | ``NVDA+downArrow`` | ``NVDA+a`` | Starts reading from the current position, moving it along as it goes |
+| Read current line | ``NVDA+upArrow`` | ``NVDA+l`` | Reads the line. Pressing twice spells the line. Pressing three times spells the line using character descriptions (Alpha, Bravo, Charlie, etc) |
+| Read selection | ``NVDA+shift+upArrow`` | ``NVDA+shift+s`` | Reads any selected text |
+| Read clipboard text | ``NVDA+c`` | ``NVDA+c`` | Reads any text on the clipboard |
+
++++ Reporting location and other information +++[ReportingLocation]
+|| Name | Desktop key | Laptop key | Description |
+| Window title | ``NVDA+t`` | ``NVDA+t`` | Reports the title of the currently active window. Pressing twice will spell the information. Pressing three times will copy it to the clipboard |
+| Report focus | ``NVDA+tab`` | ``NVDA+tab`` | Reports the current control which has focus.  Pressing twice will spell the information |
+| Read window | ``NVDA+b`` | ``NVDA+b`` | Reads the entire current window (useful for dialogs) |
+| Read status bar | ``NVDA+end`` | ``NVDA+shift+end`` | Reports the Status Bar if NVDA finds one. Pressing twice will spell the information. Pressing three times will copy it to the clipboard |
+| Read time | ``NVDA+f12`` | ``NVDA+f12`` | Pressing once reports the current time, pressing twice reports the date. The time and date are reported in the format specified in Windows settings for the system tray clock. |
+| Report text formatting | ``NVDA+f`` | ``NVDA+f`` | Reports text formatting. Pressing twice shows the information in a window |
+| Report link destination | ``NVDA+k`` | ``NVDA+k`` | Pressing once speaks the destination URL of the link at the current caret or focus position. Pressing twice shows it in a window for more careful review |
+
++++ Toggle which information NVDA reads +++[ToggleWhichInformationNVDAReads]
+|| Name | Desktop key | Laptop key | Description |
+| Speak typed characters | ``NVDA+2`` | ``NVDA+2`` | When enabled, NVDA will announce all characters you type on the keyboard. |
+| Speak typed words | ``NVDA+3`` | ``NVDA+3`` | When enabled, NVDA will announce word you type on the keyboard. |
+| Speak command keys | ``NVDA+4`` | ``NVDA+4`` | When enabled, NVDA will announce all non-character keys you type on the keyboard. This includes key combinations such as control plus another letter. |
+| Enable mouse tracking | ``NVDA+m`` | ``NVDA+m`` | When enabled, NVDA will announce the text currently under the mouse pointer, as you move it around the screen. This allows you to find things on the screen, by physically moving the mouse, rather than trying to find them through object navigation. |
+
++++ The synth settings ring +++[TheSynthSettingsRing]
+|| Name | Desktop key | Laptop key | Description |
+| Move to next synth setting | ``NVDA+control+rightArrow`` | ``NVDA+shift+control+rightArrow`` | Moves to the next available speech setting after the current, wrapping around to the first setting again after the last |
+| Move to previous synth setting | ``NVDA+control+leftArrow`` | ``NVDA+shift+control+leftArrow`` | Moves to the next available speech setting before the current, wrapping around to the last setting after the first |
+| Increment current synth setting | ``NVDA+control+upArrow`` | ``NVDA+shift+control+upArrow`` | increases the current speech setting you are on. E.g. increases the rate, chooses the next voice, increases the volume |
+| Decrement current synth setting | ``NVDA+control+downArrow`` | ``NVDA+shift+control+downArrow`` | decreases the current speech setting you are on. E.g. decreases the rate, chooses the previous voice, decreases the volume |
+
++++ Web navigation +++[WebNavigation]
+The full list of Single Letter Navigation keys is in the [Browse Mode #BrowseMode] section of the user guide.
+|| Command | Keystroke | Description |
+| Heading | ``h`` | Move to the next heading |
+| Heading level 1, 2, or 3 | ``1``, ``2``, ``3`` | Move to the next heading at the specified level |
+| Form field | ``f`` | Move to the next form field (edit box, button, etc) |
+| Link | ``k`` | Move to the next link |
+| Landmark | ``d`` | Move to the next landmark |
+| List | ``l`` | Move to the next list |
+| Table | ``t`` | Move to the next table |
+| Move backwards | ``shift+letter`` | Press ``shift`` and any of the above letters to move to the previous element of that type |
+| Elements list | ``NVDA+f7`` | Lists various types of elements, such as links and headings |
+
+++ Preferences ++[Preferences]
+
+Most NVDA functions can be enabled or changed via the NVDA settings.
+Settings, and other options, are available via NVDA's menu.
+To open NVDA's menu, press ``NVDA+n``.
+To open NVDA's general settings dialog directly, press ``NVDA+control+g``.
+Many settings screens have keystrokes to open them directly, such as ``NVDA+control+s`` for synthesizer, or ``NVDA+control+v`` for other voice options.
+
+++ Community ++[Community]
+
+NVDA has a vibrant user community.  There is a main [English language email list https://nvda.groups.io/g/nvda] and a page full of [local language groups https://github.com/nvaccess/nvda-community/wiki/Connect].
+NV Access, makers of NVDA, are active on [Twitter https://twitter.com/nvaccess] and [Facebook https://www.facebook.com/NVAccess].
+NV Access also have a regular [In-Process blog https://www.nvaccess.org/category/in-process/].
+
+There is also an [NVDA Certified Expert https://certification.nvaccess.org/] program.
+This is an online exam you can complete to demonstrate your skills in NVDA.
+[NVDA Certified Experts https://certification.nvaccess.org/] can list their contact and relevant business details.
+
+++ Getting help ++[GettingHelp]
+
+To get help for NVDA, press ``NVDA+n`` to open the menu, then ``h`` for help.
+From this submenu you can access the User Guide, a quick reference of commands, history of new features and more.
+These first three options open in the default web browser.
+There is also more comprehensive Training Material available in the [NV Access Shop https://www.nvaccess.org/shop].
+
+We recommend starting with the "Basic Training for NVDA module".
+This module covers concepts from getting started up to browsing the web and using object navigation.
+It is available in:
+- [Electronic text https://www.nvaccess.org/product/basic-training-for-nvda-ebook/], which includes Word DOCX, Web page HTML, eBook ePub and Kindle KFX formats.
+- [Human-read, MP3 audio https://www.nvaccess.org/product/basic-training-for-nvda-downloadable-audio/]
+- [Hard-copy UEB Braille https://www.nvaccess.org/product/basic-training-for-nvda-braille-hard-copy/] with delivery included anywhere in the world.
+-
+Other modules, and the discounted [NVDA Productivity Bundle https://www.nvaccess.org/product/nvda-productivity-bundle/], are available in the [NV Access Shop https://www.nvaccess.org/shop/].
+
+NV Access also sells [telephone support https://www.nvaccess.org/product/nvda-telephone-support/], either in blocks, or as part of the [NVDA Productivity Bundle https://www.nvaccess.org/product/nvda-productivity-bundle/].
+Telephone support includes local numbers in Australia and the USA.
+ 
+The [email user groups https://github.com/nvaccess/nvda-community/wiki/Connect] are a great source of community help, as are [certified NVDA experts https://certification.nvaccess.org/].
+
+
++ More Setup Options +[MoreSetupOptions]
+
+++ Installation Options ++[InstallingNVDA]
+
+If installing NVDA directly from the downloaded NVDA launcher, press the Install NVDA button.
+If you have already closed this dialog or are wanting to install from a portable copy, please choose the Install NVDA menu item found under Tools in the NVDA menu.
+
+The installation dialog that appears will confirm whether you wish to install NVDA and will also tell you whether this installation will be updating a previous install.
+Pressing the Continue button will start installing NVDA.
+There are also a few options in this dialog which are explained below.
+Once the installation has completed, a message will appear telling you that it was successful.
+Pressing OK at this point will restart the newly installed copy of NVDA.
+
++++ Incompatible add-ons warning +++[InstallWithIncompatibleAddons]
+If you have add-ons already installed there may also be a warning that incompatible add-ons will be disabled.
+Before you're able to press the Continue button you will have to use the checkbox to confirm that you understand that these add-ons will be disabled.
+There will also be a button present to review the add-ons that will be disabled.
+Refer to the [incompatible add-ons dialog section #incompatibleAddonsManager] for more help on this button.
+After installation, you are able to re-enable incompatible add-ons at your own risk from within the [Add-on Store #AddonsManager].
+
++++ Use NVDA during sign-in +++[StartAtWindowsLogon]
+This option allows you to choose whether or not NVDA should automatically start while at the Windows sign-in screen, before you have entered a password.
+This also includes User Account Control and [other secure screens #SecureScreens].
+This option is enabled by default for fresh installations.
+
++++ Create Desktop Shortcut (ctrl+alt+n) +++[CreateDesktopShortcut]
+This option allows you to choose whether or not NVDA should create a shortcut on the desktop to start NVDA. 
+If created, this shortcut will also be assigned a shortcut key of ``control+alt+n``, allowing you to start NVDA at any time with this keystroke.
+
++++ Copy Portable Configuration to Current User Account +++[CopyPortableConfigurationToCurrentUserAccount]
+This option allows you to choose whether or not NVDA should copy the user configuration from the currently running NVDA into the configuration for the currently logged on  user, for the installed copy of NVDA. 
+This will not copy the configuration for any other users of this system nor to the system configuration for use during Windows sign-in and [other secure screens #SecureScreens].
+This option is only available when installing from a portable copy, not when installing directly from the downloaded Launcher package.
+
+++ Creating a Portable Copy ++[CreatingAPortableCopy]
+If creating a portable copy directly from the NVDA download package, press the Create Portable Copy button.
+If you have already closed this dialog or you are running an installed copy of NVDA, choose the Create Portable copy menu item found under Tools in the NVDA menu.
+
+The Dialog that appears allows you to choose where the portable copy should be created.
+This can be a directory on your hard drive or a location on a USB thumb drive or other portable media.
+There is also an option to choose whether NVDA should copy the logged on user's current NVDA configuration for use  with the newly created portable copy.
+This option is only available when creating a portable copy from an installed copy, not when creating from the download package.
+Pressing Continue will create the portable copy.
+Once creation is complete, a message will appear telling you it was successful.
+Press OK to dismiss this dialog.
+
+
+++ Portable and Temporary Copy Restrictions ++[PortableAndTemporaryCopyRestrictions]
+
+If you want to take NVDA with you on a USB thumb drive or other writable media, then you should choose to create a portable copy.
+The installed copy is also able to create a portable copy of itself at any time. 
+The portable copy also has the ability to install itself on any computer at a later time.
+However, if you wish to copy NVDA onto read-only media such as a CD, you should just copy the download package.
+Running the portable version directly from read-only media is not supported at this time.
+Using the temporary copy of NVDA is also an option (e.g. for demonstration purposes), though starting NVDA in this way each time can become very time consuming.
+
+Apart from the inability to automatically start during and/or after log-on, the portable and temporary copies of NVDA also have the following restrictions:
+- The inability to interact with applications running with administrative privileges, unless of course NVDA itself has been run also with these privileges (not recommended).
+- The inability to read User Account Control (UAC) screens when trying to start an application with administrative privileges.
+- Windows 8 and later: the inability to support input from a touchscreen.
+- Windows 8 and later: the inability to provide features such as browse mode and speaking of typed characters in Windows Store apps.
+- Windows 8 and later: audio ducking is not supported.
+- 
+
+
++ Using NVDA +[GettingStartedWithNVDA]
+
+++ Launching NVDA ++[LaunchingNVDA]
+If you have installed NVDA with the installer, then starting NVDA is as simple as either pressing control+alt+n, or choosing NVDA from the NVDA menu under Programs on the Start Menu.
+Additionally you can type NVDA into the Run dialog and press Enter.
+If NVDA is already running, it will be restarted.
+You can also pass some [command line options #CommandLineOptions] which allows you to quit (-q), disable add-ons (--disable-addons), etc.
+
+For installed copies, NVDA stores the configuration in the roaming application data folder of the current user by default (e.g. "C:\Users\<user>\AppData\Roaming").
+It is possible to change this in a way that NVDA loads its configuration from the local application data folder instead.
+Consult the section about [system wide parameters #SystemWideParameters] for more details.
+
+To start the portable version, go to the directory you unpacked NVDA to, and press enter or double click on nvda.exe.
+If NVDA was already running, it will automatically stop before starting the portable version.
+
+As NVDA starts, you will first hear an ascending set of tones (telling you that NVDA is loading).
+Depending on how fast your computer is, or if you are running NVDA off a USB key or other slow media, it may take a little while to start.
+If it is taking an extra-long time to start, NVDA should say "Loading NVDA. Please wait..."
+
+If you don't hear any of this, or you hear the Windows error sound, or a descending set of tones, then this means that NVDA has an error, and you will need to possibly report a bug to the developers.
+Please check out the NVDA website for how to do this.
+
++++ Welcome Dialog +++[WelcomeDialog]
+When NVDA starts for the first time, you will be greeted by a dialog box which provides you with some basic information about the NVDA modifier key and the NVDA menu.
+(Please see further sections about these topics.)
+The dialog box also contains a combo box and three checkboxes.
+The combo box lets you select the keyboard layout.
+The first checkbox lets you control if NVDA should use the Caps Lock as an NVDA modifier key.
+The second specifies whether NVDA should start automatically after you log on to Windows and is only available for installed copies of NVDA.
+The third lets you control if this Welcome dialog should appear each time NVDA starts.
+
++++ Data usage statistics dialog +++[UsageStatsDialog]
+Starting from NVDA 2018.3, the user is asked if they want to allow usage data to be sent to NV Access in order to help improve NVDA in the future. 
+When starting NVDA for the first time, a dialog will appear which will ask you if you want to accept sending data to NV Access while using NVDA.
+You can read more info about the data gathered by NV Access in the general settings section, [Allow the NVDA project to gather NVDA usage statistics #GeneralSettingsGatherUsageStats].
+Note: pressing on "yes" or "no" will save this setting and the dialog will never appear again unless you reinstall NVDA.
+However, you can enable or disable the data gathering process manually in NVDA's general settings panel. For changing this setting manually, you can check or uncheck the checkbox called [Allow the NVDA project to gather NVDA usage statistics #GeneralSettingsGatherUsageStats].
+
+++ About NVDA keyboard commands ++[AboutNVDAKeyboardCommands]
+
++++ The NVDA Modifier Key +++[TheNVDAModifierKey]
+Most NVDA-specific keyboard commands consist of pressing a particular key called the NVDA modifier key in conjunction with one or more other keys.
+Notable exceptions to this are the text review commands for the desktop keyboard layout which just use the numpad keys by themselves, but there are some other exceptions as well.
+
+NVDA can be configured so that the numpad Insert, Extended Insert and/or Caps Lock key can be used as the NVDA modifier key.
+By default, both the numpad Insert and Extended Insert keys are set as NVDA modifier keys.
+
+If you wish to cause one of the NVDA modifier keys to behave as it usually would if NVDA were not running (e.g. you wish to turn Caps Lock on when you have set Caps Lock to be an NVDA modifier key), you can press the key twice in quick succession.
+
++++ Keyboard Layouts +++[KeyboardLayouts]
+NVDA currently comes with two sets of key commands (known as keyboard layouts): the desktop layout and the laptop layout.
+By default, NVDA  is set to use the Desktop layout, though you can switch to the Laptop layout in the Keyboard category of the [NVDA Settings #NVDASettings] dialog, found under Preferences in the NVDA menu.
+
+The Desktop layout makes heavy use of the numpad (with Num Lock off).
+Although most laptops do not have a physical numpad, some laptops can emulate one by holding down the FN key and pressing letters and numbers on the right-hand side of the keyboard (7, 8, 9, u, i, o, j, k, l, etc.).
+If your laptop cannot do this or does not allow you to turn Num Lock off, you may want to switch to the Laptop layout instead.
+
+++ NVDA Touch Gestures ++[NVDATouchGestures]
+If you are running NVDA on a device with a touchscreen and running Windows 8 or higher, you can also control NVDA directly via touch commands.
+While NVDA is running, unless touch interaction support is disabled, all touch input will go directly to NVDA. 
+Therefore, actions that can be performed normally without NVDA will not work.
+%kc:beginInclude
+To toggle touch interaction support, press NVDA+control+alt+t.
+%kc:endInclude
+You can also enable or disable [touch interaction support #TouchSupportEnable] from the Touch Interaction category of the NVDA settings.
+
++++ Exploring the Screen +++[ExploringTheScreen]
+The most basic action you can perform with the touch screen is to announce the control or text at any point on the screen.
+To do this, place one finger anywhere on the screen.
+You can also keep your finger on the screen and move it around to read other controls and text that your finger moves over.
+
++++ Touch Gestures +++[TouchGestures]
+When NVDA commands are described later in this user guide, they may list a touch gesture which can be used to activate that command with the touchscreen.
+Following are some instructions on how to perform the various touch gestures.
+
+==== Taps ====
+Tap the screen quickly with one or more fingers.
+
+Tapping once with one  finger is simply known as a tap.
+Tapping with 2 fingers at the same time is a 2-finger tap and so on.
+
+If the same tap is performed one or more times again in quick succession, NVDA will instead treat this as a multi-tap gesture.
+Tapping twice will result in a double-tap.
+Tapping 3 times will result in a triple-tap and so on.
+Of course, these multi-tap gestures also recognize how many fingers were used, so it's possible to have gestures like a 2-finger triple-tap, a 4-finger tap, etc. 
+
+==== Flicks ====
+Quickly swipe your finger across the screen.
+
+There are 4 possible flick gestures depending on the direction: flick left, flick right, flick up and flick down.
+
+Just like taps, more than one finger can be used to perform the gesture.
+Therefore, gestures such as 2-finger flick up and 4-finger flick left are all possible.
+
++++ Touch Modes +++[TouchModes]
+As there are many more NVDA commands than possible touch gestures, NVDA has several touch modes you can switch between which make certain subsets of commands available.
+The two modes are text mode and object mode. 
+Certain NVDA commands listed in this document may have a touch mode listed in brackets after the touch gesture.
+For example, flick up (text mode) means that the command will be performed if you flick up, but only while in text mode.
+If the command does not have a mode listed, it will work in any mode.
+
+%kc:beginInclude
+To toggle touch modes, perform a 3-finger tap.
+%kc:endInclude
+
++++ Touch keyboard +++[TouchKeyboard]
+The touch keyboard is used to enter text and commands from a touchscreen.
+When focused on an edit field, you can bring up the touch keyboard by double-tapping the touch keyboard icon on the bottom of the screen.
+For tablets such as Microsoft Surface Pro, the touch keyboard is always available when the keyboard is undocked.
+To dismiss the touch keyboard, double-tap the touch keyboard icon or move away from the edit field.
+
+While the touch keyboard is active, to locate keys on the touch keyboard, move your finger to where the touch keyboard is located (typically at the bottom of the screen), then move around the keyboard with one finger.
+When you find the key you wish to press, double-tap the key or lift your finger, depending on options chosen from the [Touch Interaction Settings category #TouchInteraction] of the NVDA Settings.
+
+++ Input Help Mode ++[InputHelpMode]
+Many NVDA commands are mentioned throughout the rest of this user guide, but an easy way to explore all the different commands is to turn on input help.
+
+To turn on input help, press NVDA+1.
+To turn it off, press NVDA+1 again.
+While in input help, performing any input gesture (such as pressing a key or performing a touch gesture) will report the action and describe what it does (if anything).
+The actual  commands will not execute while in input help mode.
+
+++ The NVDA menu ++[TheNVDAMenu]
+The NVDA menu allows you to control NVDA's settings, access help, save/revert your configuration, Modify speech dictionaries, access additional tools and exit NVDA.
+
+To get to the NVDA menu from anywhere in Windows while NVDA is running, you may do any of the following:
+- press ``NVDA+n`` on the keyboard.
+- Perform a 2-finger double-tap on the touch screen.
+- Access the system tray by pressing ``Windows+b``, ``downArrow`` to the NVDA icon, and press ``enter``.
+- Alternatively, access the system tray by pressing ``Windows+b``, ``downArrow`` to the NVDA icon, and open the context menu by pressing the ``applications`` key located next to the right control key on most keyboards.
+On a keyboard without an ``applications`` key, press ``shift+f10`` instead.
+- Right-click on the NVDA icon located in the Windows system tray
+-
+When the menu comes up, You can use the arrow keys to navigate the menu, and the ``enter`` key to activate an item.
+
+++ Basic NVDA commands ++[BasicNVDACommands]
+%kc:beginInclude
+|| Name | Desktop key | Laptop key | Touch | Description |
+| Starts or restarts NVDA | Control+alt+n | Control+alt+n | none | Starts or restarts NVDA from the Desktop, if this Windows shortcut is enabled during NVDA's installation process. This is a Windows specific shortcut and therefore it cannot be reassigned in the input gestures dialog. |
+| Stop speech | Control | control | 2-finger tap | Instantly stops speaking |
+| Pause Speech | shift | shift | none | Instantly pauses speech. Pressing it again will continue speaking where it left off (if pausing is supported by the current synthesizer) |
+| NVDA Menu | NVDA+n | NVDA+n | 2-finger double-tap | Pops up the NVDA menu to allow you to access preferences, tools, help, etc. |
+| Toggle Speech Mode | NVDA+s | NVDA+s | none | Toggles speech mode between speech, beeps and off. |
+| Toggle Input Help Mode | NVDA+1 | NVDA+1 | none | Pressing any key in this mode will report the key, and the description of any NVDA command associated with it |
+| Quit NVDA | NVDA+q | NVDA+q | none | Exits NVDA |
+| Pass next key through | NVDA+f2 | NVDA+f2 | none | Tells NVDA to pass the next key press straight through to the active application - even if it is normally treated as an NVDA key command |
+| Toggle application sleep mode on and off | NVDA+shift+s | NVDA+shift+z | none | sleep mode disables all NVDA commands and speech/braille output for the current application. This is most useful in applications that provide their own speech or screen reading features. Press this command again to disable sleep mode - note that NVDA will only retain the Sleep Mode setting until it is restarted. |
+%kc:endInclude
+
+++ Reporting System Information ++[ReportingSystemInformation]
+%kc:beginInclude
+|| Name | key | Description |
+| Report date/time | NVDA+f12 | Pressing once reports the current time, pressing twice reports the date |
+| Report battery status | NVDA+shift+b | Reports the battery status i.e. whether AC power is in use or the current charge percentage. |
+| Report clipboard text | NVDA+c | Reports the Text on the clipboard if there is any. |
+%kc:endInclude
+
++ Navigating with NVDA +[NavigatingWithNVDA]
+NVDA allows you to explore and navigate the system in several ways, including both normal interaction and review.
+
+++ Objects ++[Objects]
+Each Application and the operating system itself consist of many objects.
+An object is a single item such as a piece of text, button, checkbox, slider, list or editable text field.
+
+++ Navigating with the System Focus ++[SystemFocus]
+The system focus, also known simply as the focus, is the [object #Objects] which receives keys typed on the keyboard.
+For example, if you are typing into an editable text field, the editable text field has the focus.
+
+The most common way of navigating around Windows with NVDA is to simply move the system focus using standard Windows keyboard commands, such as pressing tab and shift+tab to move forward and back between controls, pressing alt to get to the menu bar and then using the arrows to navigate menus, and using alt+tab to move between running applications.
+As you do this, NVDA will report information about the object with focus, such as its name, type, value, state, description, keyboard shortcut and positional information.
+When [Visual Highlight #VisionFocusHighlight] is enabled, the location of the current system focus is also exposed visually.
+
+There are some key commands that are useful when moving with the System focus:
+%kc:beginInclude
+|| Name | Desktop key | Laptop key | Description |
+| Report current focus | NVDA+tab | NVDA+tab | announces the current object or control that has the System focus. Pressing twice will spell the information |
+| Report title | NVDA+t | NVDA+t | Reports the title of the currently active window. Pressing twice will spell the information. Pressing three times will copy it to the clipboard |
+| Read active window | NVDA+b | NVDA+b | reads all the controls in the currently active window (useful for dialogs) |
+| Report Status Bar | NVDA+end | NVDA+shift+end | Reports the Status Bar if NVDA finds one. Pressing twice will spell the information. Pressing three times will copy it to the clipboard |
+| Report Shortcut Key | ``shift+numpad2`` | ``NVDA+control+shift+.`` | Reports the shortcut (accelerator) key of the currently focused object |
+%kc:endInclude
+
+++ Navigating with the System Caret ++[SystemCaret]
+When an [object #Objects] that allows navigation and/or editing of text is [focused #SystemFocus], you can move through the text using the system caret, also known as the edit cursor.
+
+When the focus is on an object that has the system caret, you can use the arrow keys, page up, page down, home, end, etc. to move through the text.
+You can also change the text if the control supports editing.
+NVDA will announce as you move by character, word and line, and will also announce as you select and unselect text.
+
+NVDA provides the following key commands in relation to the system caret:
+%kc:beginInclude
+|| Name | Desktop key | Laptop key | Description |
+| Say all | NVDA+downArrow | NVDA+a | Starts reading from the current position of the system caret, moving it along as it goes |
+| Read current line | NVDA+upArrow | NVDA+l | Reads the line where the system caret is currently situated. Pressing twice spells the line. Pressing three times spells the line using character descriptions. |
+| Read current text selection | NVDA+Shift+upArrow | NVDA+shift+s | Reads any currently selected text |
+| Report text formatting | NVDA+f | NVDA+f | Reports the formatting of the text where the caret is currently situated. Pressing twice shows the information in browse mode |
+| Report caret location | NVDA+numpadDelete | NVDA+delete | Reports information about the location of the text or object at the position of system caret. For example, this might include the percentage through the document, the distance from the edge of the page or the exact screen position. Pressing twice may provide further detail. |
+| Next sentence | alt+downArrow | alt+downArrow | Moves the caret to the next sentence and announces it. (only supported in Microsoft Word and Outlook) |
+| Previous sentence | alt+upArrow | alt+upArrow | Moves the caret to the previous sentence and announces it. (only supported in Microsoft Word and Outlook) |
+
+When within a table, the following key commands are also available:
+|| Name | Key | Description |
+| Move to previous column | control+alt+leftArrow | Moves the system caret to the previous column (staying in the same row) |
+| Move to next column | control+alt+rightArrow | Moves the system caret to the next column (staying in the same row) |
+| Move to previous row | control+alt+upArrow | Moves the system caret to the previous row (staying in the same column) |
+| Move to next row | control+alt+downArrow | Moves the system caret to the next row (staying in the same column) |
+| Move to first column | control+alt+home | Moves the system caret to the first column (staying in the same row) |
+| Move to last column | control+alt+end | Moves the system caret to the last column (staying in the same row) |
+| Move to first row | control+alt+pageUp | Moves the system caret to the first row (staying in the same column) |
+| Move to last row | control+alt+pageDown | Moves the system caret to the last row (staying in the same column) |
+| Say all in column | ``NVDA+control+alt+downArrow`` | Reads the column vertically from the current cell downwards to the last cell in the column. |
+| Say all in row | ``NVDA+control+alt+rightArrow`` | Reads the row horizontally from the current cell rightwards to the last cell in the row. |
+| Read entire column | ``NVDA+control+alt+upArrow`` | Reads the current column vertically from top to bottom without moving the system caret. |
+| Read entire row | ``NVDA+control+alt+leftArrow`` | Reads the current row horizontally from left to right without moving the system caret. |
+%kc:endInclude
+
+++ Object Navigation ++[ObjectNavigation]
+Most of the time, you will work with applications using commands which move the [focus #SystemFocus] and the [caret #SystemCaret].
+However, sometimes, you may wish to explore the current application or the Operating System without moving the focus or caret.
+You may also wish to work with [objects #Objects] that cannot be accessed normally using the keyboard.
+In these cases, you can use object navigation.
+
+Object navigation allows you to move between and obtain information about individual [objects #Objects].
+When you move to an object, NVDA will report it similarly to the way it reports the system focus.
+For a way to review all text as it appears on the screen, you can instead use [screen review #ScreenReview].
+
+Rather than having to move back and forth between every single object on the system, the objects are organized hierarchically.
+This means that some objects contain other objects and you must move inside them to access the objects they contain.
+For example, a list contains list items, so you must move inside the list in order to access its items.
+If you have moved to a list item, moving next and previous will take you to other list items in the same list.
+Moving to a list item's containing object will take you back to the list.
+You can then move past the list if you wish to access other objects.
+Similarly, a toolbar contains controls, so you must move inside the toolbar to access the controls in the toolbar.
+
+If you yet prefer to move back and forth between every single object on the system, you can use commands to move to the previous/next object in a flattened view.
+For example, if you move to the next object in this flattened view and the current object contains other objects, NVDA will automatically move to the first object that contains it.
+Alternatively, if the current object doesn't contain any objects, NVDA will move to the next object at the current level of the hierarchy.
+If there is no such next object, NVDA will try to find the next object in the hierarchy based on containing objects until there are no more objects to move to.
+The same rules apply to moving backwards in the hierarchy.
+
+The object currently being reviewed is called the navigator object.
+Once you navigate to an object, you can review its content using the [text review commands #ReviewingText] while in [Object review mode #ObjectReview].
+When [Visual Highlight #VisionFocusHighlight] is enabled, the location of the current navigator object is also exposed visually.
+By default, the navigator object moves along with the System focus, though this behaviour can be toggled on and off.
+
+Note: Braille following Object Navigation can be configured via [Braille Tether #BrailleTether].
+
+To navigate by object, use the following commands:
+
+%kc:beginInclude
+|| Name | Desktop key | Laptop key | Touch | Description |
+| Report current object | NVDA+numpad5 | NVDA+shift+o | none | Reports the current navigator object. Pressing twice spells the information, and pressing 3 times copies this object's name and value to the clipboard. |
+| Move to containing object | NVDA+numpad8 | NVDA+shift+upArrow | flick up (object mode) | Moves to the object containing the current navigator object |
+| Move to previous object | NVDA+numpad4 | NVDA+shift+leftArrow | none | Moves to the object before the current navigator object |
+| Move to previous object in flattened view | NVDA+numpad9 | NVDA+shift+[ | flick left (object mode) | Moves to the previous object in a flattened view of the object navigation hierarchy |
+| Move to next object | NVDA+numpad6 | NVDA+shift+rightArrow | none | Moves to the object after the current navigator object |
+| Move to next object in flattened view | NVDA+numpad3 | NVDA+shift+] | flick right (object mode) | Moves to the next object in a flattened view of the object navigation hierarchy |
+| Move to first contained object | NVDA+numpad2 | NVDA+shift+downArrow | flick down (object mode) | Moves to the first object contained by the current navigator object |
+| Move to focus object | NVDA+numpadMinus | NVDA+backspace | none | Moves to the object that currently has the system focus, and also places the review cursor at the position of the System caret, if it is showing |
+| Activate current navigator object | NVDA+numpadEnter | NVDA+enter | double-tap | Activates the current navigator object (similar to clicking with the mouse or pressing space when it has the system focus) |
+| Move System focus or caret to current review position | NVDA+shift+numpadMinus | NVDA+shift+backspace | none | pressed once Moves the System focus to the current navigator object, pressed twice moves the system caret to the position of the review cursor |
+| Report review cursor location | NVDA+shift+numpadDelete | NVDA+shift+delete | none | Reports information about the location of the text or object at the review cursor. For example, this might include the percentage through the document, the distance from the edge of the page or the exact screen position. Pressing twice may provide further detail. |
+| Move review cursor to status bar | none | none | none | Reports the Status Bar if NVDA finds one. It also moves the navigator object to this location. |
+%kc:endInclude
+
+Note: numpad keys require the Num Lock to be turned off to work properly.
+
+++ Reviewing Text ++[ReviewingText]
+NVDA allows you to read the contents of the [screen #ScreenReview], current [document #DocumentReview] or current [object #ObjectReview] by character, word or line.
+This is mostly useful in places (including Windows command consoles) where there is no [system caret #SystemCaret].
+For example, you might use it to review the text of a long information message in a dialog.
+
+When moving the review cursor, the System caret does not follow along, so you can review text without losing your editing position.
+However, by default, when the System caret moves, the review cursor follows along.
+This can be toggled on and off.
+
+Note: Braille following the review cursor can be configured via [Braille Tether #BrailleTether].
+
+The following commands are available for reviewing text:
+%kc:beginInclude
+|| Name | Desktop key | Laptop key | Touch | Description |
+| Move to top line in review | shift+numpad7 | NVDA+control+home | none | Moves the review cursor to the top line of the text |
+| Move to previous line in review | numpad7 | NVDA+upArrow | flick up (text mode) | Moves the review cursor to the previous line of text |
+| Report current line in review | numpad8 | NVDA+shift+. | none | Announces the current line of text where the review cursor is positioned. Pressing twice spells the line. Pressing three times spells the line using character descriptions. |
+| Move to next line in review | numpad9 | NVDA+downArrow | flick down (text mode) | Move the review cursor to the next line of text |
+| Move to bottom line in review | shift+numpad9 | NVDA+control+end | none | Moves the review cursor to the bottom line of text |
+| Move to previous word in review | numpad4 | NVDA+control+leftArrow | 2-finger flick left (text mode) | Moves the review cursor to the previous word in the text |
+| Report current word in review | numpad5 | NVDA+control+. | none | Announces the current word in the text where the review cursor is positioned. Pressing twice spells the word. Pressing three times spells the word using character descriptions. |
+| Move to next word in review | numpad6 | NVDA+control+rightArrow | 2-finger flick right (text mode) | Move the review cursor to the next word in the text |
+| Move to start of line in review | shift+numpad1 | NVDA+home | none | Moves the review cursor to the start of the current line in the text |
+| Move to previous character in review | numpad1 | NVDA+leftArrow | flick left (text mode) | Moves the review cursor to the previous character on the current line in the text |
+| Report current character in review | numpad2 | NVDA+. | none | Announces the current character on the line of text where the review cursor is positioned. Pressing twice reports a description or example of that character. Pressing three times reports the numeric value of the character in decimal and hexadecimal. |
+| Move to next character in review | numpad3 | NVDA+rightArrow | flick right (text mode) | Move the review cursor to the next character on the current line of text |
+| Move to end of line in review | shift+numpad3 | NVDA+end | none | Moves the review cursor to the end of the current line of text |
+| Move to previous page in review | ``NVDA+pageUp`` | ``NVDA+shift+pageUp`` | none | Moves the review cursor to the previous page of text if supported by the application |
+| Move to next page in review | ``NVDA+pageDown`` | ``NVDA+shift+pageDown`` | none | Moves the review cursor to the next page of text if supported by the application |
+| Say all with review | numpadPlus | NVDA+shift+a | 3-finger flick down (text mode) | Reads from the current position of the review cursor, moving it as it goes |
+| Select then Copy from review cursor | NVDA+f9 | NVDA+f9 | none | Starts the select then copy process from the current position of the review cursor. The actual action is not performed until you tell NVDA where the end of the text range is |
+| Select then Copy to review cursor | NVDA+f10 | NVDA+f10 | none | On the first press, text is selected from the position previously set as start marker up to and including the review cursor's current position. If the system caret can reach the text, it will be moved to the selected text. After pressing this key stroke a second time, the text will be copied to the Windows clipboard |
+| Move to marked start for copy in review | NVDA+shift+f9 | NVDA+shift+f9 | none | Moves the review cursor to the position previously set start marker for copy |
+| Report text formatting | NVDA+shift+f | NVDA+shift+f | none | Reports the formatting of the text where the review cursor is currently situated. Pressing twice shows the information in browse mode |
+| Report current symbol replacement | None | None | none | Speaks the symbol where the review cursor is positioned. Pressed twice, shows the symbol and the text used to speak it in browse mode. |
+%kc:endInclude
+
+Note: numpad keys require the Num Lock to be turned off to work properly.
+
+A good way to remember the basic text review commands  when using the Desktop layout  is to think of them as being in a grid of three by three, with top to bottom being line, word and character and left to right being previous, current and next.
+The layout is illustrated as follows:
+| Previous line | Current line | Next line |
+| Previous word | Current word | Next word |
+| Previous character | Current character | Next character |
+
+++ Review Modes ++[ReviewModes]
+NVDA's [text review commands #ReviewingText] can review content within the current navigator object, current document or screen, depending on the review mode selected.
+
+The following commands switch between review modes:
+%kc:beginInclude
+|| Name | Desktop key | Laptop key | Touch | Description |
+| Switch to next review mode | NVDA+numpad7 | NVDA+pageUp | 2-finger flick up | switches to the next available review mode |
+| Switch to previous review mode | NVDA+numpad1 | NVDA+pageDown | 2-finger flick down | switches to the previous available review mode |
+%kc:endInclude
+
++++ Object Review +++[ObjectReview]
+While in object review mode, you are able to only review the content of the current [navigator object #ObjectNavigation].
+For objects such as editable text fields or other basic text controls, this will generally be the text content.
+For other objects, this may be the name and/or value.
+
++++ Document Review +++[DocumentReview]
+When the [navigator object #ObjectNavigation] is within a browse mode document (e.g. web page) or other complex document (e.g. a Lotus Symphony document), it is possible to switch to the document review mode.
+The document review mode allows you to review the text of the entire document.
+
+When switching from object review to document review, the review cursor is placed in the document at the position of the navigator object.
+When moving around the document with review commands, the navigator object is automatically updated to the object found at the current review cursor position.
+
+Note that NVDA will switch to document review from object review automatically when moving around browse mode documents.
+
++++ Screen Review +++[ScreenReview]
+The screen review mode allows you to review the text of the screen as it appears visually within the current application.
+This is similar to the screen review or mouse cursor functionality in many other Windows screen readers.
+
+When switching to screen review mode, the review cursor is placed at the screen position of the current [navigator object #ObjectNavigation].
+When moving around the screen with review commands, the navigator object is automatically updated to the object found at the screen position of the review cursor.
+
+Note that in some newer applications, NVDA may not see some or all text displayed on the screen due to the use of newer screen drawing technologies which are impossible to support at this time.
+
+++ Navigating with the Mouse ++[NavigatingWithTheMouse]
+When you move the mouse, NVDA by default reports the text that is directly under the mouse pointer as the pointer moves over it.
+Where supported, NVDA will read the surrounding paragraph of text, though some controls may only read by line.
+
+NVDA can be configured to also announce the type of [object #Objects] under the mouse as it moves (e.g. list, button, etc.).
+This may be useful for totally blind users, as sometimes, the text isn't enough.
+
+NVDA provides a way for users to understand where the mouse is located relative to the dimensions of the screen by playing the current mouse coordinates as audio beeps.
+The higher the mouse is on the screen, the higher the pitch of the beeps.
+The further left or right the mouse is located on the screen, the further left or right the sound will be played (assuming the user has stereo speakers or headphones).
+
+These extra mouse features are not turned on by default in NVDA.
+If you wish to take advantage of them, you can configure them from the [Mouse settings #MouseSettings] category of the [NVDA Settings #NVDASettings] dialog, found in the NVDA Preferences menu.
+
+Although a physical mouse or trackpad should be used to navigate with the mouse, NVDA provides some commands related to the mouse:
+%kc:beginInclude
+|| Name | Desktop key | Laptop key | Touch | Description |
+| Left mouse button click | numpadDivide | NVDA+[ | none | Clicks the left mouse button once. The common double click can be performed by pressing this key twice in quick succession |
+| Left mouse button lock | shift+numpadDivide | NVDA+control+[ | none | Locks the left mouse button down. Press again to release it. To drag the mouse, press this key to lock the left button down and then move the mouse either physically or use one of the other mouse routing commands |
+| Right mouse click | numpadMultiply | NVDA+] | tap and hold | Clicks the right mouse button once, mostly used to open context menu at the location of the mouse. |
+| Right mouse button lock | shift+numpadMultiply | NVDA+control+] | none | Locks the right mouse button down. Press again to release it. To drag the mouse, press this key to lock the right button down and then move the mouse either physically or use one of the other mouse routing commands |
+| Move mouse to current navigator object | NVDA+numpadDivide | NVDA+shift+m | none | Moves the mouse to the location of the current navigator object and review cursor |
+| Navigate to the object under the mouse | NVDA+numpadMultiply | NVDA+shift+n | none | Set the navigator object to the object located at the position of the mouse |
+%kc:endInclude
+
++ Browse Mode +[BrowseMode]
+Complex read-only documents such as web pages are browsed in NVDA using browse mode.
+This includes documents in the following applications:
+- Mozilla Firefox
+- Microsoft Internet Explorer
+- Mozilla Thunderbird
+- HTML messages in Microsoft Outlook
+- Google Chrome
+- Microsoft Edge
+- Adobe Reader
+- Foxit Reader
+- Supported books in Amazon Kindle for PC
+-
+
+Browse mode is also optionally available for Microsoft Word documents.
+
+In browse mode, the content of the document is made available in a flat representation that can be navigated with the cursor keys as if it were a normal text document.
+All of NVDA's [system caret #SystemCaret] key commands will work in this mode; e.g. say all, report formatting, table navigation commands, etc.
+When [Visual Highlight #VisionFocusHighlight] is enabled, the location of the virtual browse mode caret is also exposed visually.
+Information such as whether text is a link, heading, etc. is reported along with the text as you move.
+
+Sometimes, you will need to interact directly with controls in these documents.
+For example, you will need to do this for editable text fields and lists so that you can type characters and use the cursor keys to work with the control.
+You do this by switching to focus mode, where almost all keys are passed to the control.
+When in Browse mode, by default, NVDA will automatically switch to focus mode if you tab to or click on a particular control that requires it.
+Conversely, tabbing to or clicking on a control that does not require focus mode will switch back to browse mode.
+You can also press enter or space to switch to focus mode on controls that require it.
+Pressing escape will switch back to browse mode.
+In addition, you can manually force focus mode, after which it will remain in effect until you choose to disable it.
+
+%kc:beginInclude
+|| Name | Key | Description |
+| Toggle browse/focus modes | NVDA+space | Toggles between focus mode and browse mode |
+| Exit focus mode | escape | Switches back to browse mode if focus mode was previously switched to automatically |
+| Refresh browse mode document | NVDA+f5 | Reloads the current document content (useful if certain content seems to be missing from the document. Not available in Microsoft Word and Outlook.) |
+| Find | NVDA+control+f | Pops up a dialog in which you can type some text to find in the current document. See [searching for text #SearchingForText] for more information. |
+| Find next | NVDA+f3 | Finds the next occurrence of the text in the document that you previously searched for |
+| Find previous | NVDA+shift+f3 | Finds the previous occurrence of the text in the document you previously searched for |
+%kc:endInclude
+
+++ Single Letter Navigation ++[SingleLetterNavigation]
+While in browse mode, for quicker navigation, NVDA also provides single character keys to jump to certain fields in the document.
+Note that not all of these commands are supported in every type of document.
+
+%kc:beginInclude
+The following keys by themselves jump to the next available element, while adding the shift key causes them to jump to the previous element:
+- h: heading
+- l: list
+- i: list item
+- t: table
+- k: link
+- n: nonLinked text
+- f: form field
+- u: unvisited link
+- v: visited link
+- e: edit field
+- b: button
+- x: checkbox
+- c: combo box
+- r: radio button
+- q: block quote
+- s: separator
+- m: frame
+- g: graphic
+- d: landmark
+- o: embedded object (audio and video player, application, dialog, etc.)
+- 1 to 6: headings at levels 1 to 6 respectively
+- a: annotation (comment, editor revision, etc.)
+- w: spelling error
+-
+To move to the beginning or end of containing elements such as lists and tables:
+|| Name | Key | Description |
+| Move to start of container | shift+comma | Moves to the start of the container (list, table, etc.) where the caret is positioned |
+| Move past end of container | comma | Moves past the end of the container (list, table, etc.) where the caret is positioned |
+%kc:endInclude
+
+Some web applications such as Gmail, Twitter and Facebook use single letters as shortcut keys.
+If you want to use these while still being able to use your cursor keys to read in browse mode, you can temporarily disable NVDA's single letter navigation keys.
+%kc:beginInclude
+To toggle single letter navigation on and off for the current document, press NVDA+shift+space.
+%kc:endInclude
+
+++ The Elements List ++[ElementsList]
+The elements list provides access to a list of various types of elements in the document as appropriate for the application.
+For example, in web browsers, the elements list can list links, headings, form fields, buttons or landmarks.
+Radio buttons allow you to switch between the different types of elements.
+An edit field is also provided in the dialog which allows you to filter the list to help you search for a particular item on the page.
+Once you have chosen an item, you can use the provided buttons in the dialog to move to or activate that item.
+%kc:beginInclude
+|| Name | Key | Description |
+| Browse mode elements list | NVDA+f7 | Lists various types of elements in the current document |
+%kc:endInclude
+
+++ Searching for text ++[SearchingForText]
+This dialog allows you to search for terms in the current document.
+In the "Type the text you wish to find" field, the text to be found can be entered.
+The "Case sensitive" checkbox makes the search consider uppercase and lowercase letters differently.
+For example, with "Case sensitive" selected you can find "NV Access" but not "nv access".
+Use the following keys for performing searches:
+%kc:beginInclude
+|| Name | Key | Description |
+| Find text | NVDA+control+f | Opens the  search dialog |
+| Find next | NVDA+f3 | searches the next occurrence of the current search term  |
+| Find previous | NVDA+shift+f3 | searches the previous  occurrence of the current search term  |
+%kc:endInclude
+
+++ Embedded Objects ++[ImbeddedObjects]
+Pages can include rich content using technologies such as Oracle Java and HTML5, as well as applications and dialogs.
+Where these are encountered in browse mode, NVDA will report "embedded object", "application" or "dialog", respectively.
+You can quickly move to them using the o and shift+o embedded object single letter navigation keys.
+To interact with these objects, you can press enter on them.
+If it is accessible, you can then tab around it and interact with it like any other application.
+A key command is provided to return to the original page containing the embedded object:
+%kc:beginInclude
+|| Name | Key | Description |
+| Move to containing browse mode document | NVDA+control+space | Moves the focus out of the current embedded object and into the document that contains it |
+%kc:endInclude
+
++ Reading Mathematical Content +[ReadingMath]
+Using MathPlayer 4 from Design Science, NVDA can read and interactively navigate supported mathematical content.
+This requires that MathPlayer 4 is installed on the computer.
+MathPlayer is available as a free download from: https://www.dessci.com/en/products/mathplayer/.
+After installing MathPlayer, restart NVDA.
+
+NVDA supports the following types of mathematical content:
+- MathML in Mozilla Firefox, Microsoft Internet Explorer and Google Chrome.
+- Microsoft Word 365 Modern Math Equations via UI automation:
+NVDA is able to read and interact with math equations in Microsoft Word 365/2016 build 14326 and higher.
+Note however that any previously created MathType equations must be first converted to Office Math.
+This can be done by selecting each and choosing "Equation Options", then "Convert to Office Math" in the context menu.
+Ensure your version of MathType is the latest version before doing this.
+Microsoft Word provides linear symbol-based navigation through the equations itself and supports inputting math using several syntaxes, including LateX.
+For further details, please see [Linear format equations using UnicodeMath and LaTeX in Word https://support.microsoft.com/en-us/office/linear-format-equations-using-unicodemath-and-latex-in-word-2e00618d-b1fd-49d8-8cb4-8d17f25754f8]
+- Microsoft Powerpoint, and older versions of Microsoft Word: 
+NVDA can read and navigate MathType equations in both Microsoft Powerpoint and Microsoft word.
+MathType needs to be installed in order for this to work.
+The trial version is sufficient.
+It can be downloaded from https://www.dessci.com/en/products/mathtype/
+- Adobe Reader:
+Note that this is not an official standard yet, so there is currently no publicly available software that can produce this content.
+- Kindle Reader for PC:
+NVDA can read and navigate Math in Kindle for PC for books with accessible math.
+-
+
+When reading a document, NVDA will speak any supported mathematical content where it occurs.
+If you are using a braille display, it will also be displayed in braille.
+
+++ Interactive Navigation ++[InteractiveNavigation]
+If you are working primarily with speech, in most cases, you will probably wish to examine the expression in smaller segments, rather than hearing the entire expression at once.
+
+If you are in browse mode, you can do this by moving the cursor to the mathematical content and pressing enter.
+
+If you are not in browse mode:
++ move the review cursor to the mathematical content.
+By default, the review cursor follows the system caret, so you can usually use the system caret to move to the desired content.
++ Then, activate the following command:
++
+
+%kc:beginInclude
+|| Name | Key | Description |
+| Interact with math content | NVDA+alt+m | Begins interaction with math content. |
+%kc:endInclude
+
+At this point, you can use MathPlayer commands such as the arrow keys to explore the expression.
+For example, you can move through the expression with the left and right arrow keys and zoom into a portion of the expression such as a fraction using the down arrow key.
+Please see the [MathPlayer documentation about navigation commands https://www.dessci.com/en/products/mathplayer/navigation_commands.htm] for further information.
+
+When you wish to return to the document, simply press the escape key.
+
+Sometimes mathematical content might be displayed as a button or other type of element which, when activated, can display a dialog or more information related to the formula.
+To activate the button or the element containing the formula, press ctrl+enter.
+
++ Braille +[Braille]
+If you own a braille display, NVDA can display information in braille.
+If your braille display has a Perkins-style keyboard, you can also enter contracted or uncontracted braille.
+Braille can also be displayed on screen using the [Braille Viewer #BrailleViewer] instead of, or at the same time as, using a physical braille display.
+
+Please see the [Supported Braille Displays #SupportedBrailleDisplays] section for information about the supported braille displays.
+This section also contains information about what displays support NVDA's automatic background braille display detection functionality.
+You can configure braille using the [Braille category #BrailleSettings] of the [NVDA Settings #NVDASettings] dialog.
+
+++ Control Type, State and Landmark abbreviations ++[BrailleAbbreviations]
+In order to fit as much information as possible on a braille display, the following abbreviations have been defined to indicate control type and state as well as landmarks.
+
+|| Abbreviation | Control type |
+| app | application |
+| art | article |
+| bqt | block quote |
+| btn | button |
+| drbtn | drop down button |
+| spnbtn | spin button |
+| splbtn | split button |
+| tgbtn | toggle button |
+| cap | caption |
+| cbo | combo box |
+| chk | checkbox |
+| dlg | dialog |
+| doc | document |
+| edt | editable text field |
+| pwdedt | password edit |
+| embedded | embedded object |
+| enote | end note |
+| fig | figure |
+| fnote | foot note |
+| gra | graphic |
+| grp | grouping |
+| hN | heading at level n, e.g. h1, h2. |
+| hlp | help balloon |
+| lmk | landmark |
+| lnk | link |
+| vlnk | visited link |
+| lst | list |
+| mnu | menu |
+| mnubar | menu bar |
+| mnubtn | menu button |
+| mnuitem | menu item |
+| pnl | panel |
+| prgbar | progress bar |
+| bsyind | busy indicator |
+| rbtn | radio button |
+| scrlbar | scroll bar |
+| sect | section |
+| stbar | status bar |
+| tabctl | tab control |
+| tbl | table |
+| cN | table column number n, e.g. c1, c2. |
+| rN | table row number n, e.g. r1, r2. |
+| term | terminal |
+| tlbar | tool bar |
+| tltip | tool tip |
+| tv | tree view |
+| tvbtn | tree view button |
+| tvitem | tree view item |
+| lv N | a tree view item has a hierarchical level N|
+| wnd | window |
+| ⠤⠤⠤⠤⠤ | separator |
+| mrkd | marked content |
+
+The following state indicators are also defined:
+|| Abbreviation | Control state |
+| ... | displayed when an object supports autocompletion |
+| ⢎⣿⡱ | displayed when an object (e.g. a toggle button) is pressed |
+| ⢎⣀⡱ | displayed when an object (e.g. a toggle button) is not pressed |
+| ⣏⣿⣹ | displayed when an object (e.g. a checkbox) is checked |
+| ⣏⣸⣹ | displayed when an object (e.g. a checkbox) is half checked |
+| ⣏⣀⣹ | displayed when an object (e.g. a checkbox) is not checked |
+| - | displayed when an object (e.g. a tree view item) is collapsible |
+| + | displayed when an object (e.g. a tree view item) is Expandable |
+| *** | displayed when a protected control or document is encountered |
+| clk | displayed when an object is clickable |
+| cmnt | displayed when there is a comment for a spreadsheet cell or piece of text in a document |
+| frml | displayed when there is a formula on a spreadsheet cell |
+| invalid | displayed when an invalid entry has been made |
+| ldesc | displayed when an object (usually a graphic) has a long description |
+| mln | displayed when an edit field allows typing multiple lines of text such as comment fields on websites |
+| req | displayed when a required form field is encountered |
+| ro | displayed when an object (e.g. an editable text field) is read-only |
+| sel | displayed when an object is selected |
+| nsel | displayed when an object is not selected |
+| sorted asc | displayed when an object is sorted ascending |
+| sorted desc | displayed when an object is sorted descending |
+| submnu | displayed when an object has a popup (usually a sub-menu) |
+
+Finally, the following abbreviations for landmarks are defined:
+|| Abbreviation | Landmark |
+| bnnr | banner |
+| cinf | content info |
+| cmpl | complementary |
+| form | form |
+| main | main |
+| navi | navigation |
+| srch | search |
+| rgn | region |
+
+++ Braille Input ++[BrailleInput]
+NVDA supports entry of both uncontracted and contracted braille via a braille keyboard.
+You can select the translation table used to translate braille into text using the [Input table #BrailleSettingsInputTable] setting in the Braille category of the [NVDA Settings #NVDASettings] dialog.
+
+When uncontracted braille is being used, text is inserted as soon as it is entered.
+When using contracted braille, text is inserted when you press space or enter at the end of a word.
+Note that translation can only reflect the braille word you are typing and cannot consider existing text.
+For example, if you are using a braille code that begins numbers with a number sign and you press backspace to move to the end of a number, you will need to type the number sign again to enter additional numbers.
+
+%kc:beginInclude
+Pressing dot 7 erases the last entered braille cell or character.
+Dot 8 translates any braille input and presses the enter key.
+Pressing dot 7 + dot 8 translates any braille input, but without adding a space or pressing enter.
+%kc:endInclude
+
++++ Inputting keyboard shortcuts +++[BrailleKeyboardShortcuts]
+NVDA supports inputting keyboard shortcuts and emulating keypresses using the braille display.
+This emulation comes in two forms: assigning a Braille input directly to some key press and using the virtual modifier keys.
+
+Commonly-used keys, such as the arrow keys or pressing Alt to reach menus, can be mapped directly to Braille inputs.
+The driver for each Braille display comes pre-equipped with some of these assignments.
+You can change these assignments or add new emulated keys from the [Input Gestures dialog #InputGestures].
+
+While this approach is useful for commonly-pressed or unique keys (such as Tab), you may not want to assign a unique set of keys to each keyboard shortcut.
+To allow emulating keypresses where modifier keys are held down, NVDA provides commands to toggle the control, alt, shift, windows, and NVDA keys, along with commands for some combinations of those keys.
+To use these toggles, first press the command (or sequence of commands) for the modifier keys you want pressed.
+Then input the character that's part of the keyboard shortcut you want to input.
+For example, to produce control+f, use the "Toggle control key" command and then type an f,
+and to input control+alt+t, use either the "Toggle control key" and "Toggle alt key" commands, in either order, or the "Toggle control and alt keys" command, followed by typing a t.
+
+If you accidentally toggle modifier keys, running the toggle command again will remove the modifier.
+
+When typing in contracted Braille, using the modifier toggle keys will cause your input to be translated just as if you had pressed dots 7+8.
+In addition, the emulated keypress cannot reflect Braille typed before the modifier key was pressed.
+This means that, to type alt+2 with a Braille code that uses a number sign, you must first toggle Alt and then type a number sign.
+
++ Vision +[Vision]
+While NVDA is primarily aimed at blind or vision impaired people who primarily use speech and/or braille to operate a computer, it also provides built-in facilities to change the contents of the screen.
+Within NVDA, such a visual aid is called a vision enhancement provider.
+
+NVDA offers several built-in vision enhancement providers which are described below.
+Additional vision enhancement providers can be provided in [NVDA add-ons #AddonsManager].
+
+NVDA's vision settings can be changed in the [vision category #VisionSettings] of the [NVDA Settings #NVDASettings] dialog.
+
+++ Visual Highlight ++[VisionFocusHighlight]
+Visual Highlight can help to identify the [system focus #SystemFocus], [navigator object #ObjectNavigation] and [browse mode #BrowseMode] positions.
+These positions are highlighted with a coloured rectangle outline.
+- Solid blue highlights a combined navigator object and system focus location (e.g. because [the navigator object follows the system focus #ReviewCursorFollowFocus]).
+- Dashed blue highlights just the system focus object.
+- Solid pink highlights just the navigator object.
+- Solid yellow highlights the virtual caret used in browse mode (where there is no physical caret such as in web browsers).
+-
+
+When Visual Highlight is enabled in the [vision category #VisionSettings] of the [NVDA Settings #NVDASettings] dialog, you can [change whether or not to highlight the focus, navigator object or browse mode caret #VisionSettingsFocusHighlight].
+
+++ Screen Curtain ++[VisionScreenCurtain]
+As a blind or vision impaired user, it is often not possible or necessary to see the contents of the screen.
+Furthermore, it might be hard to ensure that there isn't someone looking over your shoulder.
+For this situation, NVDA contains a feature called "Screen Curtain" which can be enabled to make the screen black.
+
+You can enable the Screen Curtain in the [vision category #VisionSettings] of the [NVDA Settings #NVDASettings] dialog.
+
+When the Screen Curtain is active some tasks directly based on what appears on the screen such as performing [OCR #Win10Ocr] or taking a screenshot cannot be achieved.
+
+Due to a change in the Windows Magnification API, Screen Curtain had to be updated to support the newest versions of Windows.
+Use NVDA 2021.2 to activate Screen Curtain with Windows 10 21H2 (10.0.19044) or later.
+For security purposes, when using a new version of Windows, get visual confirmation that the Screen Curtain makes the screen entirely black.
+
++ Content Recognition +[ContentRecognition]
+When authors don't provide sufficient information for a screen reader user to determine the content of something, various tools can be used to attempt to recognize the content from an image.
+NVDA supports the optical character recognition (OCR) functionality built into Windows 10 and later to recognize text from images.
+Additional content recognizers can be provided in NVDA add-ons.
+
+When you use a content recognition command, NVDA recognizes content from the current [navigator object #ObjectNavigation].
+By default, the navigator object follows the system focus or browse mode cursor, so you can usually just move the focus or browse mode cursor where desired.
+For example, if you move the browse mode cursor to a graphic, recognition will recognize content from the graphic by default.
+However, you may wish to use object navigation directly to, for example, recognize the content of an entire application window.
+
+Once recognition is complete, the result will be presented in a document similar to browse mode, allowing you to read the information with cursor keys, etc.
+Pressing enter or space will activate (normally click) the text at the cursor if possible.
+Pressing escape dismisses the recognition result.
+
+++ Windows OCR ++[Win10Ocr]
+Windows 10 and later includes OCR for many languages.
+NVDA can use this to recognize text from images or inaccessible applications.
+
+You can set the language to use for text recognition in the [Windows OCR category #Win10OcrSettings] of the [NVDA Settings #NVDASettings] dialog.
+Additional languages can be installed by opening the Start menu, choosing Settings, selecting Time & Language -> Region & Language and then choosing Add a language.
+
+Windows OCR may be partially or fully incompatible with [NVDA vision enhancements #Vision] or other external visual aids. You will need to disable these aids before proceeding to a recognition.
+
+%kc:beginInclude
+To recognize the text in the current navigator object using Windows OCR, press NVDA+r.
+%kc:endInclude
+
++ Application Specific Features +[ApplicationSpecificFeatures]
+NVDA provides its own extra features  for some applications to make certain tasks easier or to provide access to functionality which is not otherwise accessible to screen reader users.
+
+++ Microsoft Word ++[MicrosoftWord]
+
++++ Automatic Column and Row Header Reading +++[WordAutomaticColumnAndRowHeaderReading]
+NVDA is able to automatically announce appropriate row and column headers when navigating around tables in Microsoft Word.
+This firstly requires that the Report Table row / column headers option in NVDA's Document Formatting settings, found in the [NVDA Settings #NVDASettings] dialog, be turned on.
+Secondly, NVDA needs to know which row or column contains the headers in any given table.
+After moving to the first cell in the column or row containing the headers, use one of the following commands:
+%kc:beginInclude
+|| Name | Key | Description |
+| Set column headers | NVDA+shift+c | Pressing this once tells NVDA this is the first header cell in the row that contains column headers, which should be automatically announced when moving between columns below this row. Pressing twice will clear the setting. |
+| Set row headers | NVDA+shift+r | Pressing this once tells NVDA this is the first header cell in the column that contains row headers, which should be automatically announced when moving between rows after  this column. Pressing twice will clear the setting. |
+%kc:endInclude
+These settings will be stored in the document as bookmarks compatible with other screen readers such as JAWS.
+This means that users of other screen readers who open this document at a later date will automatically  have the row and column headers already set.
+
++++ Browse Mode in Microsoft Word +++[BrowseModeInMicrosoftWord]
+Similar to the web, Browse mode can be used in Microsoft Word to allow you to use features such as Quick navigation and the Elements List.
+%kc:beginInclude
+To toggle Browse mode on and off in Microsoft Word, press NVDA+space.
+%kc:endInclude
+For further information about Browse mode and Quick Navigation, see the [Browse Mode section #BrowseMode].
+
+++++ The Elements List ++++[WordElementsList]
+%kc:beginInclude
+While in Browse mode in Microsoft Word, you can access the Elements List by pressing NVDA+f7.
+%kc:endInclude
+The Elements List can list headings, links, annotations (which includes comments and track changes) and errors (currently limited to spelling errors).
+
++++ Reporting Comments +++[WordReportingComments]
+%kc:beginInclude
+To report any comments at the current caret position, press NVDA+alt+c.
+%kc:endInclude
+All comments for the document, along with other tracked changes, can also be listed in the NVDA Elements List  when selecting Annotations as the type.
+
+++ Microsoft Excel ++[MicrosoftExcel]
+
++++ Automatic Column and Row Header Reading +++[ExcelAutomaticColumnAndRowHeaderReading]
+NVDA is able to automatically announce appropriate row and column headers when navigating around Excel worksheets.
+This firstly requires that the Report Table row / column headers option in NVDA's Document Formatting settings, found in the [NVDA Settings #NVDASettings] dialog, be turned on.
+Secondly, NVDA needs to know which row or column contains the headers.
+After moving to the first cell in the column or row containing the headers, use one of the following commands:
+%kc:beginInclude
+|| Name | Key | Description |
+| Set column headers | NVDA+shift+c | Pressing this once tells NVDA this is the first header cell in the row that contains column headers, which should be automatically announced when moving between columns below this row. Pressing twice will clear the setting. |
+| Set row headers | NVDA+shift+r | Pressing this once tells NVDA this is the first header cell in the column that contains row headers, which should be automatically announced when moving between rows after  this column. Pressing twice will clear the setting. |
+%kc:endInclude
+These settings will be stored in the workbook as defined name ranges compatible with other screen readers such as JAWS.
+This means that users of other screen readers who open this workbook at a later date will automatically  have the row and column headers already set. 
+
++++ The Elements List +++[ExcelElementsList]
+Similar to the web, NVDA has an Elements List for Microsoft Excel that allows you to list and access several different types of information.
+%kc:beginInclude
+To access the Elements List in Excel, press NVDA+f7.
+%kc:endInclude
+The various types of information available in the Elements List are:
+- Charts: This lists all charts in the active worksheet. 
+Selecting a chart and pressing enter or the Move to button focuses the chart for navigating and reading with the arrow keys.
+- Comments: This lists all cells in the active worksheet containing comments. 
+The cell address along with its comments are shown for each cell. 
+Pressing enter or the Move To button when on a listed comment will move directly to that cell.
+- Formulas: This lists all cells in the worksheet containing a formula. 
+The cell address along with its formula are shown for each cell.
+Pressing enter or the Move To button on a listed formula will move directly to that cell. 
+- Sheets: This lists all sheets in the workbook. 
+Pressing f2 when on a listed sheet allows you to rename the sheet. 
+Pressing enter or the Move To button while on the listed sheet will switch to that sheet.
+- Form fields: This lists all form fields in the active worksheet.
+For each form field, the Elements List shows the alternative text of the field along with the addresses of the cells it covers.
+Selecting a form field and pressing enter or the Move to button moves to that field in browse mode.
+-
+
++++ Reporting Notes +++[ExcelReportingComments]
+%kc:beginInclude
+To report any notes for the currently focused cell, press NVDA+alt+c.
+In Microsoft 2016, 365 and newer, the classic comments in Microsoft Excel have been renamed to "notes".
+%kc:endInclude
+All notes for the worksheet can also be listed in the NVDA Elements List after pressing NVDA+f7.
+
+NVDA can also display a specific dialog for adding or editing a certain note.
+NVDA overrides the native MS Excel notes editing region due to accessibility constraints, but the key stroke for displaying the dialog is inherited from MS Excel and therefore works also without NVDA running.
+%kc:beginInclude
+To add or edit a certain note, in a focused cell, press shift+f2.
+%kc:endInclude
+
+This key stroke does not appear and cannot be changed in NVDA's input gesture dialog.
+
+Note: it is possible to open the note editing region in MS Excel also from the context menu of any cell of the work sheet.
+However, this will open the inaccessible note editing region and not the NVDA specific note editing dialog.
+
+In Microsoft Office 2016, 365 and newer, a new style comment dialog has been added.
+This dialog is accessible and provides more features such as replying to comments, etc.
+It can also be opened from the context menu of a certain cell.
+The comments added to the cells via the new style comment dialog are not related to "notes".
+
++++ Reading Protected Cells +++[ExcelReadingProtectedCells]
+If a workbook has been protected, it may not be possible to move focus to particular cells that have been locked for editing.
+%kc:beginInclude
+To allow moving to locked cells, switch to Browse Mode by pressing NVDA+space, and then use standard Excel movement commands such as the arrow keys to move around all cells on the current worksheet.
+%kc:endInclude
+
++++ Form Fields +++[ExcelFormFields]
+Excel worksheets can include form fields.
+You can access these using the Elements List or the f and shift+f form field single letter navigation keys.
+Once you move to a form field in browse mode, you can press enter or space to either activate it or switch to focus mode so you can interact with it, depending on the control.
+For further information about Browse mode and single letter navigation, see the [Browse Mode section #BrowseMode].
+
+++ Microsoft PowerPoint ++[MicrosoftPowerPoint]
+%kc:beginInclude
+|| Name | Key | Description |
+| Toggle speaker notes reading | control+shift+s | When in a running slide show, this command will toggle between the speaker notes for the slide and the content for the slide. This only affects what NVDA reads, not what is displayed on screen. | 
+%kc:endInclude
+
+++ foobar2000 ++[Foobar2000]
+%kc:beginInclude
+|| Name | Key | Description |
+| Report remaining time | control+shift+r | Reports the remaining time of the currently playing track, if any. |
+| Report elapsed time | control+shift+e | Reports the elapsed time of the currently playing track, if any. |
+| Report track length | control+shift+t | Reports the length of the currently playing track, if any. |
+%kc:endInclude
+
+Note: The above shortcuts work only with the default formatting string for foobar's status line.
+
+++ Miranda IM ++[MirandaIM]
+%kc:beginInclude
+|| Name | Key | Description |
+| Report recent message | NVDA+control+1-4 | Reports one of the recent messages, depending on the number pressed; e.g. NVDA+control+2 reads the second most recent message. |
+%kc:endInclude
+
+++ Poedit ++[Poedit]
+%kc:beginInclude
+|| Name | Key | Description |
+| Report Comments Window | control+shift+c | Reports any comments in the comments window. |
+| Report notes for translators | control+shift+a | Reports any notes for translators. |
+%kc:endInclude
+
+++ Kindle for PC ++[Kindle]
+NVDA supports reading and navigating books in Amazon Kindle for PC.
+This functionality is only available in Kindle books designated with "Screen Reader: Supported" which you can check on the details page for the book.
+
+Browse mode is used to read books.
+It is enabled automatically when you open a book or focus the book area.
+The page will be turned automatically as appropriate when you move the cursor or use the say all command.
+%kc:beginInclude
+You can manually turn to the next page with the pageDown key and turn to the previous page with the pageUp key.
+%kc:endInclude
+
+Single letter navigation is supported for links and graphics, but only within the current page.
+Navigating by link also includes footnotes.
+
+NVDA provides early support for reading and interactive navigation of mathematical content for books with accessible math.
+Please see the [Reading Mathematical Content #ReadingMath] section for further information.
+
++++ Text Selection +++[KindleTextSelection]
+Kindle allows you to perform various functions on selected text, including obtaining a dictionary definition, adding notes and highlights, copying the text to the clipboard and searching the web.
+To do this, first select text as you normally would in browse mode; e.g. by using shift and the cursor keys.
+%kc:beginInclude
+Once you have selected text, press the applications key or shift+f10 to show the available options for working with the selection.
+%kc:endInclude
+If you do this with no text selected, options will be shown for the word at the cursor.
+
++++ User Notes +++[KindleUserNotes]
+You can add a note regarding a word or passage of text.
+To do this, first select the relevant text and access the selection options as described above.
+Then, choose Add Note.
+
+When reading in browse mode, NVDA refers to these notes as comments.
+
+To view, edit or delete a note:
+
++ Move the cursor to the text containing the note.
++ Access the options for the selection as described above.
++ Choose Edit Note.
++
+
+++ Azardi ++[Azardi]
+%kc:beginInclude
+When in the table view of added books:
+|| Name | Key | Description |
+| Enter | enter | Opens the selected book. |
+| Context menu | applications | Opens the context menu for the selected book. |
+%kc:endInclude
+
+++ Windows Console ++[WinConsole]
+NVDA provides support for the Windows command console used by Command Prompt, PowerShell, and the Windows Subsystem for Linux.
+The console window is of fixed size, typically much smaller than the buffer that holds the output.
+As new text is written, the content scroll upwards and previous text is no longer visible. 
+On Windows versions before Windows 11 22H2, text in the console that is not visibly displayed in the window is not accessible with NVDA's text review commands.
+Therefore, it is necessary to scroll the console window to read earlier text.
+In newer versions of the console and in Windows Terminal, it is possible to review the entire text buffer freely without the need to scroll the window.
+%kc:beginInclude
+The following built-in Windows Console keyboard shortcuts may be useful when [reviewing text #ReviewingText] with NVDA in older versions of Windows Console:
+|| Name | Key | Description |
+| Scroll up | control+upArrow | Scrolls the console window up, so earlier text can be read. |
+| Scroll down | control+downArrow | Scrolls the console window down, so later text can be read. |
+| Scroll to start | control+home | Scrolls the console window to the beginning of the buffer. |
+| Scroll to end | control+end | Scrolls the console window to the end of the buffer. |
+%kc:endInclude
+
++ Configuring NVDA +[ConfiguringNVDA]
+Most configuration can be performed using dialog boxes accessed through the Preferences sub-menu of the NVDA menu.
+Many of these settings can be found in the multi-page [NVDA Settings dialog #NVDASettings].
+In all dialog boxes, press the OK button to accept any changes you have made.
+To cancel any changes, press the Cancel button or the escape key.
+For certain dialogs, you can press the Apply button to let the settings take effect immediately without closing the dialog.
+Some settings can also be changed using shortcut keys, which are listed where relevant in the sections below.
+
+++ NVDA Settings ++[NVDASettings]
+%kc:settingsSection: || Name | Desktop key | Laptop key | Description |
+NVDA provides many configuration parameters that can be changed using the settings dialog.
+To make it easier to find the kind of settings you want to change, the dialog displays a list of configuration categories to choose from.
+When you select a category, all of the settings related to it will be shown in the dialog.
+To move between categories, use ``tab`` or ``shift+tab`` to reach the list of categories, and then use the up and down arrow keys to navigate the list.
+From anywhere in the dialog, you may also move forward one category by pressing ``ctrl+tab``, or back one category by pressing ``shift+ctrl+tab``.
+
+Once you change one or more settings, the settings can be applied using the apply button, in which case the dialog will stay open, allowing you to change more settings or choose another category.
+If you want to save your settings and close the NVDA Settings dialog, you can use the OK button.
+
+Some settings categories have dedicated shortcut keys.
+If pressed, the shortcut key will open the NVDA Settings dialog directly to that particular category.
+By default, not all categories can be accessed with keyboard commands.
+If you frequently access categories that do not have dedicated shortcut keys, you may wish to use the [Input Gestures dialog #InputGestures] to add a custom gesture such as a keyboard command or touch gesture for that category.
+
+The settings categories found in the NVDA Settings dialog will be outlined below.
+
++++ General (NVDA+control+g) +++[GeneralSettings]
+The General category of the NVDA Settings dialog sets NVDA's overall behaviour such as interface language and whether or not it should check for updates.
+This category contains the following options:
+
+==== Language ====[GeneralSettingsLanguage]
+This is a combo box which allows you to select the language that NVDA's user interface and messages should be shown in.
+There are many languages, however the default option is "User Default, Windows".
+This option tells NVDA to use the language that Windows is currently set to.
+
+Please note that NVDA must be restarted when changing the language.
+When the confirmation dialog appears, select "restart now" or "restart later" if you wish to use the new language now or at a later time, respectively. If "restart later" is selected, the configuration must be saved (either manually or using the save on exit functionality).
+
+==== Save configuration on exit ====[GeneralSettingsSaveConfig]
+This option is a checkbox that, when checked, tells NVDA to automatically save the current configuration when you exit NVDA.
+
+==== Show exit options when exiting NVDA ====[GeneralSettingsShowExitOptions]
+This option is a checkbox that allows you to choose whether or not a dialog appears when you exit NVDA that asks what action you want to perform.
+When checked, a dialog will appear when you attempt to exit NVDA asking whether you want to exit, restart, restart with add-ons disabled or install pending updates (if any).
+When unchecked, NVDA will exit immediately.
+
+==== Play sounds when starting or exiting NVDA ====[GeneralSettingsPlaySounds]
+This option is a checkbox that, when checked, tells NVDA to play sounds when it starts or exits.
+
+==== Logging level ====[GeneralSettingsLogLevel]
+This is a combo box that lets you choose how much NVDA will log as it's running.
+Generally users should not need to touch this as not too much is logged.
+However, if you wish to provide information in a bug report, or enable or disable logging altogether, then it may be a useful option.
+
+The available logging levels are:
+- Disabled: Apart from a brief startup message, NVDA will not log anything while it runs.
+- Info: NVDA will log basic information such as startup messages and information useful for developers.
+- Debug warning: Warning messages that are not caused by severe errors will be logged.
+- Input/output: Input from keyboard and braille displays, as well as speech and braille output will be logged.
+ - If you are concerned about privacy, do not set the logging level to this option.
+- Debug: In addition to info, warning, and input/output messages, additional debug messages will be logged.
+ - Just like input/output, if you are concerned about privacy, you should not set the logging level to this option.
+ -
+-
+
+==== Start NVDA after I sign in ====[GeneralSettingsStartAfterLogOn]
+If this option is enabled, NVDA will start automatically as soon as you sign in to Windows.
+This option is only available for installed copies of NVDA.
+
+==== Use NVDA during sign-in (requires administrator privileges) ====[GeneralSettingsStartOnLogOnScreen]
+If you sign in to Windows by providing a user name and password, then enabling this option will make NVDA start automatically at the sign-in screen when Windows starts.
+This option is only available for installed copies of NVDA.
+
+==== Use currently saved settings during sign-in and on secure screens (requires administrator privileges) ====[GeneralSettingsCopySettings]
+Pressing this button copies your currently saved NVDA user configuration to NVDA's system configuration directory, so that NVDA will use it during sign-in and when running on User Account Control (UAC) and other [secure screens #SecureScreens].
+To make sure that all your settings are transferred, make sure to save your configuration first with control+NVDA+c or Save configuration in the NVDA menu.
+This option is only available for installed copies of NVDA.
+
+==== Automatically check for updates to NVDA ====[GeneralSettingsCheckForUpdates]
+If this is enabled, NVDA will automatically check for updated versions and inform you when an update is available.
+You can also manually check for updates by selecting Check for updates under Help in the NVDA menu.
+When manually or automatically checking for updates, it is necessary for NVDA to send some information to the update server in order to receive the correct update for your system.
+The following information is always sent: 
+- Current NVDA version
+- Operating System version
+- Whether the Operating System is 64 or 32 bit
+-
+
+==== Allow the NVDA project to gather NVDA usage statistics ====[GeneralSettingsGatherUsageStats]
+If this is enabled, NV Access will use the information from update checks in order to track  the number of NVDA users including particular demographics such as Operating system and country of origin.
+Note that although your IP address will be used to calculate your country during the update check, the IP address is never kept.
+Apart from the mandatory information required to check for updates, the following extra information is also currently sent:
+- NVDA interface language
+- Whether this copy of NVDA is portable or installed
+- Name of the current speech synthesizer in use (including the name of the add-on the driver comes from)
+- Name of the current Braille display in use (including the name of the add-on the driver comes from)
+- The current output Braille table (if Braille is in use)
+-
+
+This information greatly aides NV Access to prioritize future development of NVDA.
+
+==== Notify for pending updates on startup ====[GeneralSettingsNotifyPendingUpdates]
+If this is enabled, NVDA will inform you when there is a pending update on startup, offering you the possibility to install it.
+You can also manually install the pending update from the Exit NVDA dialog (if enabled),  from the NVDA menu, or when you perform a new check from the Help menu.
+
++++ Speech Settings (NVDA+control+v) +++[SpeechSettings]
+The Speech category in the NVDA Settings dialog contains options that lets you change the speech synthesizer as well as voice characteristics for the chosen synthesizer.
+For a quicker alternative way of controlling speech parameters from anywhere, please see the [Synth Settings Ring #SynthSettingsRing] section.
+
+The Speech Settings category contains the following options:
+
+==== Change synthesizer ====[SpeechSettingsChange]
+The first option in the Speech Settings category is the Change... button. This button activates the [Select Synthesizer #SelectSynthesizer] dialog, which allows you to select the active speech synthesizer and output device.
+This dialog opens on top of the NVDA Settings dialog.
+Saving or dismissing the settings in the Select Synthesizer dialog will return you to the NVDA Settings dialog.
+
+==== Voice ====[SpeechSettingsVoice]
+The Voice option is a combo box listing all the voices of the current synthesizer that you have installed.
+You can use the arrow keys to listen to all the various choices.
+Left and Up arrow take you up in the list, while right and down arrow move you down in the list.
+
+==== Variant ====[SpeechSettingsVariant]
+If you are using the Espeak NG synthesizer which is packaged with NVDA, this is a combo box that allows you to select the Variant the synthesizer should speak with.
+ESpeak NG's Variants are rather like voices, as they provide slightly different attributes to the eSpeak NG voice.
+Some variants will sound like a male, some like a female, and some even like a frog.
+If using a third-party synthesizer, you may also be able to change this value if your chosen voice supports it.
+
+==== Rate ====[SpeechSettingsRate]
+This option allows you to change the rate of your voice.
+This is a slider that goes from 0 to 100 - 0 being the slowest, 100 being the fastest.
+
+==== Rate boost ====[SpeechSettingsRateBoost]
+Enabling this option will significantly increase the speech rate, if supported by the current synthesizer.
+
+==== Pitch ====[SpeechSettingsPitch]
+This option allows you to change the pitch of the current voice.
+It is a slider which goes from 0 to 100 - 0 being the lowest pitch and 100 being the highest.
+
+==== Volume ====[SpeechSettingsVolume]
+This option is a slider which goes from 0 to 100 - 0 being the lowest volume and 100 being the highest.
+
+==== Inflection ====[SpeechSettingsInflection]
+This option is a slider that lets you choose how much inflection (rise and fall in pitch) the synthesizer should use to speak with.
+
+==== Automatic Language switching ====[SpeechSettingsLanguageSwitching]
+This checkbox allows you to toggle whether NVDA should switch speech synthesizer languages automatically if the text being read specifies its language.
+This option is enabled by default.
+
+==== Automatic Dialect switching ====[SpeechSettingsDialectSwitching]
+This checkbox allows you to toggle whether or not dialect changes should be made, rather than just actual language changes.
+For example, if reading in an English U.S. voice but a document specifies that some text is in English U.K., then the synthesizer will switch accents if this option is enabled.
+This option is disabled by default.
+
+%kc:setting
+==== Punctuation/Symbol Level ====[SpeechSettingsSymbolLevel]
+Key: NVDA+p
+
+This allows you to choose the amount of punctuation and other symbols that should be spoken as words.
+For example, when set to all, all symbols will be spoken as words.
+This option applies to all synthesizers, not just the currently active synthesizer.
+
+==== Trust voice's language when processing characters and symbols ====[SpeechSettingsTrust]
+On by default, this option tells NVDA if the current voice's language can be trusted when processing symbols and characters.
+If you find that NVDA is reading punctuation in the wrong language for a particular synthesizer or voice, you may wish to turn this off to force NVDA to use its global language setting instead.
+
+==== Include Unicode Consortium data (including emoji) when processing characters and symbols ====[SpeechSettingsCLDR]
+When this checkbox is checked, NVDA will include additional symbol pronunciation dictionaries when pronouncing characters and symbols.
+These dictionaries contain descriptions for symbols (particularly emoji) that are provided by the [Unicode Consortium https://www.unicode.org/consortium/] as part of their [Common Locale Data Repository http://cldr.unicode.org/].
+If you want NVDA to speak descriptions of emoji characters based on this data, you should enable this option.
+However, if you are using a speech synthesizer that supports speaking emoji descriptions natively, you may wish to turn this off.
+
+Note that manually added or edited character descriptions are saved as part of your user settings.
+Therefore, if you change the description of a particular emoji, your custom description will be spoken for that emoji regardless of whether this option is enabled.
+You can add, edit or remove symbol descriptions in NVDA's [punctuation/symbol pronunciation dialog #SymbolPronunciation].
+
+To toggle Unicode Consortium data inclusion from anywhere, please assign a custom gesture using the [Input Gestures dialog #InputGestures].
+
+==== Capital pitch change percentage ====[SpeechSettingsCapPitchChange]
+This edit field allows you to type the amount that the pitch of the voice will change when speaking a capital letter.
+This value is a percentage, where a negative value lowers the pitch and a positive value raises it.
+For no pitch change you would use 0.
+Usually, NVDA raises the pitch slightly for any capital letter, but some synthesizers may not support this well.
+In case pitch change for capitals is not supported, consider [Say "cap" before capitals #SpeechSettingsSayCapBefore] and/or [ Beep for capitals #SpeechSettingsBeepForCaps] instead.
+
+==== Say "cap" before capitals ====[SpeechSettingsSayCapBefore]
+This setting is a checkbox that, when checked, tells NVDA to say the word "cap" before any capital letter when spoken as an individual character such as when spelling.
+
+==== Beep for capitals ====[SpeechSettingsBeepForCaps]
+If this checkbox is checked, NVDA will make a small beep each time it encounters a capitalized character by itself.
+
+==== Use spelling functionality if supported ====[SpeechSettingsUseSpelling]
+Some words consist of only one character, but the pronunciation is different depending on whether the character is being spoken as an individual character (such as when spelling) or a word.
+For example, in English, "a" is both a letter and a word and is pronounced differently in each case.
+This option allows the synthesizer to differentiate between these two cases if the synthesizer supports this.
+Most synthesizers do support it.
+
+This option should generally be enabled.
+However, some Microsoft Speech API synthesizers do not implement this correctly and behave strangely when it is enabled.
+If you are having problems with the pronunciation of individual characters, try disabling this option.
+
+==== Delayed descriptions for characters on cursor movement ====[delayedCharacterDescriptions]
+: Default
+  Disabled
+: Options
+  Enabled, Disabled
+:
+
+When this setting is checked, NVDA will say the character description when you move by characters.
+
+For example, while reviewing a line by characters, when the letter "b" is read NVDA will say "Bravo" after a 1 second delay.
+This can be useful if it is hard to distinguish between pronunciation of symbols, or for hearing impaired users.
+
+The delayed character description will be cancelled if other text is spoken during that time, or if you press the ``control`` key.
+
++++ Select Synthesizer (NVDA+control+s) +++[SelectSynthesizer]
+The Synthesizer dialog, which can be opened by activating the Change... button in the speech category of the NVDA settings dialog, allows you to select which Synthesizer NVDA should use to speak with.
+Once you have selected your synthesizer of choice, you can press Ok and NVDA will load the selected Synthesizer.
+If there is an error loading the synthesizer, NVDA will notify you with a message, and continue using the previous synthesizer.
+
+==== Synthesizer ====[SelectSynthesizerSynthesizer]
+This option allows you to choose the synthesizer you wish NVDA to use for speech output.
+
+For a list of the Synthesizers that NVDA supports, please see the [Supported Speech Synthesizers #SupportedSpeechSynths] section.
+
+One special item that will always appear in this list is "No speech", which allows you to use NVDA with no speech output whatsoever.
+This may be useful for someone who wishes to only use NVDA with braille, or perhaps to sighted developers who only wish to use the Speech Viewer.
+
+==== Output device ====[SelectSynthesizerOutputDevice]
+This option allows you to choose the audio device that NVDA should instruct the selected synthesizer to speak through.
+
+%kc:setting
+==== Audio Ducking Mode ====[SelectSynthesizerDuckingMode]
+Key: NVDA+shift+d
+
+On Windows 8 and above, this option allows you to choose if NVDA should lower the volume of other applications while NVDA is speaking, or all the time while NVDA is running.
+- No Ducking: NVDA will never lower the volume of other audio. 
+- Duck when outputting speech and sounds: NVDA will only lower the volume of other audio when NVDA is speaking or playing sounds. This may not work for all synthesizers. 
+- Always duck: NVDA will keep the volume of other audio lower the whole time NVDA is running.
+-
+
+This option is only available if NVDA has been installed.
+It is not possible to support audio ducking for portable and temporary copies of NVDA.
+
++++ Synth settings ring +++[SynthSettingsRing]
+If you wish to quickly change speech settings without going to the Speech category of the NVDA settings dialog, there are some NVDA key commands that allow you to move through the most common speech settings from anywhere while running NVDA:
+%kc:beginInclude
+|| Name | Desktop key | Laptop key | Description |
+| Move to next synth setting | NVDA+control+rightArrow | NVDA+shift+control+rightArrow | Moves to the next available speech setting after the current, wrapping around to the first setting again after the last |
+| Move to previous synth setting | NVDA+control+leftArrow | NVDA+shift+control+leftArrow | Moves to the next available speech setting before the current, wrapping around to the last setting after the first |
+| Increment current synth setting | NVDA+control+upArrow | NVDA+shift+control+upArrow | increases the current speech setting you are on. E.g. increases the rate, chooses the next voice, increases the volume |
+| Decrement current synth setting | NVDA+control+downArrow | NVDA+shift+control+downArrow | decreases the current speech setting you are on. E.g. decreases the rate, chooses the previous voice, decreases the volume |
+%kc:endInclude
+
++++ Braille +++[BrailleSettings]
+The Braille category in the NVDA Settings dialog contains options that let you change several aspects of braille input and output.
+This category contains the following options:
+
+==== Change braille display ====[BrailleSettingsChange]
+The Change... button in the Braille category of the NVDA Settings dialog activates the [Select Braille Display #SelectBrailleDisplay] dialog, which allows you to select the active braille display.
+This dialog opens on top of the NVDA Settings dialog.
+Saving or dismissing the settings in the Select Braille Display dialog will return you to the NVDA Settings dialog.
+
+==== Output Table ====[BrailleSettingsOutputTable]
+The next option you will come to in this category is the braille output table combo box.
+In this combo box, you will find braille tables for different languages, braille standards and grades.
+The chosen table will be used to translate text into braille to be presented on your braille display.
+You can move from braille table to braille table in the list by using the arrow keys.
+
+==== Input Table ====[BrailleSettingsInputTable]
+Complementary to the previous option, the next setting you will find is the braille input table combo box.
+The chosen table will be used to translate braille entered on your braille display's Perkins-style keyboard into text.
+You can move from braille table to braille table in the list by using the arrow keys.
+
+Note that this option is only useful if your braille display has a Perkins-style keyboard and this feature is supported by the braille display driver.
+If input is not supported on a display which does have a braille keyboard, this will be noted in the [Supported Braille Displays #SupportedBrailleDisplays] section.
+
+==== Expand to computer braille for the word at the cursor ====[BrailleSettingsExpandToComputerBraille]
+This option allows the word that is under the cursor to be displayed in non-contracted computer braille.
+
+==== Show Cursor ====[BrailleSettingsShowCursor]
+This option allows the braille cursor to be turned on and off.
+It applies to the system caret and review cursor, but not to the selection indicator.
+
+==== Blink Cursor ====[BrailleSettingsBlinkCursor]
+This option allows the braille cursor to blink.
+If blinking is turned off, the braille cursor will constantly be in the "up" position.
+The selection indicator is not affected by this option, it is always dots 7 and 8 without blinking.
+
+==== Cursor Blink Rate (ms) ====[BrailleSettingsBlinkRate]
+This option is a numerical field that allows you to change the blink rate of the cursor in milliseconds.
+
+==== Cursor Shape for Focus ====[BrailleSettingsCursorShapeForFocus]
+This option allows you to choose the shape (dot pattern) of the braille cursor when braille is tethered to focus.
+The selection indicator is not affected by this option, it is always dots 7 and 8 without blinking.
+
+==== Cursor Shape for Review ====[BrailleSettingsCursorShapeForReview]
+This option allows you to choose the shape (dot pattern) of the braille cursor when braille is tethered to review.
+The selection indicator is not affected by this option, it is always dots 7 and 8 without blinking.
+
+==== Show Messages ====[BrailleSettingsShowMessages]
+This is a combobox that allows you to select if NVDA should display braille messages and when they should disappear automatically.
+
+To toggle show messages from anywhere, please assign a custom gesture using the [Input Gestures dialog #InputGestures].
+
+==== Message Timeout (sec) ====[BrailleSettingsMessageTimeout]
+This option is a numerical field that controls how long NVDA messages are displayed on the braille display.
+The NVDA message is immediately dismissed when pressing a routing key on the braille display, but appears again when pressing a corresponding key which triggers the message.
+This option is shown only if "Show Messages" is set to "Use timeout".
+
+%kc:setting
+==== Tether Braille ====[BrailleTether]
+Key: NVDA+control+t
+
+This option allows you to choose whether the braille display will follow the system focus / caret, the navigator object / review cursor, or both.
+When "automatically" is selected, NVDA will follow the system focus and caret by default.
+In this case, when the navigator object or the review cursor position is changed by means of explicit user interaction, NVDA will tether to review temporarily, until the focus or the caret changes.
+If you want it to follow the focus and caret only, you need to configure braille to be tethered to focus.
+In this case, braille will not follow the NVDA navigator during object navigation or the review cursor during review.
+If you want braille to follow object navigation and text review instead, you need to configure braille to be tethered to review.
+In this case, Braille  will not follow system focus and system caret.
+
+==== Move system caret when routing review cursor ====[BrailleSettingsReviewRoutingMovesSystemCaret]
+: Default
+  Never
+: Options
+  Default (Never), Never, Only when tethered automatically, Always
+:
+
+This setting determines if the system caret should also be moved with a routing button press.
+This option is set to Never by default, meaning that routing will never move the caret when routing the review cursor.
+
+When this option is set to Always, and [braille tethering #BrailleTether] is set to "automatically" or "to review", pressing a cursor routing key will also move the system caret or focus when supported.
+When the current review mode is [Screen Review #ScreenReview], there is no physical caret.
+In this case, NVDA tries to focus the object under the text you're routing to.
+The same applies to [object review #ObjectReview].
+
+You can also set this option to only move the caret when tethered automatically.
+In that case, pressing a cursor routing key will only move the system caret or focus when NVDA is tethered to the review cursor automatically, whereas no movement will occur when manually tethered to the review cursor.
+
+This option is shown only if "[tether braille #BrailleTether]" is set to "automatically" or "to review".
+
+To toggle move system caret when routing review cursor from anywhere, please assign a custom gesture using the [Input Gestures dialog #InputGestures].
+
+==== Read by Paragraph ====[BrailleSettingsReadByParagraph]
+If enabled, braille will be displayed by paragraphs instead of lines.
+Also, the next and previous line commands will move by paragraph accordingly.
+This means that you do not have to scroll the display at the end of each line even where more text would fit on the display.
+This may allow for more fluent reading of large amounts of text.
+It is disabled by default.
+
+==== Avoid splitting words when possible ====[BrailleSettingsWordWrap]
+If this is enabled, a word which is too large to fit at the end of the braille display will not be split.
+Instead, there will be some blank space at the end of the display.
+When you scroll the display, you will be able to read the entire word.
+This is sometimes called "word wrap".
+Note that if the word is too large to fit on the display even by itself, the word must still be split.
+
+If this is disabled, as much of the word as possible will be displayed, but the rest will be cut off.
+When you scroll the display, you will then be able to read the rest of the word.
+
+Enabling this may allow for more fluent reading, but generally requires you to scroll the display more.
+
+==== Focus context presentation ====[BrailleSettingsFocusContextPresentation]
+This option allows you to choose what context information NVDA will show on the braille display when an object gets focus.
+Context information refers to the hierarchy of objects containing the focus.
+For example, when you focus a list item, this list item is part of a list.
+This list might be contained by a dialog, etc.
+Please consult the section about [object navigation #ObjectNavigation] for more information about the hierarchy that applies to objects in NVDA.
+
+When set to fill display for context changes, NVDA will try to display as much context information as possible on the braille display, but only for the parts of the context that have changed.
+For the example above, this means that when changing focus to the list, NVDA will show the list item on the braille display.
+Furthermore, if there is enough space left on the braille display, NVDA will try to show that the list item is part of a list.
+If you then start moving through the list with your arrow keys, it is assumed that you are aware that you are still in the list.
+Thus, for the remaining list items you focus, NVDA will only show the focused list item on the display.
+In order for you to read the context again (i.e. that you are in a list and that the list is part of a dialog), you will have to scroll your braille display back.
+
+When this option is set to always fill the display, NVDA will try to show as much context information as possible on the braille display, regardless of whether you have seen the same context information before.
+This has the advantage that NVDA will fit as much information as possible on the display.
+However, the downside is that there is always a difference in the position where the focus starts on the braille display.
+This can make it difficult to skim a long list of items, for example, as you will need to continually move your finger to find the start of the item.
+This was the default behaviour for NVDA 2017.2 and before.
+
+When you set the focus context presentation option to only show the context information when scrolling back, NVDA never shows context information on your braille display by default.
+Thus, in the example above, NVDA will display that you focused a list item.
+However, in order for you to read the context (i.e. that you are in a list and that the list is part of a dialog), you will have to scroll your braille display back.
+
+To toggle focus context presentation from anywhere, please assign a custom gesture using the [Input Gestures dialog #InputGestures].
+
+==== Interrupt speech while scrolling ====[BrailleSettingsInterruptSpeech]
+: Default
+  Enabled
+: Options
+  Default (Enabled), Enabled, Disabled
+:
+
+This setting determines if speech should be interrupted when the Braille display is scrolled backwards/forwards.
+Previous/next line commands always interrupt speech.
+
+On-going speech might be a distraction while reading Braille.
+For this reason the option is enabled by default, interrupting speech when scrolling braille.
+
+Disabling this option allows speech to be heard while simultaneously reading Braille.
+
+==== Show selection ====[BrailleSettingsShowSelection]
+: Default
+  Enabled
+: Options
+  Default (Enabled), Enabled, Disabled
+:
+
+This setting determines if selection indicator (dots 7 and 8) is shown by the braille display.
+The option is enabled by default so the selection indicator is shown.
+The selection indicator might be a distraction while reading.
+Disabling this option may improve readability.
+
+To toggle show selection from anywhere, please assign a custom gesture using the [Input Gestures dialog #InputGestures].
+
++++ Select Braille Display (NVDA+control+a) +++[SelectBrailleDisplay]
+The Select Braille Display dialog, which can be opened by activating the Change... button in the Braille category of the NVDA settings dialog, allows you to select which Braille display NVDA should use for braille output.
+Once you have selected your braille display of choice, you can press Ok and NVDA will load the selected display.
+If there is an error loading the display driver, NVDA will notify you with a message, and continue using the previous display, if any.
+
+==== Braille Display ====[SelectBrailleDisplayDisplay]
+This combo box presents you with several options depending on what braille display drivers are available on your system.
+Move between these options with the arrow keys.
+
+The automatic option will allow NVDA to search for many supported braille displays in the background.
+When this feature is enabled and you connect a supported display using USB or bluetooth, NVDA will automatically connect with this display.
+
+No braille means that you are not using braille.
+
+Please see the [Supported Braille Displays #SupportedBrailleDisplays] section for more information about supported braille displays and which of these support automatic detection in the background.
+
+==== Port ====[SelectBrailleDisplayPort]
+This option, if available, allows you to choose what port or type of connection will be used to communicate with the braille display you have selected.
+It is a combo box containing the possible choices for your braille display.
+
+By default, NVDA employs automatic port detection, which means the connection with the braille device will be established automatically by scanning for available USB and bluetooth devices on your system.
+However, for some braille displays, you may be able to explicitly choose what port should be used.
+Common options are "Automatic" (which tells NVDA to employ the default automatic port selection procedure), "USB", "Bluetooth" and legacy serial communication ports if your braille display supports this type of communication.
+
+This option won't be available if your braille display only supports automatic port detection.
+
+You may consult the documentation for your braille display in the section [Supported Braille Displays #SupportedBrailleDisplays] to check for more details on the supported types of communication and available ports.
+
+Please note: If you connect multiple Braille Displays to your machine at the same time which use the same driver (E.g. connecting two Seika displays),
+it is currently impossible to tell NVDA which display to use.
+Therefore it is recommended to only connect one Braille Display of a given type / manufacturer to your machine at a time.
+ 
++++ Vision +++[VisionSettings]
+The Vision category in the NVDA Settings dialog allows you to enable, disable and configure [visual aids #Vision].
+
+Note that the available options in this category could be extended by [NVDA add-ons #AddonsManager].
+By default, this settings category contains the following options:
+
+==== Visual Highlight ====[VisionSettingsFocusHighlight]
+The check boxes in the Visual Highlight grouping control the behaviour of NVDA's built-in [Visual Highlight #VisionFocusHighlight] facility.
+
+- Enable Highlighting: Toggles Visual Highlight on and off.
+- Highlight system focus: toggles whether the [system focus #SystemFocus] will be highlighted.
+- Highlight navigator object: toggles whether the [navigator object #ObjectNavigation] will be highlighted.
+- Highlight browse mode cursor: Toggles whether the [virtual browse mode cursor #BrowseMode] will be highlighted.
+-
+
+Note that checking and unchecking the "Enable Highlighting" check box wil also change the state of the tree other check boxes accordingly.
+Therefore, if "Enable Highlighting" is off and you check this check box, the other tree check boxes will also be checked automatically.
+If you only want to highlight the focus and leave the navigator object and browse mode check boxes unchecked, the state of the "Enable Highlighting" check box will be half checked.
+
+==== Screen Curtain ====[VisionSettingsScreenCurtain]
+You can enable the [Screen Curtain #VisionScreenCurtain] by checking the "Make screen black (immediate effect)" check box.
+A warning that your screen will become black after activation will be displayed.
+Before continuing (selecting "Yes"), ensure you have enabled speech / braille and will be able to control your computer without the use of the screen.
+Select "No" if you no longer wish to enable the Screen Curtain.
+If you are sure, you can choose the Yes button to enable the screen curtain.
+If you no longer want to see this warning message every time, you can change this behaviour in the dialog that displays the message.
+You can always restore the warning by checking the "Always show a warning when loading Screen Curtain" check box next to the "Make screen black" check box.
+
+To toggle the Screen Curtain from anywhere, please assign a custom gesture using the [Input Gestures dialog #InputGestures].
+
+By default, sounds are played when the Screen Curtain is toggled.
+When you want to change this behaviour, you can uncheck the "Play sound when toggling Screen Curtain" check box.
+
+==== Settings for third party visual aids ====[VisionSettingsThirdPartyVisualAids]
+Additional vision enhancement providers can be provided in [NVDA add-ons #AddonsManager].
+When these providers have adjustable settings, they will be shown in this settings category in separate groupings.
+For the supported settings per provider, please refer to the documentation for that provider.
+
++++ Keyboard (NVDA+control+k) +++[KeyboardSettings]
+The Keyboard category in the NVDA Settings dialog contains options that set how NVDA behaves as you use and type on your keyboard.
+This settings category contains the following options:
+
+==== Keyboard layout ====[KeyboardSettingsLayout]
+This combo box lets you choose what type of keyboard layout NVDA should use. Currently the two that come with NVDA are Desktop and Laptop.
+
+==== Select NVDA Modifier Keys ====[KeyboardSettingsModifiers]
+The checkboxes in this list control what keys can be used as [NVDA modifier keys #TheNVDAModifierKey]. The following keys are available to choose from:
+- The Caps Lock key
+- The insert key on the number pad
+- The extended insert key (usually found above the arrow keys, near home and end)
+-
+
+If no key is chosen as the NVDA key it may be impossible to access certain NVDA commands.
+Therefore, The NVDA settings dialog will display an error message if all keys are unselected when pressing Ok or Apply.
+After dismissing the error message, you must select at least one before being able to press Ok to dismiss the dialog properly.
+
+%kc:setting
+==== Speak Typed Characters ====[KeyboardSettingsSpeakTypedCharacters]
+Key: NVDA+2
+
+When enabled, NVDA will announce all characters you type on the keyboard.
+
+%kc:setting
+==== Speak Typed Words ====[KeyboardSettingsSpeakTypedWords]
+Key: NVDA+3
+
+When enabled, NVDA will announce all words you type on the keyboard.
+
+==== Speech interrupt for typed characters ====[KeyboardSettingsSpeechInteruptForCharacters]
+If on, this option will cause speech to be interrupted each time a character is typed. This is on by default.
+
+==== Speech interrupt for Enter key ====[KeyboardSettingsSpeechInteruptForEnter]
+If on, this option will cause speech to be interrupted each time the Enter key is pressed. This is on by default.
+
+==== Allow skim reading in Say All ====[KeyboardSettingsSkimReading]
+If on, certain navigation commands (such as quick navigation in browse mode or moving by line or paragraph) do not stop Say All, rather Say All jumps to the new position and continues reading.
+
+==== Beep if Typing Lowercase Letters when Caps Lock is On ====[KeyboardSettingsBeepLowercase]
+When enabled, a warning beep will be heard if a letter is typed with the shift key while Caps Lock is on.
+Generally, typing shifted letters with Caps Lock is unintentional and is usually due to not realizing that Caps Lock is enabled.
+Therefore, it can be quite helpful to be warned about this.
+
+%kc:setting
+==== Speak Command Keys ====[KeyboardSettingsSpeakCommandKeys]
+Key: NVDA+4
+
+When enabled, NVDA will announce all non-character keys you type on the keyboard. This includes key combinations such as control plus another letter.
+
+==== Play sound for spelling errors while typing ====[KeyboardSettingsAlertForSpellingErrors]
+When enabled, a short buzzer sound will be played when a word you type contains a spelling error.
+This option is only available if reporting of spelling errors is enabled in NVDA's [Document Formatting Settings #DocumentFormattingSettings], found in the NVDA Settings dialog.
+
+==== Handle keys from other applications ====[KeyboardSettingsHandleKeys]
+This option allows the user to control if key presses generated by applications such as on-screen keyboards and speech recognition software should be processed by NVDA. 
+This option is on by default, though certain users may wish to turn this off, such as those typing Vietnamese with the UniKey typing software as it will  cause incorrect character input.
+
++++ Mouse (NVDA+control+m) +++[MouseSettings]
+The Mouse category in the NVDA Settings dialog allows NVDA to track the mouse, play mouse coordinate beeps and sets other mouse usage options.
+This category contains the following options:
+
+==== Report Mouse Shape Changes ====[MouseSettingsShape]
+A checkbox, that when checked means that NVDA will announce the shape of the mouse pointer each time it changes.
+The mouse pointer in Windows changes shape to convey certain information such as when something is editable, or when something is loading etc.
+
+%kc:setting
+==== Enable mouse tracking ====[MouseSettingsTracking]
+Key: NVDA+m
+
+When enabled, NVDA will announce the text currently under the mouse pointer, as you move it around the screen. This allows you to find things on the screen, by physically moving the mouse, rather than trying to find them through object navigation.
+
+==== Text unit resolution ====[MouseSettingsTextUnit]
+If NVDA is set to announce the text under the mouse as you move it, this option allows you to choose exactly how much text will be spoken.
+The options are character, word, line and paragraph.
+
+To toggle text unit resolution from anywhere, please assign a custom gesture using the [Input Gestures dialog #InputGestures].
+
+==== Report role when mouse enters object ====[MouseSettingsRole]
+If this checkbox is checked, NVDA will announce the role (type) of object as the mouse moves inside it.
+
+==== Play audio coordinates when mouse moves ====[MouseSettingsAudio]
+Checking this checkbox makes NVDA play beeps as the mouse moves, so that the user can work out where the mouse is in regards to the dimensions of the screen.
+The higher the mouse is on the screen, the higher the pitch of the beeps.
+The further left or right the mouse is located on the screen, the further left or right the sound will be played (assuming the user has stereo speakers or headphones).
+
+==== Brightness controls audio coordinates volume ====[MouseSettingsBrightness]
+If the "play audio coordinates when mouse moves" checkbox is checked, then checking this checkbox means that the volume of the audio coordinates beeps is controlled by how bright the screen is under the mouse.
+This setting is unchecked by default.
+
+==== Ignore mouse input from other applications ====[MouseSettingsHandleMouseControl]
+This option allows the user to ignore mouse events (including mouse movement and button presses) generated by other applications such as TeamViewer and other remote control software.
+This option is unchecked by default.
+If you check this option and you have the "Enable mouse tracking" option enabled, NVDA will not announce what is under the mouse if the mouse is moved by another application.
+
++++ Touch Interaction +++[TouchInteraction]
+This settings category, only available on computers running Windows 8 and later with touch capabilities, allows you to configure how NVDA interacts with touchscreens.
+This category contains the following options:
+
+==== Enable touch interaction support ====[TouchSupportEnable]
+This checkbox enables NVDA's touch interaction support.
+If enabled, you can use your fingers to navigate and interact with items on screen using a touchscreen device.
+If disabled, touchscreen support will be disabled as though NVDA is not running.
+This setting can also be toggled using NVDA+control+alt+t. 
+
+==== Touch typing mode ====[TouchTypingMode]
+This checkbox allows you to specify the method you wish to use when entering text using the touch keyboard.
+If this checkbox is checked, when you locate a key on the touch keyboard, you can lift your finger and the selected key will be pressed.
+If this is unchecked, you need to double-tap on the key of the touch keyboard to press the key.
+
++++ Review Cursor +++[ReviewCursorSettings]
+The Review Cursor category in the NVDA Settings dialog is used to configure NVDA's review cursor behaviour.
+This category contains the following options:
+
+%kc:setting
+==== Follow System Focus ====[ReviewCursorFollowFocus]
+Key: NVDA+7
+
+When enabled, The review cursor will always be placed in the same object as the current system focus whenever the focus changes.
+
+%kc:setting
+==== Follow System Caret ====[ReviewCursorFollowCaret]
+Key: NVDA+6
+
+When enabled, the review cursor will automatically be moved to the position of the System caret each time it moves.
+
+==== Follow mouse cursor ====[ReviewCursorFollowMouse]
+When enabled, the review cursor will follow the mouse as it moves.
+
+==== Simple Review mode ====[ReviewCursorSimple]
+When enabled, NVDA will filter the hierarchy of objects that can be navigated to exclude objects that aren't of interest to the user; e.g. invisible objects and objects used only for layout purposes.
+
+To toggle simple review mode from anywhere, please assign a custom gesture using the [Input Gestures dialog #InputGestures].
+
++++ Object Presentation (NVDA+control+o) +++[ObjectPresentationSettings]
+The Object Presentation category in the NVDA Settings dialog is used to set how much information NVDA will present about controls such as description, position information and so on.
+These options don't typically apply to browse mode.
+These options typically apply to focus reporting and NVDA object navigation, but not reading text content e.g. browse mode.
+
+==== Report tooltips ====[ObjectPresentationReportToolTips]
+A checkbox that when checked tells NVDA to report tooltips as they appear.
+Many Windows and controls show a small message (or tooltip) when you move the mouse pointer over them, or sometimes when you move the focus to them.
+
+==== Report notifications ====[ObjectPresentationReportNotifications]
+This checkbox, when checked, tells NVDA to report help balloons and toast notifications as they appear.
+- Help Balloons are like tooltips, but are usually larger in size, and are associated with system events such as a network cable being unplugged, or perhaps to alert you about Windows security issues.
+- Toast notifications have been introduced in Windows 10 and appear in the notification centre in the system tray, informing about several events (i.e. if an update has been downloaded, a new e-mail arrived in your inbox, etc.).
+-
+
+==== Report Object Shortcut Keys ====[ObjectPresentationShortcutKeys]
+When this checkbox is checked, NVDA will include the shortcut key that is associated with a certain object or control when it is reported.
+For example the File menu on a menu bar may have a shortcut key of alt+f.
+
+==== Report object position information ====[ObjectPresentationPositionInfo]
+This option lets you choose whether you wish to have an object's position (e.g. 1 of 4) reported when moving to the object with the focus or object navigation.
+
+==== Guess Object Position Information when unavailable ====[ObjectPresentationGuessPositionInfo]
+If reporting of object position information is turned on, this option allows NVDA to guess object position information when it is otherwise unavailable for a particular control.
+
+When on, NVDA will report position information for more controls such as menus and toolbars, however this information may be slightly inaccurate.
+
+==== Report Object descriptions ====[ObjectPresentationReportDescriptions]
+Uncheck this checkbox if you don't wish to have the description reported along with objects (i.e. search suggestions, reporting of whole dialog window right after the dialog opens, etc.).
+
+%kc:setting
+==== Progress bar output ====[ObjectPresentationProgressBarOutput]
+Key: NVDA+u
+
+This option controls how NVDA reports progress bar updates to you.
+
+It has the following options:
+- Off: Progress bars will not be reported as they change.
+- Speak: This option tells NVDA to speak the progress bar in percentages. Each time the progress bar changes, NVDA will speak the new value.
+- Beep: This tells NVDA to beep each time the progress bar changes. The higher the beep, the closer the progress bar is to completion.
+- Beep and speak: This option tells NVDA to both beep and speak when a progress bar updates.
+-
+
+==== Report background progress bars ====[ObjectPresentationReportBackgroundProgressBars]
+This is an option that, when checked, tells NVDA to keep reporting a progress bar, even if it is not physically in the foreground.
+If you minimize or switch away from a window that contains a progress bar, NVDA will keep track of it, allowing you to do other things while NVDA tracks the progress bar.
+
+%kc:setting
+==== Report dynamic content changes ====[ObjectPresentationReportDynamicContent]
+Key: NVDA+5
+
+Toggles the announcement of new content in particular objects such as terminals and the history control in chat programs.
+
+==== Play a sound when auto-suggestions appear ====[ObjectPresentationSuggestionSounds]
+Toggles announcement of appearance of auto-suggestions, and if enabled, NVDA will play a sound to indicate this.
+Auto-suggestions are lists of suggested entries based on text entered into certain edit fields and documents.
+For example, when you enter text into the search box in Start menu in Windows Vista and later, Windows displays a list of suggestions based on what you typed.
+For some edit fields such as search fields in various Windows 10 apps, NVDA can notify you that a list of suggestions has appeared when you type text.
+The auto-suggestions list will close once you move away from the edit field, and for some fields, NVDA can notify you of this when this happens.
+
++++ Input Composition +++[InputCompositionSettings]
+The Input Composition category allows you to control how NVDA reports the input of Asian characters, such as with IME or Text Service input methods.
+Note that due to the fact that input methods vary greatly by available features and by how they convey information, it will most likely be necessary to configure these options differently for each input method to get the most efficient typing experience.
+
+==== Automatically report all available candidates ====[InputCompositionReportAllCandidates]
+This option, which is on by default,  allows you to choose whether or not all visible candidates should be reported automatically when a candidate list appears or its page is changed.
+Having this option on for pictographic input methods such as Chinese New ChangJie or Boshiami is useful, as you can automatically hear all symbols and their numbers and you can choose one right away.
+However, for phonetic input methods such as Chinese New Phonetic, it may be more useful to turn this option off, as all the symbols will sound the same and you will have to use the arrow keys to navigate the list items individually to gain more information  from the character descriptions for each candidate.
+
+==== Announce Selected Candidate ====[InputCompositionAnnounceSelectedCandidate]
+This option, which is on by default, allows you to choose whether NVDA should announce the selected candidate when a candidate list appears or when the selection is changed.
+For input methods where the selection can be changed with the arrow keys  (such as Chinese New Phonetic) this is necessary, but for some input methods it may be more efficient typing with this option turned off.
+Note that even with this option off, the review cursor will still be placed on the selected candidate allowing you to use object navigation / review to manually read this or other candidates.
+
+==== Always include short character descriptions for candidates ====[InputCompositionCandidateIncludesShortCharacterDescription]
+This option, which is on by default, allows you to choose whether or not NVDA should provide a short description for each character in a candidate, either when it's selected or when it's automatically read when the candidate list appears.
+Note that for locales such as Chinese, the announcement of extra character descriptions for the selected candidate is not affected by this option.
+This option may be useful for Korean and Japanese input methods.
+
+==== Report changes to the reading string ====[InputCompositionReadingStringChanges]
+Some input methods such as Chinese New Phonetic and New ChangJie have a reading string (sometimes known as a precomposition string).
+You can choose whether or not NVDA should announce new characters being typed into this reading string with this option.
+This option is on by default.
+Note some older input methods such as Chinese ChangJie may not use the reading string to hold precomposition characters, but instead use the composition string directly. Please see the next option for configuring reporting of the composition string.
+
+==== Report changes to the composition string ====[InputCompositionCompositionStringChanges]
+After reading or precomposition data has been combined into a valid pictographic symbol, most input methods place this symbol into a composition string for temporary storage along with other combined symbols before they are finally inserted into the document.
+This option allows you to choose whether or not NVDA should report new symbols as they appear  in the composition string.
+This option is on by default.
+
++++ Browse Mode (NVDA+control+b) +++[BrowseModeSettings]
+The Browse Mode category in the NVDA Settings dialog is used to configure NVDA's behaviour when you read and navigate complex documents such as web pages.
+This category contains the following options:
+
+==== Maximum Number of Characters on One Line ====[BrowseModeSettingsMaxLength]
+This field sets the maximum length of a line in browse mode (in characters).
+
+==== Maximum Lines Per Page ====[BrowseModeSettingsPageLines]
+This field sets the amount of lines you will move by when pressing page up or page down while in browse mode.
+
+%kc:setting
+==== Use screen layout ====[BrowseModeSettingsScreenLayout]
+Key: NVDA+v
+
+This option allows you to specify whether browse mode should place clickable content (links, buttons and fields) on its own line, or if it should keep it in the flow of text as it is visually shown.
+Note that this option doesn't apply to Microsoft Office apps such as Outlook and Word, which always use screen layout.
+When screen layout is enabled, page elements will stay as they are visually shown.
+For example, a visual line of multiple links will be presented in speech and braille as multiple links on the same line.
+If it is disabled, then page elements will be placed on their own lines.
+This may be easier to understand during line by line page navigation and make items easier to interact with for some users.
+
+==== Enable browse mode on page load ====[BrowseModeSettingsEnableOnPageLoad]
+This checkbox toggles whether browse mode should be automatically enabled when loading a page.
+When this option is disabled, browse mode can still be manually activated on pages or in documents where browse mode is supported.
+See the [Browse Mode section #BrowseMode] for a list of applications supported by browse mode.
+Note that this option does not apply to situations where browse mode is always optional, e.g. in Microsoft Word.
+This option is enabled by default.
+
+==== Automatic Say All on page load ====[BrowseModeSettingsAutoSayAll]
+This checkbox toggles the automatic reading of a page after it loads in browse mode.
+This option is enabled by default.
+
+==== Include layout tables ====[BrowseModeSettingsIncludeLayoutTables]
+This option affects how NVDA handles tables used purely for layout purposes.
+When on, NVDA will treat these as normal tables, reporting them based on [Document Formatting Settings #DocumentFormattingSettings] and locating them with quick navigation commands.
+When off, they will not be reported nor found with quick navigation.
+However, the content of the tables will still be included as normal text.
+This option is turned off by default.
+
+To toggle inclusion of layout tables from anywhere, please assign a custom gesture using the [Input Gestures dialog #InputGestures].
+
+==== Configuring reporting of fields such as links and headings ====[BrowseModeLinksAndHeadings]
+Please see the options in the [Document Formatting category #DocumentFormattingSettings] of the [NVDA Settings #NVDASettings] dialog to configure the fields that are reported when navigating, such as links, headings and tables.
+
+==== Automatic focus mode for focus changes ====[BrowseModeSettingsAutoPassThroughOnFocusChange]
+This option allows focus mode to be invoked if focus changes.
+For example, when on a web page, if you press tab and you land on a form, if this option is checked, focus mode will automatically be invoked.
+
+==== Automatic focus mode for caret movement ====[BrowseModeSettingsAutoPassThroughOnCaretMove]
+This option, when checked, allows NVDA to enter and leave focus mode when using arrow keys.
+For example, if arrowing down a web page and you land on an edit box, NVDA will automatically bring you into focus mode.
+If you arrow out of the edit box, NVDA will put you back in browse mode.
+
+==== Audio indication of Focus and Browse modes ====[BrowseModeSettingsPassThroughAudioIndication]
+If this option is enabled, NVDA will play special sounds when it switches between browse mode and focus mode, rather than speaking the change.
+
+==== Trap non-command gestures from reaching the document ====[BrowseModeSettingsTrapNonCommandGestures]
+Enabled by default, this option allows you to choose if gestures (such as key presses) that  do not result in an NVDA command and are not considered to be a command key in general, should be trapped from going through to the document you are currently focused on. 
+As an example, if enabled and the letter j was pressed, it would be trapped from reaching the document, even though it is not a quick navigation command nor is it likely to be a command in the application itself.
+In this case NVDA will tell Windows to play a default sound whenever a key which gets trapped is pressed.
+
+%kc:setting
+==== Automatically set system focus to focusable elements ====[BrowseModeSettingsAutoFocusFocusableElements]
+Key: NVDA+8
+
+Disabled by default, this option allows you to choose if the system focus should automatically be set to elements that can take the system focus (links, form fields, etc.) when navigating content with the browse mode caret.
+Leaving this option disabled will not automatically focus focusable elements when they are selected with the browse mode caret.
+This might result in faster browsing experience and better responsiveness in browse mode.
+The focus will yet be updated to the particular element when interacting with it (e.g. pressing a button, checking a check box).
+Enabling this option may improve support for some websites at the cost of performance and stability.
+
++++ Document Formatting (NVDA+control+d) +++[DocumentFormattingSettings]
+Most of the options in this category are for configuring what type of formatting you wish to have reported as you move the cursor around documents.
+For example, if you check the report font name checkbox, each time you arrow onto text with a different font, the name of the font will be announced.
+
+The document formatting options are organized into groups.
+You can configure reporting of:
+- Font
+ - Font name
+ - Font size
+ - Font attributes
+ - Superscripts and subscripts
+ - Emphasis
+ - Highlighted (Marked) text
+ - Style
+ - Colours
+- Document information
+ - Comments
+ - Bookmarks
+ - Editor revisions
+ - Spelling errors
+- Pages and spacing
+ - Page numbers
+ - Line numbers
+ - Line indentation reporting [(Off, Speech, Tones, Both Speech and Tones) #DocumentFormattingSettingsLineIndentation]
+ - Ignore blank lines for line indentation reporting
+ - Paragraph indentation (e.g. hanging indent, first line indent)
+ - Line spacing (single, double, etc.)
+ - Alignment
+- Table information
+ - Tables
+ - Row/column headers (Off, Rows, Columns, Rows and columns)
+ - Cell coordinates
+ - Cell borders (Off, Styles, Both Colours and Styles)
+- Elements
+ - Headings
+ - Links
+ - Graphics
+ - Lists
+ - Block quotes
+ - Groupings
+ - Landmarks
+ - Articles
+ - Frames
+ - Clickable
+ -
+-
+
+To toggle these settings from anywhere, please assign custom gestures using the [Input Gestures dialog #InputGestures].
+
+==== Report formatting changes after the cursor ====[DocumentFormattingDetectFormatAfterCursor]
+If enabled, this setting tells NVDA to try and detect all the formatting changes on a line as it reports it, even if doing this may slow down NVDA's performance.
+
+By default, NVDA will detect the formatting at the position of the System caret / Review Cursor, and in some instances may detect formatting on the rest of the line, only if it is not going to cause a performance decrease.
+
+Enable this option while proof reading documents in applications such as WordPad, where formatting is important.
+
+==== Line indentation reporting ====[DocumentFormattingSettingsLineIndentation]
+This option allows you to configure how indentation at the beginning of lines is reported.
+The Report line indentation with combo box has four options.
+
+- Off: NVDA will not treat indentation specially.
+- Speech: If speech is selected, when the  amount of indentation changes, NVDA will say something like "twelve space" or "four tab."
+- Tones: If Tones is selected, when the  amount of  indentation changes, tones indicate the amount of change in indent.
+The tone will increase in pitch every space, and for a tab, it will increase in pitch the equivalent of 4 spaces.
+- Both Speech and Tones: This option reads indentation using both of the above methods.
+-
+
+If you tick the "Ignore blank lines for line indentation reporting" checkbox, then indentation changes won't be reported for blank lines.
+This may be useful when reading a document where blank lines are used to separate indented bloks of text, such as in programming source code.
+
++++ Document Navigation +++[DocumentNavigation]
+This category allows you to adjust various aspects of document navigation.
+
+==== Paragraph Style ====[ParagraphStyle]
+: Default
+  Handled by application
+: Options
+  Default (Handled by application), Handled by application, Single line break, Multi line break
+:
+
+This combo box allows you to select the paragraph style to be used when navigating by paragraphs with ``control+upArrow`` and ``control+downArrow``.
+The available paragraph styles are:
+- Handled by application: NVDA will let the application determine the previous or next paragraph, and NVDA will read the new paragraph when navigating.
+This style works best when the application supports paragraph navigation natively, and is the default.
+- Single line break: NVDA will attempt to determine the previous or next paragraph using a single line break as the paragraph indicator.
+This style works best when reading documents in an application which does not natively support paragraph navigation, and paragraphs in the document are marked by a single press of the ``enter`` key.
+- Multi line break: NVDA will attempt to determine the previous or next paragraph using at least one blank line (two presses of the ``enter`` key) as the paragraph indicator.
+This style works best when working with documents which use block paragraphs.
+Note that this paragraph style cannot be used in Microsoft Word or Microsoft Outlook, unless you are using UIA to access Microsoft Word controls.
+-
+
+You may toggle through the available paragraph styles from anywhere by assigning a key in the [Input Gestures dialog #InputGestures].
+
++++ Windows OCR Settings +++[Win10OcrSettings]
+The settings in this category allow you to configure [Windows OCR #Win10Ocr].
+This category contains the following options:
+
+==== Recognition language ====[Win10OcrSettingsRecognitionLanguage]
+This combo box allows you to choose the language to be used for text recognition.
+To cycle through available languages from anywhere, please assign a custom gesture using the [Input Gestures dialog #InputGestures].
+
++++ Advanced Settings +++[AdvancedSettings]
+Warning! The settings in this category are for advanced users and may cause NVDA to not function correctly if configured in the wrong way.
+Only make changes to these settings if you are sure you know what you are doing or if you have been specifically instructed to by an NVDA developer.
+
+==== Making changes to advanced settings ====[AdvancedSettingsMakingChanges]
+In order to make changes to the advanced settings, the controls must be enabled by confirming, with the checkbox, that you understand the risks of modifying these settings
+
+==== Restoring the default settings ====[AdvancedSettingsRestoringDefaults]
+The button restores the default values for the settings, even if the confirmation checkbox is not ticked.
+After changing settings you may wish to revert to the default values.
+This may also be the case if you are unsure if the settings have been changed.
+
+==== Enable loading custom code from Developer Scratchpad Directory ====[AdvancedSettingsEnableScratchpad]
+When developing add-ons for NVDA, it is useful to be able to test code as you are writing it.
+This option when enabled, allows NVDA to load custom appModules, globalPlugins, brailleDisplayDrivers, synthDrivers and vision enhancement providers, from a special developer scratchpad directory in your NVDA user configuration directory.
+As their equivalents in add-ons, these modules are loaded when starting NVDA or, in the case of appModules and globalPlugins, when [reloading plugins #ReloadPlugins].
+This option is off by default, ensuring that no untested code is ever run in NVDA with out the user's explicit knowledge.
+If you wish to distribute custom code to others, you should package it as an NVDA add-on.
+
+==== Open Developer Scratchpad Directory ====[AdvancedSettingsOpenScratchpadDir]
+This button opens the directory where you can place custom code while developing it.
+This button is only enabled if NVDA is configured to enable loading custom code from the Developer Scratchpad Directory.
+
+==== Registration for UI Automation events and property changes ====[AdvancedSettingsSelectiveUIAEventRegistration]
+: Default
+  Automatic
+: Options
+  Automatic, Selective, Global
+:
+
+This option changes how NVDA registers for events fired by the Microsoft UI Automation accessibility API.
+The registration for UI Automation events and property changes combo box has three options:
+- Automatic: "selective" on Windows 11 Sun Valley 2 (version 22H2) and later, "global" otherwise.
+- Selective: NVDA will limit event registration to the system focus for most events.
+If you suffer from performance issues in one or more applications, We recommend you to try this functionality to see whether performance improves.
+However, on older versions of Windows, NVDA may have trouble tracking focus in some controls (such as the task manager and emoji panel).
+- Global: NVDA registers for many UIA events that are processed and discarded within NVDA itself.
+While focus tracking is more reliable in more situations, performance is significantly degraded, especially in applications like Microsoft Visual Studio.
+-
+
+==== Use UI automation to access Microsoft Word document controls ====[MSWordUIA]
+Configures whether or not NVDA should use the UI Automation accessibility API to access Microsoft Word documents, rather than the older Microsoft Word object model.
+This applies to documents in Microsoft word itself, plus messages in Microsoft Outlook.
+This setting contains the following values:
+- Default (where suitable)
+- Only where necessary: where the Microsoft Word object model is not  available at all
+- Where suitable: Microsoft Word version 16.0.15000 or higher, or where the Microsoft Word object model is unavailable
+- Always: where ever UI automation is available in Microsoft word (no matter how complete).
+-
+
+==== Windows Console support ====[AdvancedSettingsConsoleUIA]
+: Default
+  Automatic
+: Options
+  Automatic, UIA when available, Legacy
+:
+
+This option selects how NVDA interacts with the Windows Console used by command prompt, PowerShell, and the Windows Subsystem for Linux.
+It does not affect the modern Windows Terminal.
+In Windows 10 version 1709, Microsoft [added support for its UI Automation API to the console https://devblogs.microsoft.com/commandline/whats-new-in-windows-console-in-windows-10-fall-creators-update/], bringing vastly improved performance and stability for screen readers that support it.
+In situations where UI Automation is unavailable or known to result in an inferior user experience, NVDA's legacy console support is available as a fallback.
+The Windows Console support combo box has three options:
+- Automatic: Uses UI Automation in the version of Windows Console included with Windows 11 version 22H2 and later.
+This option is recommended and set by default.
+- UIA when available: Uses UI Automation in consoles if available, even for versions with incomplete or buggy implementations.
+While this limited functionality may be useful (and even sufficient for your usage), use of this option is entirely at your own risk and no support for it will be provided.
+- Legacy: UI Automation in the Windows Console will be completely disabled.
+The legacy fallback will always be used even in situations where UI Automation would provide a superior user experience.
+Therefore, selecting this option is not recommended unless you know what you are doing.
+-
+
+==== Use UIA with Microsoft Edge and other Chromium based browsers when available ====[ChromiumUIA]
+Allows specifying when UIA will be used when it is available in Chromium based browsers such as Microsoft Edge.
+UIA support for Chromium based browsers is early in development and may not provide the same level of access as IA2.
+The combo box has the following options:
+- Default (Only when necessary): The NVDA default, currently this is "Only when necessary". This default may change in the future as the technology matures.
+- Only when necessary: When NVDA is unable to inject into the browser process in order to use IA2 and UIA is available, then NVDA will fall back to using UIA.
+- Yes: If the browser makes UIA available, NVDA will use it.
+- No: Don't use UIA, even if NVDA is unable to inject in process. This may be useful for developers debugging issues with IA2 and want to ensure that NVDA does not fall back to UIA.
+-
+
+==== Annotations ====[Annotations]
+This group of options is used to enable features which add experimental support for ARIA annotations.
+Some of these features may be incomplete.
+
+%kc:beginInclude
+To "Report summary of any annotation details at the system caret", press NVDA+d.
+%kc:endInclude
+
+The following options exist: 
+- "Report 'has details' for structured annotations": enables reporting if the text or control has further details.
+- "Report aria-description always":
+  When the source of ``accDescription`` is aria-description, the description is reported.
+  This is useful for annotations on the web.
+  Note:
+  - There are many sources for ``accDescription`` several have mixed or unreliable semantics.
+    Historically AT has not been able to differentiate sources of ``accDescription`` typically it wasn't spoken due to the mixed semantics.
+  - This option is in very early development, it relies on browser features not yet widely available.
+  - Expected to work with Chromium 92.0.4479.0+
+  -
+-
+
+==== Use UI automation to access Microsoft  Excel spreadsheet controls when available ====[UseUiaForExcel]
+When this option is enabled, NVDA will try to use the Microsoft UI Automation accessibility API in order to fetch information from Microsoft Excel Spreadsheet controls.
+This is an experimental feature, and some features of Microsoft Excel may not be available in this mode.
+For instance, NVDA's Elements List for listing formulas and comments, and Browse mode quick navigation to jump to form fields on a spreadsheet features are not available.
+However, for basic spreadsheet navigating / editing, this option may provide a vast performance improvement.
+We still do not recommend that  the majority of users turn this on by default, though we do welcome users of Microsoft Excel  build 16.0.13522.10000 or higher to test this feature and provide feedback.
+Microsoft Excel's UI automation implementation is ever changing, and  versions of Microsoft Office older than 16.0.13522.10000 may not expose enough information for this option to be of any use.
+
+==== Report live regions ====[BrailleLiveRegions]
+: Default
+  Enabled
+: Options
+  Default (Enabled), Disabled, Enabled
+:
+
+This option selects whether NVDA reports changes in some dynamic web content in Braille.
+Disabling this option is equivalent to NVDA's behaviour in versions 2023.1 and earlier, which only reported these content changes in speech.
+
+==== Speak passwords in all enhanced terminals ====[AdvancedSettingsWinConsoleSpeakPasswords]
+This setting controls whether characters are spoken by [speak typed characters #KeyboardSettingsSpeakTypedCharacters] or [speak typed words #KeyboardSettingsSpeakTypedWords] in situations where the screen does not update (such as password entry) in some terminal programs, such as the Windows Console with UI automation support enabled and Mintty.
+For security purposes, this setting should be left disabled.
+However, you may wish to enable it if you experience performance issues or instability with typed character and/or word reporting in consoles, or work in trusted environments and prefer password announcement.
+
+==== Use enhanced typed character support in legacy Windows Console when available ====[AdvancedSettingsKeyboardSupportInLegacy]
+This option enables an alternative method for detecting typed characters in legacy Windows consoles.
+While it improves performance and prevents some console output from being spelled out, it may be incompatible with some terminal programs.
+This feature is available and enabled by default on Windows 10 versions 1607 and later when UI Automation is unavailable or disabled.
+Warning: with this option enabled, typed characters that do not appear onscreen, such as passwords, will not be suppressed.
+In untrusted environments, you may temporarily disable [speak typed characters #KeyboardSettingsSpeakTypedCharacters] and [speak typed words #KeyboardSettingsSpeakTypedWords] when entering passwords.
+
+==== Diff algorithm ====[DiffAlgo]
+This setting controls how NVDA determines the new text to speak in terminals.
+The diff algorithm combo box has three options:
+- Automatic: This option causes NVDA to prefer Diff Match Patch in most situations, but fall back to Difflib in problematic applications, such as older versions of the Windows Console and Mintty.
+- Diff Match Patch: This option causes NVDA to calculate changes to terminal text by character, even in situations where it is not recommended.
+It may improve performance when large volumes of text are written to the console and allow more accurate reporting of changes made in the middle of lines.
+However, in some applications, reading of new text may be choppy or inconsistent.
+- Difflib: this option causes NVDA to calculate changes to terminal text by line, even in situations where it is not recommended.
+It is identical to NVDA's behaviour in versions 2020.4 and earlier.
+This setting may stabilize reading of incoming text in some applications.
+However, in terminals, when inserting or deleting a character in the middle of a line, the text after the caret will be read out.
+-
+
+==== Speak new text in Windows Terminal via ====[WtStrategy]
+: Default
+  Diffing
+: Options
+  Default (Diffing), Diffing, UIA notifications
+:
+
+This option selects how NVDA determines what text is "new" (and thus what to speak when "report dynamic content changes" is enabled) in Windows Terminal and the WPF Windows Terminal control used in Visual Studio 2022.
+It does not affect the Windows Console (``conhost.exe``).
+The Speak new text in Windows Terminal combo box has three options:
+- Default: This option is currently equivalent to "diffing", but it is anticipated to change once support for UIA notifications is further developed.
+- Diffing: This option uses the selected diff algorithm to calculate changes each time the terminal renders new text.
+This is identical to NVDA's behaviour in versions 2022.4 and earlier.
+- UIA notifications: This option defers the responsibility of determining what text to speak to Windows Terminal itself, meanning that NVDA no longer has to determine what text currently on-screen is "new".
+This should markedly improve performance and stability of Windows Terminal, but this feature is not yet complete.
+In particular, typed characters that are not displayed on-screen, such as passwords, are reported when this option is selected.
+Additionally, contiguous spans of output of over 1,000 characters may not be reported accurately.
+-
+
+==== Attempt to cancel speech for expired focus events ====[CancelExpiredFocusSpeech]
+This option enables behaviour which attempts to cancel speech for expired focus events.
+In particular moving quickly through messages in Gmail with Chrome can cause NVDA to speak outdated information.
+This functionality is enabled by default as of NVDA 2021.1.
+
+==== Caret move timeout (in MS) ====[AdvancedSettingsCaretMoveTimeout]
+This option allows you to configure the number of milliseconds NVDA will wait for the caret (insertion point) to move in editable text controls.
+If you find that NVDA seems to be incorrectly tracking the caret E.g. it seems to be always one character behind or is repeating lines, then you may wish to try increasing this value.
+
+==== Report transparency for colors ====[ReportTransparentColors]
+This option enables reporting when colors are transparent, useful for addon/appModule developers gathering information to improve user experience with a 3rd party application.
+Some GDI applications will highlight text with a background color, NVDA (via display model) attempts to report this color.
+In some situations, the text background may be entirely transparent, with the text layered on some other GUI element.
+With several historically popular GUI APIs, the text may be rendered with a transparent background, but visually the background color is accurate.
+
+==== Use WASAPI for audio output ====[WASAPI]
+: Default
+  Enabled
+: Options
+  Default (Enabled), Disabled, Enabled
+:
+
+This option enables audio output via the Windows Audio Session API (WASAPI).
+WASAPI is a more modern audio framework which may improve the responsiveness, performance and stability of NVDA audio output, including both speech and sounds.
+After changing this option, you will need to restart NVDA for the change to take effect.
+
+==== Volume of NVDA sounds follows voice volume ====[SoundVolumeFollowsVoice]
+: Default
+  Disabled
+: Options
+  Disabled, Enabled
+:
+
+When this option is enabled, the volume of NVDA sounds and beeps will follow the volume setting of the voice you are using.
+If you decrease the volume of the voice, the volume of sounds will decrease.
+Similarly, if you increase the volume of the voice, the volume of sounds will increase.
+This option only takes effect when "Use WASAPI for audio output" is enabled.
+
+==== Volume of NVDA sounds ====[SoundVolume]
+This slider allows you to set the volume of NVDA sounds and beeps.
+This setting only takes effect when "Use WASAPI for audio output" is enabled and "Volume of NVDA sounds follows voice volume" is disabled.
+
+==== Debug logging categories ====[AdvancedSettingsDebugLoggingCategories]
+The checkboxes in this list allow you to enable specific categories of debug messages in NVDA's log.
+Logging these messages can result in decreased performance and large log files.
+Only turn one of these on if specifically instructed to by an NVDA developer e.g. when debugging why a braille display driver is not functioning correctly.
+
+==== Play a sound for logged errors ====[PlayErrorSound]
+This option allows you to specify if NVDA will play an error sound in case an error is logged.
+Choosing Only in test versions (default) makes NVDA play error sounds only if the current NVDA version is a test version (alpha, beta or run from source).
+Choosing Yes allows to enable error sounds whatever your current NVDA version is.
+
+++ miscellaneous Settings ++[MiscSettings]
+Besides the [NVDA Settings #NVDASettings] dialog, The Preferences sub-menu of the NVDA Menu contains several other items which are outlined below.
+
++++ Speech dictionaries +++[SpeechDictionaries]
+The speech dictionaries menu (found in the Preferences menu) contains dialogs that allow you to manage the way NVDA pronounces particular words or phrases.
+There are currently three different types of speech dictionaries.
+They are:
+- Default: rules in this dictionary affect all speech in NVDA.
+- Voice: rules in this dictionary affect speech for the synthesizer voice currently being used.
+- Temporary: rules in this dictionary affect all speech in NVDA, but only for the current session. These rules are temporary and will be lost if NVDA is restarted.
+-
+
+You need to assign custom gestures using the [Input Gestures dialog #InputGestures] if you wish to open any of these dictionary dialogs from anywhere.
+
+All dictionary dialogs contain a list of rules which will be used for processing the speech.
+The dialog also contains Add, Edit, Remove and Remove all buttons.
+
+To add a new rule to the dictionary, press the Add button, and fill in the fields in the dialog box that appears and then press Ok.
+You will then see your new rule in the list of rules.
+However, to make sure your rule is actually saved, make sure to press Ok to exit the dictionary dialog completely once you have finished adding/editing rules.
+
+The rules for NVDA's speech dictionaries allow you to change one string of characters into another.
+For example, you could create a rule which causes NVDA to say the word "frog" instead of "bird" whenever the word "bird" is encountered.
+In the Add rule dialog, the easiest way to do this is to type the word bird in the Pattern field, and the word frog in the Replacement field.
+You may also want to type a description of the rule in the Comment field (something like: changes bird to frog).
+
+NVDA's speech dictionaries however are much more powerful than simple word replacement.
+The Add rule dialog also contains a checkbox to say whether or not you want the rule to be case sensitive (meaning that NVDA should care whether the characters are uppercase or lowercase.
+NVDA ignores case by default).
+
+Finally, a set of radio buttons allows you to tell NVDA whether your pattern should match anywhere, should only match if it is a complete word or should be treated as a "Regular expression".
+Setting the pattern to match as a whole word means that the replacement will only be made if the pattern does not occur as part of a larger word.
+This condition is met if the characters immediately before and after the word are anything other than a letter, a number, or an underscore, or if there are no characters at all.
+Thus, using the earlier example of replacing the word "bird" with "frog", if you were to make this a whole word replacement, it would not match "birds" or "bluebird".
+
+A regular expression is a pattern containing special symbols that allow you to match on more than one character at a time, or match on just numbers, or just letters, as a few examples.
+Regular expressions are not covered in this user guide.
+For an introductory tutorial, please refer to [https://docs.python.org/3.7/howto/regex.html].
+
++++ Punctuation/symbol pronunciation +++[SymbolPronunciation]
+This dialog allows you to change the way punctuation and other symbols are pronounced, as well as the symbol level at which they are spoken.
+
+The language for which symbol pronunciation is being edited will be shown in the dialog's title.
+Note that this dialog respects the "Trust voice's language for processing symbols and characters" option found in the [Speech category #SpeechSettings] of the [NVDA Settings #NVDASettings] dialog; i.e. it uses the voice language rather than the NVDA global language setting when this option is enabled.
+
+To change a symbol, first select it in the Symbols list.
+You can filter the symbols by entering the symbol or a part of the symbol's replacement into the Filter by edit box.
+
+- The Replacement field allows you to change the text that should be spoken in place of this symbol.
+- Using the Level field, you can adjust the lowest symbol level at which this symbol should be spoken (none, some, most or all).
+You can also set the level to character; in this case the symbol will not be spoken regardless of the symbol level in use, with the following two exceptions:
+  - When navigating character by character.
+  - When NVDA is spelling any text containing that symbol.
+  -
+- The Send actual symbol to synthesizer field specifies when the symbol itself (in contrast to its replacement) should be sent to the synthesizer.
+This is useful if the symbol causes the synthesizer to pause or change the inflection of the voice.
+For example, a comma causes the synthesizer to pause.
+There are three options:
+ - never: Never send the actual symbol to the synthesizer.
+ - always: Always send the actual symbol to the synthesizer.
+ - only below symbols' level: Send the actual symbol only if the configured speech symbol level is lower than the level set for this symbol.
+ For example, you might use this so that a symbol will have its replacement spoken at higher levels without pausing, while still being indicated with a pause at lower levels.
+ -
+-
+
+You can add new symbols by pressing the Add button.
+In the dialog that appears, enter the symbol and press the OK button.
+Then, change the fields for the new symbol as you would for other symbols.
+
+You can remove a symbol you previously added by pressing the Remove button.
+
+When you are finished, press the OK button to save your changes or the Cancel button to discard them.
+
+In the case of complex symbols, the Replacement field may have to include some group references of the matched text. For instance, for a pattern matching a whole date, \1, \2, and \3 would need to appear in the field, to be replaced by the corresponding parts of the date.
+Normal backslashes in the Replacement field should thus be doubled, e.g. "a\\b" should be typed in order to get the "a\b" replacement.
+
++++ Input Gestures +++[InputGestures]
+In this dialog, you can customize the input gestures (keys on the keyboard, buttons on a braille display, etc.) for NVDA commands.
+
+Only commands that are applicable immediately before the dialog is opened are shown.
+For example, if you want to customize commands related to browse mode, you should open the Input Gestures dialog while you are in browse mode.
+
+The tree in this dialog lists all of the applicable NVDA commands grouped by category.
+You can filter them by entering one or more words from the command's name into the Filter by edit box in any order.
+Any gestures associated with a command are listed beneath the command.
+
+To add an input gesture to a command, select the command and press the Add button.
+Then, perform the input gesture you wish to associate; e.g. press a key on the keyboard or a button on a braille display.
+Often, a gesture can be interpreted in more than one way.
+For example, if you pressed a key on the keyboard, you may wish it to be specific to the current keyboard layout (e.g. desktop or laptop) or you may wish it to apply for all layouts.
+In this case, a menu will appear allowing you to select the desired option.
+
+To remove a gesture from a command, select the gesture and press the Remove button.
+
+The Emulated system keyboard keys category contains NVDA commands that emulate keys on the system keyboard.
+These emulated system keyboard keys can be used to control a system keyboard right from your braille display.
+To add an emulated input gesture, select the Emulated system keyboard keys category and press the Add button.
+Then, press the key on the keyboard you wish to emulate.
+After that, the key will be available from the Emulated system keyboard keys category and you will be able to assign an input gesture to it as described above.
+
+Note:
+ - Emulated keys must have gestures assigned in order to persist when saving / closing the dialog.
+ - An input gesture with modifier keys may not be able to be mapped to an emulated gesture without modifier
+ keys. For instance, setting the emulated input 'a' and configuring an input gesture of 'ctrl+m', may result
+ in the application receiving 'ctrl+a'.
+ -
+
+When you are finished making changes, press the OK button to save them or the Cancel button to discard them.
+
+++ Saving and Reloading the configuration ++[SavingAndReloading]
+By default NVDA will automatically save your settings on exit.
+Note, however, that this option can be changed under the general options in the preferences menu.
+To save the settings manually at any time, choose the Save configuration item in the NVDA menu.
+
+If you ever make a mistake with your settings and need to revert back to the saved settings, choose the "revert to saved configuration" item in the NVDA menu.
+You can also reset your settings to their original factory defaults by choosing Reset Configuration To Factory Defaults, which is also found in the NVDA menu.
+
+The following NVDA key commands are also useful:
+%kc:beginInclude
+|| Name | Desktop key | Laptop key | Description |
+| Save configuration | NVDA+control+c | NVDA+control+c | Saves your current configuration so that it is not lost when you exit NVDA |
+| Revert  configuration | NVDA+control+r | NVDA+control+r | Pressing once resets your configuration to when you last saved it. Pressing three times will reset it back to factory defaults. |
+%kc:endInclude
+
+++ Configuration Profiles ++[ConfigurationProfiles]
+Sometimes, you may wish to have different settings for different situations.
+For example, you may wish to have reporting of indentation enabled while you are editing or reporting of font attributes enabled while you are proofreading.
+NVDA allows you to do this using configuration profiles.
+
+A configuration profile contains only those settings which are changed while the profile is being edited.
+Most settings can be changed in configuration profiles except for those in the General category of the [NVDA Settings #NVDASettings] dialog, which apply to the entirety of NVDA.
+
+Configuration profiles can be manually activated either from a dialog or using custom added gestures.
+They can also be activated automatically due to triggers such as switching to a particular application.
+
++++ Basic Management +++[ProfilesBasicManagement]
+You manage configuration profiles by selecting "Configuration profiles" in the NVDA menu.
+You can also do this using a key command:
+%kc:beginInclude
+- NVDA+control+p: Show the Configuration Profiles dialog.
+-
+%kc:endInclude
+
+The first control in this dialog is the profile list from which you can select one of the available profiles.
+When you open the dialog, the profile you are currently editing is selected.
+Additional information is also shown for active profiles, indicating whether they are manually activated, triggered and/or being edited.
+
+To rename or delete a profile, press the Rename or Delete buttons, respectively.
+
+Press the Close button to close the dialog.
+
++++ Creating a Profile +++[ProfilesCreating]
+To create a profile, press the New button.
+
+In the New Profile dialog, you can enter a name for the profile.
+You can also select how this profile should be used.
+If you only want to use this profile manually, select Manual activation, which is the default.
+Otherwise, select a trigger which should automatically activate this profile.
+For convenience, if you haven't entered a name for the profile, selecting a trigger will fill in the name accordingly.
+See [below #ConfigProfileTriggers] for more information about triggers.
+
+Pressing OK will create the profile and close the Configuration Profiles dialog so you can edit it.
+
++++ Manual Activation +++[ConfigProfileManual]
+You can manually activate a profile by selecting a profile and pressing the Manual activate button.
+Once activated, other profiles can still be activated due to triggers, but any settings in the manually activated profile will override them.
+For example, if a profile is triggered for the current application and reporting of links is enabled in that profile but disabled it in the manually activated profile, links will not be reported.
+However, if you have changed the voice in the triggered profile but have never changed it in the manually activated profile, the voice from the triggered profile will be used.
+Any settings you change will be saved in the manually activated profile.
+To deactivate a manually activated profile, select it in the Configuration Profiles dialog and press the Manual deactivate button.
+
++++ Triggers +++[ConfigProfileTriggers]
+Pressing the Triggers button in the Configuration Profiles dialog allows you to change the profiles which should be automatically activated for various triggers.
+
+The Triggers list shows the available triggers, which are as follows:
+- Current application: Triggered when you switch to the current application.
+- Say all: Triggered while reading with the say all command.
+-
+
+To change the profile which should be automatically activated for a trigger, select the trigger and then select the desired profile from the Profile list.
+You can select "(normal configuration)" if you don't want a profile to be used.
+
+Press the Close button to return to the Configuration Profiles dialog.
+
++++ Editing a Profile +++[ConfigProfileEditing]
+If you have manually activated a profile, any settings you change will be saved to that profile.
+Otherwise, any settings you change will be saved to the most recently triggered profile.
+For example, if you have associated a profile with the Notepad application and you switch to Notepad, any changed settings will be saved to that profile.
+Finally, if there is neither a manually activated nor a triggered profile, any settings you change will be saved to your normal configuration.
+
+To edit the profile associated with say all, you must [manually activate #ConfigProfileManual] that profile.
+
++++ Temporarily Disabling Triggers +++[ConfigProfileDisablingTriggers]
+Sometimes, it is useful to temporarily disable all triggers.
+For example, you might wish to edit a manually activated profile or your normal configuration without triggered profiles interfering.
+You can do this by checking the Temporarily disable all triggers checkbox in the Configuration Profiles dialog.
+
+To toggle disabling triggers from anywhere, please assign a custom gesture using the [Input Gestures dialog #InputGestures].
+
++++ Activating a profile using input gestures +++[ConfigProfileGestures]
+For every profile you add, you are able to assign one or more input gestures to activate it.
+By default, configuration profiles do not have input gestures assigned.
+You can add gestures to activate a profile using the [Input Gestures dialog #InputGestures].
+Every profile has its own entry under the configuration profiles category.
+When you rename a profile, any gesture you added previously will still be available.
+Removing a profile will automatically delete the gestures associated with it.
+
+++ Location of Configuration files ++[LocationOfConfigurationFiles]
+Portable versions of NVDA store all settings and add-ons in a directory called userConfig, found in the NVDA directory.
+
+Installed versions of NVDA store all settings and add-ons in a special NVDA directory located in your Windows user profile.
+This means that each user on the system can have their own NVDA settings.
+To open your settings directory from anywhere you can use [Input Gestures dialog #InputGestures] to add a custom gesture.
+In addition for an installed version of NVDA, on the start menu you can go to programs -> NVDA -> explore user configuration directory.
+
+Settings for NVDA when running during sign-in or on UAC screens are stored in the systemConfig directory in NVDA's installation directory.
+Usually, this configuration should not be touched.
+To change NVDA's configuration during sign-in or on UAC screens, configure NVDA as you wish while signed into Windows, save the configuration, and then press the "use currently saved settings during sign-in and on secure screens" button in the General category of the [NVDA Settings #NVDASettings] dialog.
+
++ Add-ons and the Add-on Store +[AddonsManager]
+Add-ons are software packages which provide new or altered functionality for NVDA.
+They are developed by the NVDA community, and external organisations such as commercial vendors.
+Add-ons may do any of the following:
+- Add or enhance support for certain applications.
+- Provide support for extra Braille displays or speech synthesizers.
+- Add or change features in NVDA.
+-
+
+NVDA's Add-on Store allows you to browse and manage add-on packages.
+All add-ons that are available in the Add-on Store can be downloaded for free.
+However, some of them may require users to pay for a license or additional software before they can be used.
+Commercial speech synthesizers are an example of this type of add-on.
+If you install an add-on with paid components and change your mind about using it, the add-on can be easily removed.
+
+The Add-on Store is accessed from the Tools submenu of the NVDA menu.
+To access the Add-on Store from anywhere, assign a custom gesture using the [Input Gestures dialog #InputGestures].
+
+++ Browsing add-ons ++[AddonStoreBrowsing]
+When opened, the Add-on Store displays a list of add-ons.
+If you have not installed an add-on before, the Add-on Store will open to a list of add-ons available to install.
+If you have installed add-ons, the list will display currently installed add-ons.
+
+Selecting an add-on, by moving to it with the up and down arrow keys, will display the details for the add-on.
+Add-ons have associated actions that you can access through an [actions menu #AddonStoreActions], such as install, help, disable, and remove.
+Available actions will change based on whether the add-on is installed or not, and whether it is enabled or disabled.
+
++++ Add-on list views +++[AddonStoreFilterStatus]
+There are different views for installed, updatable, available and incompatible add-ons.
+To change the view of add-ons, change the active tab of the add-ons list using ``ctrl+tab``.
+You can also ``tab`` to the list of views, and move through them with the ``leftArrow`` and ``rightArrow`` keys.
+
++++ Filtering for enabled or disabled add-ons +++[AddonStoreFilterEnabled]
+Normally, an installed add-on is "enabled", meaning that it is running and available within NVDA.
+However, some of your installed add-ons may be set to the "disabled" state.
+This means that they will not be used, and their functions won't be available during your current NVDA session.
+You may have disabled an add-on because it conflicted with another add-on, or with a certain application.
+NVDA may also disable certain add-ons, if they are found to be incompatible during an NVDA upgrade; though you will be warned if this is going to happen.
+Add-ons can also be disabled if you simply don't need them for a prolonged period, but don't want to uninstall them because you expect to want them again in the future.
+
+The lists of installed and incompatible add-ons can be filtered by their enabled or disabled state.
+The default shows both enabled and disabled add-ons.
+
++++ Include incompatible add-ons +++[AddonStoreFilterIncompatible]
+Available and updatable add-ons can be filtered to include [incompatible add-ons #incompatibleAddonsManager] that are available to install.
+
++++ Filter add-ons by channel +++[AddonStoreFilterChannel]
+Add-ons can be distributed through up to four channels:
+- Stable: The developer has released this as a tested add-on with a released version of NVDA.
+- Beta: This add-on may need further testing, but is released for user feedback.
+Suggested for early adopters.
+- Dev: This channel is suggested to be used by add-on developers to test unreleased API changes.
+NVDA alpha testers may need to use a "Dev" version of their add-ons.
+- External: Add-ons installed from external sources, outside of the Add-on Store.
+-
+
+To list add-ons only for specific channels, change the "Channel" filter selection.
+
++++ Searching for add-ons +++[AddonStoreFilterSearch]
+To search add-ons, use the "Search" text box.
+You can reach it by pressing ``shift+tab`` from the list of add-ons.
+Type a keyword or two for the kind of add-on you're looking for, then ``tab`` back to the list of add-ons.
+Add-ons will be listed if the search text can be found in the add-on ID, display name, publisher, author or description.
+
+++ Add-on actions ++[AddonStoreActions]
+Add-ons have associated actions, such as install, help, disable, and remove.
+For an add-on in the add-on list, these actions can be accessed through a menu opened by pressing the ``applications`` key, ``enter``, right clicking or double clicking the add-on.
+This menu can also be accessed through an Actions button in the selected add-on's details.
+
++++ Installing add-ons +++[AddonStoreInstalling]
+Just because an add-on is available in the NVDA Add-ons Store, does not mean that it has been approved or vetted by NV Access or anyone else.
+It is very important to only install add-ons from sources you trust.
+The functionality of add-ons is unrestricted inside NVDA. 
+This could include accessing your personal data or even the entire system.
+
+You can install and update add-ons by [browsing Available add-ons #AddonStoreBrowsing].
+Select an add-on from the "Available add-ons" or "Updatable add-ons" tab.
+Then use the update, install, or replace action to start the installation.
+
+To install an add-on you have obtained outside of the Add-on Store, press the "Install from external source" button.
+This will allow you to browse for an add-on package (``.nvda-addon`` file) somewhere on your computer or on a network.
+Once you open the add-on package, the installation process will begin.
+
+If NVDA is installed and running on your system, you can also open an add-on file directly from the browser or file system to begin the installation process.
+
+When an add-on is being installed from an external source, NVDA will ask you to confirm the installation.
+Once the add-on is installed, NVDA must be restarted for the add-on to start running, although you may postpone restarting NVDA if you have other add-ons to install or update.
+
++++ Removing Add-ons +++[AddonStoreRemoving]
+To remove an add-on, select the add-on from the list and use the Remove action.
+NVDA will ask you to confirm removal.
+As with installing, NVDA must be restarted for the add-on to be fully removed.
+Until you do, a status of "Pending removal" will be shown for that add-on in the list.
+
++++ Disabling and Enabling Add-ons +++[AddonStoreDisablingEnabling]
+To disable an add-on, use the "disable" action.
+To enable a previously disabled add-on, use the "enable" action.
+You can disable an add-on if the add-on status indicates it is  "enabled", or enable it if the add-on is "disabled".
+For each use of the enable/disable action, add-on status changes to indicate what will happen when NVDA restarts.
+If the add-on was previously "disabled", the status will show "enabled after restart".
+If the add-on was previously "enabled", the status will show "disabled after restart".
+Just like when you install or remove add-ons, you need to restart NVDA in order for changes to take effect.
+
+++ Incompatible Add-ons ++[incompatibleAddonsManager]
+Some older add-ons may no longer be compatible with the version of NVDA that you have.
+If you are using an older version of NVDA, some newer add-ons may not be compatible either.
+Attempting to install an incompatible add-on will result in an error explaining why the add-on is considered incompatible.
+
+For older add-ons, you can override the incompatibility at your own risk.
+Incompatible add-ons may not work with your version of NVDA, and can cause unstable or unexpected behaviour including crashing.
+You can override compatibility when enabling or installing an add-on.
+If the incompatible add-on causes issues later, you can disable or remove it.
+
+If you are having trouble running NVDA, and you have recently updated or installed an add-on, especially if it is an incompatible add-on, you may want to try running NVDA temporarily with all add-ons disabled.
+To restart NVDA with all add-ons disabled, choose the appropriate option when quitting NVDA.
+Alternatively, use the [command line option #CommandLineOptions] ``--disable-addons``.
+
+You can browse available incompatible add-ons using the [available and updatable add-ons tabs #AddonStoreFilterStatus].
+You can browse installed incompatible add-ons using the [incompatible add-ons tab #AddonStoreFilterStatus].
+
++ Extra Tools +[ExtraTools]
+
+++ Log Viewer ++[LogViewer]
+The log viewer, found under Tools in the NVDA menu, allows you to view all the logging output that has occurred up until now from when you last started NVDA.
+Using NVDA+F1 will open the log viewer and display developer information about the current navigator object.
+
+Apart from reading the content, you can also Save a copy of the log file, or refresh the viewer so that it shows the most recent output since the Log viewer was opened.
+These actions are available under the viewer's Log menu.
+
+++ Speech Viewer ++[SpeechViewer]
+For sighted software developers or people demoing NVDA to sighted audiences, a floating window is available that allows you to view all the text that NVDA is currently speaking.
+
+To enable the speech viewer, check the "Speech Viewer" menu item under Tools in the NVDA menu.
+Uncheck the menu item to disable it.
+
+The speech viewer window contains a check box labelled "Show speech viewer on startup".
+If this is checked, the speech viewer will open when NVDA is started.
+The speech viewer window will always attempt to re-open with the same dimensions and location as when it was closed.
+
+While the speech viewer is enabled, it constantly updates to show you the most current text being spoken.
+However, if you click or focus inside the viewer, NVDA will temporarily stop updating the text, so that you are able to easily select or copy the existing content.
+
+To toggle the speech viewer from anywhere, please assign a custom gesture using the [Input Gestures dialog #InputGestures].
+
+++ Braille Viewer ++[BrailleViewer]
+For sighted software developers or people demoing NVDA to sighted audiences, a floating window is available that allows you to view braille output, and the text equivalent for each braille character.
+The braille viewer can be used at the same time as a physical braille display, it will match the number of cells on the physical device.
+While the braille viewer is enabled, it constantly updates to show you the braille that would be displayed on a physical braille display.
+
+To enable the braille viewer, check the "Braille Viewer" menu item under Tools in the NVDA menu.
+Uncheck the menu item to disable it.
+
+Physical braille displays typically have buttons to scroll forwards or backwards, to enable scrolling with the braille viewer tool use the [Input Gestures dialog #InputGestures] to assign keyboard shortcuts which "Scrolls the braille display back" and "Scrolls the braille display forward"
+
+The braille viewer window contains a check box labelled "Show braille viewer on startup".
+If this is checked, the braille viewer will open when NVDA is started.
+The braille viewer window will always attempt to re-open with the same dimensions and location as when it was closed.
+
+The braille viewer window contains a check box labeled "Hover for cell routing", the default is unchecked.
+If checked, hovering the mouse over a braille cell will enable trigger the "route to braille cell" command for that cell.
+This is often used to move the caret or trigger the action for a control.
+This can be useful for testing NVDA is able to correctly reverse map a from braille cell.
+To prevent unintentionally routing to cells, the command is delayed.
+The mouse must hover until the cell turns green.
+The cell will start as a light yellow colour, transition to orange, then suddenly become green.
+
+To toggle the braille viewer from anywhere, please assign a custom gesture using the [Input Gestures dialog #InputGestures].
+
+++ Python Console ++[PythonConsole]
+The NVDA Python console, found under Tools in the NVDA menu, is a development tool which is useful for debugging, general inspection of NVDA internals or inspection of the accessibility hierarchy of an application.
+For more information, please see the [NVDA Developer Guide https://www.nvaccess.org/files/nvda/documentation/developerGuide.html].
+
+++ Add-on Store ++
+This will open the [NVDA Add-on Store #AddonsManager].
+For more information, read the in-depth section: [Add-ons and the Add-on Store #AddonsManager].
+
+++ Create portable copy ++[CreatePortableCopy]
+This will open a dialog which allows you to create a portable copy of NVDA out of the installed version.
+Either way, when running a portable copy of NVDA, in the extra tool sub menu the menu item will be called "install NVDA on this PC" instead of "create portable copy).
+
+The dialog to create a portable copy of NVDA or to install NVDA on this PC will prompt you to choose a folder path in which NVDA should create the portable copy or in which NVDA should be installed.
+
+In this dialog you can enable or disable the following:
+- Copy current user configuration (this includes the files in %appdata%\roaming\NVDA or in the user configuration of your portable copy and also includes add-ons and other modules)
+- Start the new portable copy after creation or start NVDA after installation (starts NVDA automatically after the portable copy creation or the installation)
+-
+
+++ Run COM registration fixing tool... ++[RunCOMRegistrationFixingTool]
+Installing and uninstalling programs on a computer can, in certain cases, cause COM DLL files to get unregistered.
+As COM Interfaces such as IAccessible depend on correct COM DLL registrations, issues can appear in case the correct registration is missing.
+
+This can happen i.e. after installing and uninstalling Adobe Reader, Math Player and other programs.
+
+The missing registration can cause issues in browsers, desktop apps, task bar and other interfaces.
+
+Specifically, following issues can be solved by running this tool:
+- NVDA reports "unknown" when navigating in browsers such as Firefox, Thunderbird etc.
+- NVDA fails to switch between focus mode and browse mode
+- NVDA is very slow when navigating in browsers while using browse mode
+- And possibly other issues.
+-
+
+++ Reload plugins ++[ReloadPlugins]
+This item, once activated, reloads app modules and global plugins without restarting NVDA, which can be useful for developers.
+
++ Supported Speech Synthesizers +[SupportedSpeechSynths]
+This section contains information about the speech synthesizers supported by NVDA.
+For an even more extensive list of  free and commercial synthesizers that you can purchase and download for use with NVDA, please see the [extra voices page https://github.com/nvaccess/nvda/wiki/ExtraVoices].
+
+++ eSpeak NG ++[eSpeakNG]
+The [eSpeak NG https://github.com/espeak-ng/espeak-ng] synthesizer is built directly into NVDA and does not require any other special drivers or components to be installed.
+On Windows 7, 8 and 8.1, NVDA uses eSpeak NG by default ([Windows OneCore #OneCore] is used in Windows 10 and later by default).
+As this synthesizer is built into NVDA, this is a great choice for when running NVDA off a USB thumb drive on other systems.
+
+Each voice that comes with eSpeak NG speaks a different language.
+There are over 43 different languages supported by eSpeak NG.
+
+There are also many variants which can be chosen to alter the sound of the voice.
+
+++ Microsoft Speech API version 4 (SAPI 4) ++[SAPI4]
+SAPI 4 is an older Microsoft standard for software speech synthesizers.
+NVDA still supports this for users who already have SAPI 4 synthesizers installed.
+However, Microsoft no longer support this and needed components are no longer available from Microsoft.
+
+When using this synthesizer with NVDA, the available voices (accessed from the [Speech category #SpeechSettings] of the [NVDA Settings #NVDASettings] dialog or by the [Synth Settings Ring #SynthSettingsRing]) will contain all the voices from all the installed SAPI 4 engines found on your system.
+
+++ Microsoft Speech API version 5 (SAPI 5) ++[SAPI5]
+SAPI 5 is a Microsoft standard for software speech synthesizers.
+Many speech synthesizers that comply with this standard may be purchased or downloaded for free from various companies and websites, though your system will probably already come with at least one SAPI 5 voice preinstalled.
+When using this synthesizer with NVDA, the available voices (accessed from the [Speech category #SpeechSettings] of the [NVDA Settings #NVDASettings] dialog or by the [Synth Settings Ring #SynthSettingsRing]) will contain all the voices from all the installed SAPI 5 engines found on your system.
+
+++ Microsoft Speech Platform ++[MicrosoftSpeechPlatform]
+The Microsoft Speech Platform provides voices for many languages which are normally used in the development of server-based speech applications.
+These voices can also be used with NVDA.
+
+To use these voices, you will need to install two components:
+- Microsoft Speech Platform - Runtime (Version 11) , x86: https://www.microsoft.com/download/en/details.aspx?id=27225
+- Microsoft Speech Platform - Runtime Languages (Version 11): https://www.microsoft.com/download/en/details.aspx?id=27224
+ - This page includes many files for both speech recognition and text-to-speech.
+ Choose the files containing the TTS data for the desired languages/voices.
+ For example, the file MSSpeech_TTS_en-US_ZiraPro.msi is a U.S. English voice.
+ -
+-
+
+++ Windows OneCore Voices ++[OneCore]
+Windows 10 and later includes voices known as "OneCore" or "mobile" voices.
+Voices are provided for many languages, and they are more responsive than the Microsoft voices available using Microsoft Speech API version 5.
+On Windows 10 and later, NVDA uses Windows OneCore voices by default ([eSpeak NG #eSpeakNG] is used in other releases).
+
+To add new Windows OneCore voices, go to "Speech Settings", within Windows system settings. 
+Use the "Add voices" option and search for the desired language.
+Many languages include multiple variants.
+"United Kingdom" and "Australia" are two of the English variants.
+"France", "Canada" and "Switzerland" are French variants available.
+Search for the broader language (such as English or French), then locate the variant in the list.
+Select any languages desired and use the "add" button to add them.
+Once added, restart NVDA.
+
+Please see this Microsoft article for a list of available voices: https://support.microsoft.com/en-us/windows/appendix-a-supported-languages-and-voices-4486e345-7730-53da-fcfe-55cc64300f01
+
++ Supported Braille Displays +[SupportedBrailleDisplays]
+This section contains information about the Braille displays supported by NVDA.
+
+++ Displays supporting automatic detection in the background ++[AutomaticDetection]
+NVDA has the ability to detect many braille displays in the background automatically, either via USB or bluetooth.
+This behaviour is achieved by selecting the Automatic option as the preferred braille display from NVDA's [Braille Settings dialog #BrailleSettings].
+This option is selected by default.
+
+The following displays support this automatic detection functionality.
+- Handy Tech displays
+- Baum/Humanware/APH/Orbit braille displays
+- HumanWare Brailliant BI/B series
+- HumanWare BrailleNote
+- SuperBraille
+- Optelec ALVA 6 series
+- HIMS Braille Sense/Braille EDGE/Smart Beetle/Sync Braille Series
+- Eurobraille Esys/Esytime/Iris displays
+- Nattiq nBraille displays
+- Seika Notetaker: MiniSeika (16, 24 cells), V6, and V6Pro (40 cells)
+- Tivomatic Caiku Albatross 46/80 displays
+- Any Display that supports the Standard HID Braille protocol
+-
+
+++ Freedom Scientific Focus/PAC Mate Series ++[FreedomScientificFocus]
+All Focus and PAC Mate displays from [Freedom Scientific https://www.freedomscientific.com/] are supported when connected via USB or bluetooth.
+You will need the Freedom Scientific braille display drivers installed on your system.
+If you do not have them already, you can obtain them from https://support.freedomscientific.com/Downloads/Focus/FocusBlueBrailleDisplayDriver.
+Although this page only mentions the Focus Blue display, the drivers support all Freedom Scientific Focus and Pacmate displays.
+
+By default, NVDA can automatically detect and connect to these displays either via USB or bluetooth.
+However, when configuring the display, you can explicitly select "USB" or "Bluetooth" ports to restrict the connection type to be used.
+This might be useful if you want to connect the focus display to NVDA using bluetooth, but still be able to charge it using USB power from your computer.
+NVDA's automatic braille display detection will also recognize the display on USB or Bluetooth.
+
+Following are the key assignments for this display with NVDA.
+Please see the display's documentation for descriptions of where these keys can be found.
+%kc:beginInclude
+|| Name | Key |
+| Scroll braille display back | topRouting1 (first cell on display) |
+| Scroll braille display forward | topRouting20/40/80 (last cell on display) |
+| Scroll braille display back | leftAdvanceBar |
+| Scroll braille display forward | rightAdvanceBar |
+| Toggle braille tethered to | leftGDFButton+rightGDFButton |
+| Toggle left wiz wheel action | leftWizWheelPress |
+| Move back using left wiz wheel action | leftWizWheelUp |
+| Move forward using left wiz wheel action | leftWizWheelDown |
+| Toggle right wiz wheel action | rightWizWheelPress |
+| Move back using right wiz wheel action | rightWizWheelUp |
+| Move forward using right wiz wheel action | rightWizWheelDown |
+| Route to braille cell | routing |
+| shift+tab key | brailleSpaceBar+dot1+dot2 |
+| tab key | brailleSpaceBar+dot4+dot5 |
+| upArrow key | brailleSpaceBar+dot1 |
+| downArrow key | brailleSpaceBar+dot4 |
+| control+leftArrow key | brailleSpaceBar+dot2 |
+| control+rightArrow key | brailleSpaceBar+dot5 |
+| leftArrow | brailleSpaceBar+dot3 |
+| rightArrow key | brailleSpaceBar+dot6 |
+| home key | brailleSpaceBar+dot1+dot3 |
+| end key | brailleSpaceBar+dot4+dot6 |
+| control+home key | brailleSpaceBar+dot1+dot2+dot3 |
+| control+end key | brailleSpaceBar+dot4+dot5+dot6 |
+| alt key | brailleSpaceBar+dot1+dot3+dot4 |
+| alt+tab key | brailleSpaceBar+dot2+dot3+dot4+dot5 |
+| alt+shift+tab key | brailleSpaceBar+dot1+dot2+dot5+dot6 |
+| windows+tab key | brailleSpaceBar+dot2+dot3+dot4 |
+| escape key | brailleSpaceBar+dot1+dot5 |
+| windows key | brailleSpaceBar+dot2+dot4+dot5+dot6 |
+| space key | brailleSpaceBar |
+| Toggle control key | brailleSpaceBar+dot3+dot8 |
+| Toggle alt key | brailleSpaceBar+dot6+dot8 |
+| Toggle windows key | brailleSpaceBar+dot4+dot8 |
+| Toggle NVDA key | brailleSpaceBar+dot5+dot8 |
+| Toggle shift key | brailleSpaceBar+dot7+dot8 |
+| Toggle control and shift keys | brailleSpaceBar+dot3+dot7+dot8 |
+| Toggle alt and shift keys | brailleSpaceBar+dot6+dot7+dot8 |
+| Toggle windows and shift keys | brailleSpaceBar+dot4+dot7+dot8 |
+| Toggle NVDA and shift keys | brailleSpaceBar+dot5+dot7+dot8 |
+| Toggle control and alt keys | brailleSpaceBar+dot3+dot6+dot8 |
+| Toggle control, alt, and shift keys | brailleSpaceBar+dot3+dot6+dot7+dot8 |
+| windows+d key (minimize all applications) | brailleSpaceBar+dot1+dot2+dot3+dot4+dot5+dot6 |
+| Report Current Line | brailleSpaceBar+dot1+dot4 |
+| NVDA menu | brailleSpaceBar+dot1+dot3+dot4+dot5 |
+
+For newer Focus models that contain rocker bar keys (focus 40, focus 80 and focus blue):
+|| Name | Key |
+| Move braille display to previous line | leftRockerBarUp, rightRockerBarUp |
+| Move braille display to next line | leftRockerBarDown, rightRockerBarDown |
+
+For Focus 80 only:
+|| Name | Key |
+| Scroll braille display back | leftBumperBarUp, rightBumperBarUp |
+| Scroll braille display forward | leftBumperBarDown, rightBumperBarDown |
+%kc:endInclude
+
+++ Optelec ALVA 6 series/protocol converter ++[OptelecALVA]
+Both the ALVA BC640 and BC680 displays from [Optelec https://www.optelec.com/] are supported when connected via USB or bluetooth.
+Alternatively, you can connect an older Optelec display, such as a Braille Voyager, using a protocol converter supplied by Optelec.
+You do not need any specific drivers to be installed to use these displays.
+Just plug in the display and configure NVDA to use it.
+
+Note: NVDA might be unable to use an ALVA BC6 display over Bluetooth when it is paired using the ALVA Bluetooth utility.
+When you have paired your device using this utility and NVDA is unable to detect your device, we recommend you to pair your ALVA display the regular way using the Windows Bluetooth settings.
+
+Note: while some of these displays do have a braille keyboard, they handle translation from braille to text themselves by default.
+This means that NVDA's braille input system is not in use in the default situation (i.e. the input braille table setting has no effect).
+For ALVA displays with recent firmware, it is possible to disable this HID keyboard simulation using an input gesture.
+
+Following are key assignments for this display with NVDA.
+Please see the display's documentation for descriptions of where these keys can be found.
+%kc:beginInclude
+|| Name | Key |
+| Scroll braille display back | t1, etouch1 |
+| Move braille display to previous line | t2 |
+| Move to current focus | t3 |
+| Move braille display to next line | t4 |
+| Scroll braille display forward | t5, etouch3 |
+| Route to braille cell | routing |
+| Report text formatting under braille cell | secondary routing |
+| Toggle HID keyboard simulation | t1+spEnter |
+| Move to top line in review | t1+t2 |
+| Move to bottom line in review | t4+t5 |
+| Toggle braille tethered to | t1+t3 |
+| Report title | etouch2 |
+| Report status bar | etouch4 |
+| shift+tab key | sp1 |
+| alt key | sp2, alt |
+| escape key | sp3 |
+| tab key | sp4 |
+| upArrow key | spUp |
+| downArrow key | spDown |
+| leftArrow key | spLeft |
+| rightArrow key | spRight |
+| enter key | spEnter, enter |
+| Report date/time | sp2+sp3 |
+| NVDA Menu | sp1+sp3 |
+| windows+d key (minimize all applications) | sp1+sp4 |
+| windows+b key (focus system tray) | sp3+sp4 |
+| windows key | sp1+sp2, windows |
+| alt+tab key | sp2+sp4 |
+| control+home key | t3+spUp |
+| control+end key | t3+spDown |
+| home key | t3+spLeft |
+| end key | t3+spRight |
+| control key | control |
+%kc:endInclude
+
+++ Handy Tech Displays ++[HandyTech]
+NVDA supports most displays from [Handy Tech https://www.handytech.de/] when connected via USB, serial port or bluetooth.
+For older USB displays, you will need to install the USB drivers from Handy Tech on your system.
+
+The following displays are not supported out of the box, but can be used via [Handy Tech's universal driver https://handytech.de/en/service/downloads-and-manuals/handy-tech-software/braille-display-drivers] and NVDA add-on:
+- Braillino
+- Bookworm
+- Modular displays with firmware version 1.13 or lower. Please note that the firmware of this displays can be updated.
+-
+Following are the key assignments for Handy Tech displays with NVDA.
+Please see the display's documentation for descriptions of where these keys can be found.
+%kc:beginInclude
+|| Name | Key |
+| Scroll braille display back | left, up, b3 |
+| Scroll braille display forward | right, down, b6 |
+| Move braille display to previous line | b4 |
+| Move braille display to next line | b5 |
+| Route to braille cell | routing |
+| shift+tab key | esc, left triple action key up+down |
+| alt key | b2+b4+b5 |
+| escape key | b4+b6 |
+| tab key | enter, right triple action key up+down |
+| enter key | esc+enter, left+right triple action key up+down, joystickAction |
+| upArrow key | joystickUp |
+| downArrow key | joystickDown |
+| leftArrow key | joystickLeft |
+| rightArrow key | joystickRight |
+| NVDA Menu | b2+b4+b5+b6 |
+| Toggle braille tethered to | b2 |
+| Toggle the braille cursor | b1 |
+| Toggle focus context presentation | b7 |
+| Toggle braille input | space+b1+b3+b4 (space+capital B) |
+%kc:endInclude
+
+++ MDV Lilli ++[MDVLilli]
+The Lilli braille display available from [MDV https://www.mdvbologna.it/] is supported.
+You do not need any specific drivers to be installed to use this display.
+Just plug in the display and configure NVDA to use it.
+
+This display does not support NVDA's automatic background braille display detection functionality.
+
+Following are the key assignments for this display with NVDA.
+Please see the display's documentation for descriptions of where these keys can be found.
+%kc:beginInclude
+|| Name | Key |
+| Scroll braille display backward | LF |
+| Scroll braille display forward | RG |
+| Move braille display to previous line | UP |
+| Move braille display to next line | DN |
+| Route to braille cell | route |
+| shift+tab key | SLF |
+| tab key | SRG |
+| alt+tab key | SDN |
+| alt+shift+tab key | SUP |
+%kc:endInclude
+
+++ Baum/Humanware/APH/Orbit Braille Displays ++[Baum]
+Several [Baum https://www.visiobraille.de/index.php?article_id=1&clang=2], [HumanWare https://www.humanware.com/], [APH https://www.aph.org/] and [Orbit https://www.orbitresearch.com/] displays are supported when connected via USB, bluetooth or serial.
+These include:
+- Baum: SuperVario, PocketVario, VarioUltra, Pronto!, SuperVario2, Vario 340
+- HumanWare: Brailliant, BrailleConnect, Brailliant2
+- APH: Refreshabraille
+- Orbit: Orbit Reader 20
+-
+Some other displays manufactured by Baum may also work, though this has not been tested.
+
+If connecting via USB to displays which do not use HID, you must first install the USB drivers provided by the manufacturer.
+The VarioUltra and Pronto! use HID.
+The Refreshabraille and Orbit Reader 20 can use HID if configured appropriately.
+
+The USB serial mode of the Orbit Reader 20 is currently only supported in Windows 10 and later.
+USB HID should generally be used instead.
+
+Following are the key assignments for these displays with NVDA.
+Please see your display's documentation for descriptions of where these keys can be found.
+%kc:beginInclude
+|| Name | Key |
+| Scroll braille display back | ``d2`` |
+| Scroll braille display forward | ``d5`` |
+| Move braille display to previous line | ``d1`` |
+| Move braille display to next line | ``d3`` |
+| Route to braille cell | ``routing`` |
+| ``shift+tab`` key | ``space+dot1+dot3`` |
+| ``tab`` key | ``space+dot4+dot6`` |
+| ``alt`` key | ``space+dot1+dot3+dot4 (space+m)`` |
+| ``escape`` key | ``space+dot1+dot5 (space+e)`` |
+| ``windows`` key | ``space+dot3+dot4`` |
+| ``alt+tab`` key | ``space+dot2+dot3+dot4+dot5 (space+t)`` |
+| NVDA Menu | ``space+dot1+dot3+dot4+dot5 (space+n)`` |
+| ``windows+d`` key (minimize all applications) | ``space+dot1+dot4+dot5 (space+d)`` |
+| Say all | ``space+dot1+dot2+dot3+dot4+dot5+dot6`` |
+
+For displays which have a joystick:
+|| Name | Key |
+| upArrow key | up |
+| downArrow key | down |
+| leftArrow key | left |
+| rightArrow key | right |
+| enter key | select |
+%kc:endInclude
+
+++ hedo ProfiLine USB ++[HedoProfiLine]
+The hedo ProfiLine USB from [hedo Reha-Technik https://www.hedo.de/] is supported.
+You must first install the USB drivers provided by the manufacturer.
+
+This display does not yet support NVDA's automatic background braille display detection functionality.
+
+Following are the key assignments for this display with NVDA.
+Please see the display's documentation for descriptions of where these keys can be found.
+%kc:beginInclude
+|| Name | Key |
+| Scroll braille display back | K1 |
+| Scroll braille display forward | K3 |
+| Move braille display to previous line | B2 |
+| Move braille display to next line | B5 |
+| Route to braille cell | routing |
+| Toggle braille tethered to | K2 |
+| Say all | B6 |
+%kc:endInclude
+
+++ hedo MobilLine USB ++[HedoMobilLine]
+The hedo MobilLine USB from [hedo Reha-Technik https://www.hedo.de/] is supported.
+You must first install the USB drivers provided by the manufacturer.
+
+This display does not yet support NVDA's automatic background braille display detection functionality.
+
+Following are the key assignments for this display with NVDA.
+Please see the display's documentation for descriptions of where these keys can be found.
+%kc:beginInclude
+|| Name | Key |
+| Scroll braille display back | K1 |
+| Scroll braille display forward | K3 |
+| Move braille display to previous line | B2 |
+| Move braille display to next line | B5 |
+| Route to braille cell | routing |
+| Toggle braille tethered to | K2 |
+| Say all | B6 |
+%kc:endInclude
+
+++ HumanWare Brailliant BI/B Series / BrailleNote Touch  ++[HumanWareBrailliant]
+The Brailliant BI and B series of displays  from [HumanWare https://www.humanware.com/], including the BI 14, BI 32, BI 20X, BI 40, BI 40X and B 80, are supported when connected via USB or bluetooth.
+If connecting via USB with the protocol set to HumanWare, you must first install the USB drivers provided by the manufacturer.
+USB drivers are not required if the protocol is set to OpenBraille.
+
+The following extra devices are also supported (and do not require any special drivers to be installed):
+- APH Mantis Q40
+- APH Chameleon 20
+- Humanware BrailleOne
+- NLS eReader
+-
+
+Following are the key assignments for  the Brailliant BI/B and BrailleNote touch displays with NVDA.
+Please see the display's documentation for descriptions of where these keys can be found.
++++ Key assignments for All models +++
+%kc:beginInclude
+|| Name | Key |
+| Scroll braille display back | left |
+| Scroll braille display forward | right |
+| Move braille display to previous line | up |
+| Move braille display to next line | down |
+| Route to braille cell | routing |
+| Toggle braille tethered to | up+down |
+| upArrow key | space+dot1 |
+| downArrow key | space+dot4 |
+| leftArrow key | space+dot3 |
+| rightArrow key | space+dot6 |
+| shift+tab key | space+dot1+dot3 |
+| tab key | space+dot4+dot6 |
+| alt key | space+dot1+dot3+dot4 (space+m) |
+| escape key | space+dot1+dot5 (space+e) |
+| enter key | dot8 |
+| windows key | space+dot3+dot4 |
+| alt+tab key | space+dot2+dot3+dot4+dot5 (space+t) |
+| NVDA Menu | space+dot1+dot3+dot4+dot5 (space+n) |
+| windows+d key (minimize all applications) | space+dot1+dot4+dot5 (space+d) |
+| Say all | space+dot1+dot2+dot3+dot4+dot5+dot6 |
+%kc:endInclude
+
++++ Key assignments for Brailliant BI 32, BI 40 and B 80 +++ 
+%kc:beginInclude
+|| Name | Key |
+| NVDA Menu | c1+c3+c4+c5 (command n) |
+| windows+d key (minimize all applications) | c1+c4+c5 (command d) |
+| Say all | c1+c2+c3+c4+c5+c6 |
+%kc:endInclude
+
++++ Key assignments for Brailliant BI 14 +++ 
+%kc:beginInclude
+|| Name | Key |
+| up arrow key | joystick up |
+| down arrow key | joystick down |
+| left arrow key | joystick left |
+| right arrow key | joystick right |
+| enter key | joystick action |
+%kc:endInclude
+
+++ HIMS Braille Sense/Braille EDGE/Smart Beetle/Sync Braille Series ++[Hims]
+NVDA supports Braille Sense, Braille EDGE, Smart Beetle and Sync Braille displays from [Hims https://www.hims-inc.com/] when connected via USB or bluetooth. 
+If connecting via USB, you will need to install the USB drivers from HIMS on your system.
+You can download these from here: http://www.himsintl.com/upload/HIMS_USB_Driver_v25.zip
+
+Following are the key assignments for these displays with NVDA.
+Please see the display's documentation for descriptions of where these keys can be found.
+%kc:beginInclude
+|| Name | Key |
+| Route to braille cell | routing |
+| Scroll braille display back | leftSideScrollUp, rightSideScrollUp, leftSideScroll |
+| Scroll braille display forward | leftSideScrollDown, rightSideScrollDown, rightSideScroll |
+| Move braille display to previous line | leftSideScrollUp+rightSideScrollUp |
+| Move braille display to next line | leftSideScrollDown+rightSideScrollDown |
+| Move to previous line in review | rightSideUpArrow |
+| Move to next line in review | rightSideDownArrow |
+| Move to previous character in review | rightSideLeftArrow |
+| Move to next character in review | rightSideRightArrow |
+| Move to current focus | leftSideScrollUp+leftSideScrollDown, rightSideScrollUp+rightSideScrollDown, leftSideScroll+rightSideScroll |
+| control key | smartbeetle:f1, brailleedge:f3 |
+| windows key | f7, smartbeetle:f2 |
+| alt key | dot1+dot3+dot4+space, f2, smartbeetle:f3, brailleedge:f4 |
+| shift key | f5 |
+| insert key | dot2+dot4+space, f6 |
+| applications key | dot1+dot2+dot3+dot4+space, f8 |
+| Caps Lock key | dot1+dot3+dot6+space |
+| tab key | dot4+dot5+space, f3, brailleedge:f2 |
+| shift+alt+tab key | f2+f3+f1 |
+| alt+tab key | f2+f3 |
+| shift+tab key | dot1+dot2+space |
+| end key | dot4+dot6+space |
+| control+end key | dot4+dot5+dot6+space |
+| home key | dot1+dot3+space, smartbeetle:f4 |
+| control+home key | dot1+dot2+dot3+space |
+| alt+f4 key | dot1+dot3+dot5+dot6+space |
+| leftArrow key | dot3+space, leftSideLeftArrow |
+| control+shift+leftArrow key | dot2+dot8+space+f1 |
+| control+leftArrow key | dot2+space |
+| shift+alt+leftArrow key | dot2+dot7+f1 |
+| alt+leftArrow key | dot2+dot7 |
+| rightArrow key | dot6+space, leftSideRightArrow |
+| control+shift+rightArrow key | dot5+dot8+space+f1 |
+| control+rightArrow key | dot5+space |
+| shift+alt+rightArrow key | dot5+dot7+f1 |
+| alt+rightArrow key | dot5+dot7 |
+| pageUp key | dot1+dot2+dot6+space |
+| control+pageUp key | dot1+dot2+dot6+dot8+space |
+| upArrow key | dot1+space, leftSideUpArrow |
+| control+shift+upArrow key | dot2+dot3+dot8+space+f1 |
+| control+upArrow key | dot2+dot3+space |
+| shift+alt+upArrow key | dot2+dot3+dot7+f1 |
+| alt+upArrow key | dot2+dot3+dot7 |
+| shift+upArrow key | leftSideScrollDown+space |
+| pageDown key | dot3+dot4+dot5+space |
+| control+pageDown key | dot3+dot4+dot5+dot8+space |
+| downArrow key | dot4+space, leftSideDownArrow |
+| control+shift+downArrow key | dot5+dot6+dot8+space+f1 |
+| control+downArrow key | dot5+dot6+space |
+| shift+alt+downArrow key | dot5+dot6+dot7+f1 |
+| alt+downArrow key | dot5+dot6+dot7 |
+| shift+downArrow key | space+rightSideScrollDown |
+| escape key | dot1+dot5+space, f4, brailleedge:f1 |
+| delete key | dot1+dot3+dot5+space, dot1+dot4+dot5+space |
+| f1 key | dot1+dot2+dot5+space |
+| f3 key | dot1+dot4+dot8+space |
+| f4 key | dot7+f3 |
+| windows+b key | dot1+dot2+f1 |
+| windows+d key | dot1+dot4+dot5+f1 |
+| control+insert key | smartbeetle:f1+rightSideScroll |
+| alt+insert key | smartbeetle:f3+rightSideScroll |
+%kc:endInclude
+
+++ Seika Braille Displays ++[Seika]
+The following Seika Braille displays from Nippon Telesoft are supported in two groups with different functionality:
+- [Seika Version 3, 4, and 5 (40 cells), Seika80 (80 cells) #SeikaBrailleDisplays]
+- [MiniSeika (16, 24 cells), V6, and V6Pro (40 cells) #SeikaNotetaker]
+-
+You can find more information about the displays at https://en.seika-braille.com/down/index.html.
+
+
++++ Seika Version 3, 4, and 5 (40 cells), Seika80 (80 cells) +++[SeikaBrailleDisplays]
+- These displays do not yet support NVDA's automatic background braille display detection functionality.
+- Select "Seika Braille Displays" to manually configure
+- A device drivers must be installed before using Seika v3/4/5/80.
+The drivers are [provided by the manufacturer https://en.seika-braille.com/down/index.html].
+-
+
+The Seika Braille Display key assignments follow.
+Please see the display's documentation for descriptions of where these keys can be found.
+%kc:beginInclude
+|| Name | Key |
+| Scroll braille display back | left |
+| Scroll braille display forward | right |
+| Move braille display to previous line | b3 |
+| Move braille display to next line | b4 |
+| Toggle braille tethered to | b5 |
+| Say all | b6 |
+| tab | b1 |
+| shift+tab | b2 |
+| alt+tab | b1+b2 |
+| NVDA Menu | left+right |
+| Route to braille cell | routing |
+%kc:endInclude
+
+
++++ MiniSeika (16, 24 cells), V6, and V6Pro (40 cells) +++[SeikaNotetaker]
+- NVDA's automatic background braille display detection functionality is supported via USB and Bluetooth.
+- Select "Seika Notetaker" or "auto" to configure.
+- No extra drivers are required when using a Seika Notetaker braille display.
+-
+
+The Seika Notetaker key assignments follow.
+Please see the display's documentation for descriptions of where these keys can be found.
+%kc:beginInclude
+|| Name | Key |
+| Scroll braille display back | left |
+| Scroll braille display forward | right |
+| Say all | space+Backspace |
+| NVDA Menu | Left+Right |
+| Move braille display to previous line | LJ up |
+| Move braille display to next line | LJ down |
+| Toggle braille tethered to | LJ center |
+| tab | LJ right |
+| shift+tab | LJ left |
+| upArrow key | RJ up |
+| downArrow key | RJ down |
+| leftArrow key | RJ left |
+| rightArrow key | RJ right |
+| Route to braille cell | routing |
+| shift+upArrow key | Space+RJ up, Backspace+RJ up |
+| shift+downArrow key | Space+RJ down, Backspace+RJ down |
+| shift+leftArrow key | Space+RJ left, Backspace+RJ left |
+| shift+rightArrow key | Space+RJ right, Backspace+RJ right |
+| enter key | RJ center, dot8
+| escape key | Space+RJ center |
+| windows key | Backspace+RJ center |
+| space key | Space, Backspace |
+| backspace key | dot7 |
+| pageup key | space+LJ right |
+| pagedown key | space+LJ left |
+| home key | space+LJ up |
+| end key | space+LJ down |
+| control+home key | backspace+LJ up |
+| control+end key | backspace+LJ down |
+
+
+++ Papenmeier BRAILLEX Newer Models ++[Papenmeier]
+The following Braille displays are supported: 
+- BRAILLEX EL 40c, EL 80c, EL 20c, EL 60c (USB)
+- BRAILLEX EL 40s, EL 80s, EL 2d80s, EL 70s, EL 66s (USB)
+- BRAILLEX Trio (USB and bluetooth)
+- BRAILLEX Live 20, BRAILLEX Live and BRAILLEX Live Plus (USB and bluetooth)
+-
+
+These displays do not support NVDA's automatic background braille display detection functionality.
+
+Most devices have an Easy Access Bar (EAB) that allows intuitive and fast operation.
+The EAB can be moved in four directions where generally each direction has two switches.
+The C and Live series are the only exceptions to this rule.
+
+The c-series and some other displays have two routing rows whereby the upper row is used to report formatting information.
+Holding one of the upper routing keys and pressing the EAB on c-series devices emulates the second switch state.
+The live series displays have one routing row only and the EAB has one step per direction.
+The second step may be emulated by pressing one of the routing keys and pressing the EAB in the corresponding direction.
+Pressing and holding the up, down, right and left keys (or EAB) causes the corresponding action to be repeated.
+
+Generally, the following keys are available on these braille displays:
+|| Name | Key |
+| l1 | Left front key |
+| l2 | Left rear key |
+| r1 | Right front key |
+| r2 | Right rear key |
+| up | 1 Step up |
+| up2 | 2 Steps up |
+| left | 1 Step left |
+| left2 | 2 Steps left |
+| right | 1 Step right |
+| right2 | 2 Steps right |
+| dn | 1 Step down |
+| dn2 | 2 Steps down |
+
+Following are the Papenmeier command assignments for NVDA:
+%kc:beginInclude
+|| Name | Key |
+| Scroll braille display back | left |
+| Scroll braille display forward | right |
+| Move braille display to previous line | up |
+| Move braille display to next line | dn |
+| Route to braille cell | routing |
+| Report current character in review | l1 |
+| Activate current navigator object | l2 |
+| Toggle braille tethered to | r2 |
+| Report title | l1+up |
+| Report Status Bar | l2+down |
+| Move to containing object | up2 |
+| Move to first contained object | dn2 |
+| Move to previous object | left2 |
+| Move to next object | right2 |
+| Report text formatting under braille cell | upper routing row |
+%kc:endInclude
+
+The Trio model has four additional keys which are in front of the braille keyboard.
+These are (ordered from left to right):
+- left thumb key (lt)
+- space
+- space
+- right thumb key (rt)
+-
+Currently, the right thumb key is not in use.
+The inner keys are both mapped to space.
+
+|| Name | Key |
+%kc:beginInclude
+| escape key | space with dot 7 |
+| upArrow key | space with dot 2 |
+| leftArrow key | space with dot 1 |
+| rightArrow key | space with dot 4 |
+| downArrow | space with dot 5 |
+| control key | lt+dot2 |
+| alt key | lt+dot3 |
+| control+escape key | space with dot 1 2 3 4 5 6 |
+| tab key | space with dot 3 7 |
+%kc:endInclude 
+
+++ Papenmeier Braille BRAILLEX Older Models ++[PapenmeierOld]
+The following Braille displays are supported: 
+- BRAILLEX EL 80, EL 2D-80, EL 40 P
+- BRAILLEX Tiny, 2D Screen
+-
+
+Note that these displays can only be connected via a serial port.
+Due to this, these displays do not support NVDA's automatic background braille display detection functionality.
+You should select the port to which the display is connected after you have chosen this driver in the [Select Braille Display #SelectBrailleDisplay] dialog.
+
+Some of these devices have an Easy Access Bar (EAB) that allows intuitive and fast operation.
+The EAB can be moved in four directions where generally each direction has two switches.
+Pressing and holding the up, down, right and left keys (or EAB) causes the corresponding action to be repeated.
+Older devices do not have an EAB; front keys are used instead.
+
+Generally, the following keys are available on braille displays:
+
+|| Name | Key |
+| l1 | Left front key |
+| l2 | Left rear key |
+| r1 | Right front key |
+| r2 | Right rear key |
+| up | 1 Step up |
+| up2 | 2 Steps up |
+| left | 1 Step left |
+| left2 | 2 Steps left |
+| right | 1 Step right |
+| right2 | 2 Steps right |
+| dn | 1 Step down |
+| dn2 | 2 Steps down |
+
+Following are the Papenmeier command assignments for NVDA:
+
+%kc:beginInclude
+Devices with EAB:
+|| Name | Key |
+| Scroll braille display back | left |
+| Scroll braille display forward | right |
+| Move braille display to previous line | up |
+| Move braille display to next line | dn |
+| Route to braille cell | routing |
+| Report current character in review | l1 |
+| Activate current navigator object | l2 |
+| Report title | l1up |
+| Report Status Bar | l2down |
+| Move to containing object | up2 |
+| Move to first contained object | dn2 |
+| Move to next object | right2 |
+| Move to previous object | left2 |
+| Report text formatting under braille cell | upper routing strip |
+
+BRAILLEX Tiny:
+|| Name | Key |
+| Report current character in review | l1 |
+| Activate current navigator object | l2 |
+| Scroll braille display back | left |
+| Scroll braille display forward | right |
+| Move braille display to previous line | up |
+| Move braille display to next line | dn |
+| Toggle braille tethered to | r2 |
+| Move to containing object | r1+up |
+| Move to first contained object | r1+dn |
+| Move to previous object | r1+left |
+| Move to next object | r1+right |
+| Report text formatting under braille cell | upper routing strip |
+| Report title | l1+up |
+| Report status bar | l2+down |
+
+BRAILLEX 2D Screen:
+|| Name | Key |
+| Report current character in review | l1 |
+| Activate current navigator object | l2 |
+| Toggle braille tethered to | r2 |
+| Report text formatting under braille cell | upper routing strip |
+| Move braille display to previous line | up |
+| Scroll braille display back | left |
+| Scroll braille display forward | right |
+| Move braille display to next line | dn |
+| Move to next object | left2 |
+| Move to containing object | up2 |
+| Move to first contained object | dn2 |
+| Move to previous object | right2 |
+%kc:endInclude
+
+++ HumanWare BrailleNote ++[HumanWareBrailleNote]
+NVDA supports the BrailleNote notetakers from [Humanware https://www.humanware.com] when acting as a display terminal for a screen reader.
+The following models are supported:
+- BrailleNote Classic (serial connection only)
+- BrailleNote PK (Serial and bluetooth connections)
+- BrailleNote MPower (Serial and bluetooth connections)
+- BrailleNote Apex (USB and Bluetooth connections)
+-
+
+For BrailleNote Touch, please refer to  the [Brailliant BI Series / BrailleNote Touch #HumanWareBrailliant] section.
+
+Except for BrailleNote PK, both braille (BT) and QWERTY (QT) keyboards are supported.
+For BrailleNote QT, PC keyboard emulation isn't supported.
+You can also enter braille dots using the QT keyboard.
+Please check the braille terminal section of the BrailleNote manual guide for details.
+
+If your device supports more than one type of connection, when connecting your BrailleNote to NVDA, you must set the braille terminal port in braille terminal options.
+Please check the BrailleNote manual for details.
+In NVDA, you may also need to set the port in the [Select Braille Display #SelectBrailleDisplay] dialog.
+If you are connecting via USB or bluetooth, you can set the port to "Automatic", "USB" or "Bluetooth", depending on the available choices.
+If connecting using a legacy serial port (or a USB to serial converter) or if none of the previous options appear, you must explicitly choose the communication port to be used from the list of hardware ports.
+
+Before connecting your BrailleNote Apex using its USB client interface, you must install the drivers provided by HumanWare.
+
+On the BrailleNote Apex BT, you can use the scroll wheel located between dots 1 and 4 for various NVDA commands.
+The wheel consists of four directional dots, a centre click button, and a wheel that spins clockwise or counterclockwise.
+
+Following are the BrailleNote command assignments for NVDA.
+Please check your BrailleNote's documentation to find where these keys are located.
+
+%kc:beginInclude
+|| Name | Key |
+| Scroll braille display back | back |
+| Scroll braille display forward | advance |
+| Move braille display to previous line | previous |
+| Move braille display to next line | next |
+| Route to braille cell | routing |
+| NVDA menu | space+dot1+dot3+dot4+dot5 (space+n) |
+| Toggle braille tethered to | previous+next |
+| Up arrow key | space+dot1 |
+| Down arrow key | space+dot4 |
+| Left Arrow key | space+dot3 |
+| Right arrow key | space+dot6 |
+| Page up key | space+dot1+dot3 |
+| Page down key | space+dot4+dot6 |
+| Home key | space+dot1+dot2 |
+| End key | space+dot4+dot5 |
+| Control+home keys | space+dot1+dot2+dot3 |
+| Control+end keys | space+dot4+dot5+dot6 |
+| Space key | space |
+| Enter | space+dot8 |
+| Backspace | space+dot7 |
+| Tab key | space+dot2+dot3+dot4+dot5 (space+t) |
+| Shift+tab keys | space+dot1+dot2+dot5+dot6 |
+| Windows key | space+dot2+dot4+dot5+dot6 (space+w) |
+| Alt key | space+dot1+dot3+dot4 (space+m) |
+| Toggle input help | space+dot2+dot3+dot6 (space+lower h) |
+
+Following are commands assigned to BrailleNote QT when it is not in braille input mode.
+
+|| Name | Key |
+| NVDA menu | read+n |
+| Up arrow key | upArrow |
+| Down arrow key | downArrow |
+| Left Arrow key | leftArrow|
+| Right arrow key | rightArrow |
+| Page up key | function+upArrow |
+| Page down key | function+downArrow |
+| Home key | function+leftArrow |
+| End key | function+rightArrow |
+| Control+home keys | read+t |
+| Control+end keys | read+b |
+| Enter key | enter |
+| Backspace key | backspace |
+| Tab key | tab |
+| Shift+tab keys | shift+tab |
+| Windows key | read+w |
+| Alt key | read+m |
+| Toggle input help | read+1 |
+
+Following are commands assigned to the scroll wheel:
+
+|| Name | Key |
+| Up arrow key | upArrow |
+| Down arrow key | downArrow |
+| Left Arrow key | leftArrow |
+| Right arrow key | rightArrow |
+| Enter key | centre button |
+| Tab key | scroll wheel clockwise |
+| Shift+tab keys | scroll wheel counterclockwise |
+%kc:endInclude
+
+++ EcoBraille ++[EcoBraille]
+NVDA supports EcoBraille displays from [ONCE https://www.once.es/].
+The following models are supported:
+- EcoBraille 20
+- EcoBraille 40
+- EcoBraille 80
+- EcoBraille Plus
+-
+
+In NVDA, you can set the serial port to which the display is connected in the [Select Braille Display #SelectBrailleDisplay] dialog.
+These displays do not support NVDA's automatic background braille display detection functionality.
+
+Following are the key assignments for EcoBraille displays.
+Please see the [EcoBraille documentation ftp://ftp.once.es/pub/utt/bibliotecnia/Lineas_Braille/ECO/] for descriptions of where these keys can be found.
+
+%kc:beginInclude
+|| Name | Key |
+| Scroll braille display back | T2 |
+| Scroll braille display forward | T4 |
+| Move braille display to previous line | T1 |
+| Move braille display to next line | T5 |
+| Route to braille cell | Routing |
+| Activate current navigator object | T3 |
+| Switch to next review mode | F1 |
+| Move to containing object | F2 |
+| Switch to previous review mode | F3 |
+| Move to previous object | F4 |
+| Report current object | F5 |
+| Move to next object | F6 |
+| Move to focus object | F7 |
+| Move to first contained object | F8 |
+| Move System focus or caret to current review position | F9 |
+| Report review cursor location | F0 |
+| Toggle braille tethered to | A |
+%kc:endInclude
+
+++ SuperBraille ++[SuperBraille]
+The SuperBraille device, mostly available in Taiwan, can be connected to by either USB or serial.
+As the SuperBraille does not have any physical typing keys or scrolling buttons, all input must be performed via a standard computer keyboard.
+Due to this, and to maintain compatibility with other screen readers in Taiwan, two key bindings for scrolling the braille display have been provided:
+%kc:beginInclude
+|| Name | Key |
+| Scroll braille display back | numpadMinus |
+| Scroll braille display forward | numpadPlus | 
+%kc:endInclude
+
+++ Eurobraille displays ++[Eurobraille]
+The b.book, b.note, Esys, Esytime and Iris displays from Eurobraille are supported by NVDA.  
+These devices have a braille keyboard with 10 keys. 
+Please refer to the display's documentation for descriptions of these keys.
+Of the two keys placed like a space bar, the left key is corresponding to the backspace key and the right key to the space key.
+
+These devices are connected via USB and have one stand-alone USB keyboard. 
+It is possible to enable/disable this keyboard by toggling "HID Keyboard simulation" using an input gesture.
+The braille keyboard functions described directly below is when "HID Keyboard simulation" is disabled.
+
++++  Braille keyboard functions +++[EurobrailleBraille]
+%kc:beginInclude
+|| Name | Key |
+| Erase the last entered braille cell or character | ``backspace`` |
+| Translate any braille input and press the enter key |``backspace+space`` |
+| Toggle ``NVDA`` key | ``dot3+dot5+space`` |
+| ``insert`` key | ``dot1+dot3+dot5+space``, ``dot3+dot4+dot5+space`` |
+| ``delete`` key | ``dot3+dot6+space`` |
+| ``home`` key | ``dot1+dot2+dot3+space`` |
+| ``end`` key | ``dot4+dot5+dot6+space`` |
+| ``leftArrow`` key | ``dot2+space`` |
+| ``rightArrow`` key | ``dot5+space`` |
+| ``upArrow`` key | ``dot1+space`` |
+| ``downArrow`` key | ``dot6+space`` |
+| ``pageUp`` key | ``dot1+dot3+space`` |
+| ``pageDown`` key | ``dot4+dot6+space`` |
+| ``numpad1`` key | ``dot1+dot6+backspace`` |
+| ``numpad2`` key | ``dot1+dot2+dot6+backspace`` |
+| ``numpad3`` key | ``dot1+dot4+dot6+backspace`` |
+| ``numpad4`` key | ``dot1+dot4+dot5+dot6+backspace`` |
+| ``numpad5`` key | ``dot1+dot5+dot6+backspace`` |
+| ``numpad6`` key | ``dot1+dot2+dot4+dot6+backspace`` |
+| ``numpad7`` key | ``dot1+dot2+dot4+dot5+dot6+backspace`` |
+| ``numpad8`` key | ``dot1+dot2+dot5+dot6+backspace`` |
+| ``numpad9`` key | ``dot2+dot4+dot6+backspace`` |
+| ``numpadInsert`` key | ``dot3+dot4+dot5+dot6+backspace`` |
+| ``numpadDecimal`` key | ``dot2+backspace`` |
+| ``numpadDivide`` key | ``dot3+dot4+backspace`` |
+| ``numpadMultiply`` key | ``dot3+dot5+backspace`` |
+| ``numpadMinus`` key | ``dot3+dot6+backspace`` |
+| ``numpadPlus`` key | ``dot2+dot3+dot5+backspace`` |
+| ``numpadEnter`` key | ``dot3+dot4+dot5+backspace`` |
+| ``escape`` key | ``dot1+dot2+dot4+dot5+space``, ``l2`` |
+| ``tab`` key | ``dot2+dot5+dot6+space``, ``l3`` |
+| ``shift+tab`` keys | ``dot2+dot3+dot5+space`` |
+| ``printScreen`` key | ``dot1+dot3+dot4+dot6+space`` |
+| ``pause`` key | ``dot1+dot4+space`` |
+| ``applications`` key | ``dot5+dot6+backspace`` |
+| ``f1`` key | ``dot1+backspace`` |
+| ``f2`` key | ``dot1+dot2+backspace`` |
+| ``f3`` key | ``dot1+dot4+backspace`` |
+| ``f4`` key | ``dot1+dot4+dot5+backspace`` |
+| ``f5`` key | ``dot1+dot5+backspace`` |
+| ``f6`` key | ``dot1+dot2+dot4+backspace`` |
+| ``f7`` key | ``dot1+dot2+dot4+dot5+backspace`` |
+| ``f8`` key | ``dot1+dot2+dot5+backspace`` |
+| ``f9`` key | ``dot2+dot4+backspace`` |
+| ``f10`` key | ``dot2+dot4+dot5+backspace`` |
+| ``f11`` key | ``dot1+dot3+backspace`` |
+| ``f12`` key | ``dot1+dot2+dot3+backspace`` |
+| ``windows`` key | ``dot1+dot2+dot4+dot5+dot6+space`` |
+| Toggle ``windows`` key | ``dot1+dot2+dot3+dot4+backspace``, ``dot2+dot4+dot5+dot6+space`` |
+| ``capsLock`` key | ``dot7+backspace``, ``dot8+backspace`` |
+| ``numLock`` key | ``dot3+backspace``, ``dot6+backspace`` |
+| ``shift`` key | ``dot7+space`` |
+| Toggle ``shift`` key | ``dot1+dot7+space``, ``dot4+dot7+space`` |
+| ``control`` key | ``dot7+dot8+space`` |
+| Toggle ``control`` key | ``dot1+dot7+dot8+space``, ``dot4+dot7+dot8+space`` |
+| ``alt`` key | ``dot8+space`` |
+| Toggle ``alt`` key | ``dot1+dot8+space``, ``dot4+dot8+space`` |
+| Toggle HID Keyboard simulation | ``switch1Left+joystick1Down``, ``switch1Right+joystick1Down`` |
+%kc:endInclude
+
++++ b.book keyboard commands +++[Eurobraillebbook]
+%kc:beginInclude
+|| Name | Key |
+| Scroll braille display back | ``backward`` |
+| Scroll braille display forward | ``forward`` |
+| Move to current focus | ``backward+forward`` | 
+| Route to braille cell | ``routing`` |
+| ``leftArrow`` key | ``joystick2Left`` |
+| ``rightArrow`` key | ``joystick2Right`` |
+| ``upArrow`` key | ``joystick2Up`` |
+| ``downArrow`` key | ``joystick2Down`` |
+| ``enter`` key | ``joystick2Center`` |
+| ``escape`` key | ``c1`` |
+| ``tab`` key | ``c2`` |
+| Toggle ``shift`` key | ``c3`` |
+| Toggle ``control`` key | ``c4`` |
+| Toggle ``alt`` key | ``c5`` |
+| Toggle ``NVDA`` key | ``c6`` |
+| ``control+Home`` key | ``c1+c2+c3`` |
+| ``control+End`` key | ``c4+c5+c6`` |
+%kc:endInclude
+
++++ b.note keyboard commands +++[Eurobraillebnote]
+%kc:beginInclude
+|| Name | Key |
+| Scroll braille display back | ``leftKeypadLeft`` |
+| Scroll braille display forward | ``leftKeypadRight`` |
+| Route to braille cell | ``routing`` |
+| Report text formatting under braille cell | ``doubleRouting`` |
+| Move to next line in review | ``leftKeypadDown`` |
+| Switch to previous review mode | ``leftKeypadLeft+leftKeypadUp`` |
+| Switch to next review mode | ``leftKeypadRight+leftKeypadDown`` |
+| ``leftArrow`` key | ``rightKeypadLeft`` |
+| ``rightArrow`` key | ``rightKeypadRight`` |
+| ``upArrow`` key | ``rightKeypadUp`` |
+| ``downArrow`` key | ``rightKeypadDown`` |
+| ``control+home`` key | ``rightKeypadLeft+rightKeypadUp`` |
+| ``control+end`` key | ``rightKeypadLeft+rightKeypadUp`` |
+%kc:endInclude
+
++++ Esys keyboard commands +++[Eurobrailleesys]
+%kc:beginInclude
+|| Name | Key |
+| Scroll braille display back | ``switch1Left`` |
+| Scroll braille display forward | ``switch1Right`` |
+| Move to current focus | ``switch1Center`` |
+| Route to braille cell | ``routing`` |
+| Report text formatting under braille cell | ``doubleRouting`` |
+| Move to previous line in review | ``joystick1Up`` |
+| Move to next line in review | ``joystick1Down`` |
+| Move to previous character in review | ``joystick1Left`` |
+| Move to next character in review | ``joystick1Right`` |
+| ``leftArrow`` key | ``joystick2Left`` |
+| ``rightArrow`` key | ``joystick2Right`` |
+| ``upArrow`` key | ``joystick2Up`` |
+| ``downArrow`` key | ``joystick2Down`` |
+| ``enter`` key | ``joystick2Center`` |
+%kc:endInclude
+
++++ Esytime keyboard commands +++[EurobrailleEsytime]
+%kc:beginInclude
+|| Name | Key |
+| Scroll braille display back | ``l1`` |
+| Scroll braille display forward | ``l8`` |
+| Move to current focus | ``l1+l8`` |
+| Route to braille cell | ``routing`` |
+| Report text formatting under braille cell | ``doubleRouting`` |
+| Move to previous line in review | ``joystick1Up`` |
+| Move to next line in review | ``joystick1Down`` |
+| Move to previous character in review | ``joystick1Left`` |
+| Move to next character in review | ``joystick1Right`` |
+| ``leftArrow`` key | ``joystick2Left`` |
+| ``rightArrow`` key | ``joystick2Right`` |
+| ``upArrow`` key | ``joystick2Up`` |
+| ``downArrow`` key | ``joystick2Down`` |
+| ``enter`` key | ``joystick2Center`` |
+| ``escape`` key | ``l2`` |
+| ``tab`` key | ``l3`` |
+| Toggle ``shift`` key | ``l4`` |
+| Toggle ``control`` key | ``l5`` |
+| Toggle ``alt`` key | ``l6`` |
+| Toggle ``NVDA`` key | ``l7`` |
+| ``control+home`` key | ``l1+l2+l3``, ``l2+l3+l4`` |
+| ``control+end`` key | ``l6+l7+l8``, ``l5+l6+l7`` |
+| Toggle HID Keyboard simulation | ``l1+joystick1Down``, ``l8+joystick1Down`` |
+%kc:endInclude
+
+++ Nattiq nBraille Displays ++[NattiqTechnologies]
+NVDA supports displays from [Nattiq Technologies https://www.nattiq.com/] when connected via USB.
+Windows 10 and later detects the Braille Displays once connected, you may need to install USB drivers if using older versions of Windows (below Win10).
+You can get them from the manufacturer's website.
+
+Following are the key assignments for Nattiq Technologies displays with NVDA.
+Please see the display's documentation for descriptions of where these keys can be found.
+%kc:beginInclude
+|| Name | Key |
+| Scroll braille display back | up |
+| Scroll braille display forward | down |
+| Move braille display to previous line | left |
+| Move braille display to next line | right |
+| Route to braille cell | routing |
+%kc:endInclude
+
+++ BRLTTY ++[BRLTTY]
+[BRLTTY https://www.brltty.com/] is a separate program which can be used to support many more braille displays.
+In order to use this, you need to install [BRLTTY for Windows https://www.brltty.com/download.html].
+You should download and install the latest installer package, which will be named, for example, brltty-win-4.2-2.exe.
+When configuring the display and port to use, be sure to pay close attention to the instructions, especially if you are using a USB display and already have the manufacturer's drivers installed.
+
+For displays which have a braille keyboard, BRLTTY currently handles braille input itself.
+Therefore, NVDA's braille input table setting is not relevant.
+
+BRLTTY is not involved in NVDA's automatic background braille display detection functionality.
+
+Following are the BRLTTY command assignments for NVDA.
+Please see the [BRLTTY key binding lists http://mielke.cc/brltty/doc/KeyBindings/] for information about how BRLTTY commands are mapped to controls on braille displays.
+%kc:beginInclude
+|| Name | BRLTTY command |
+| Scroll braille display back | fwinlt (go left one window) |
+| Scroll braille display forward | fwinrt (go right one window) |
+| Move braille display to previous line | lnup (go up one line) |
+| Move braille display to next line | lndn (go down one line) |
+| Route to braille cell | route (bring cursor to character) |
+%kc:endInclude
+
+++ Tivomatic Caiku Albatross 46/80 ++[Albatross]
+The Caiku Albatross devices, which were manufactured by Tivomatic and available in Finland, can be connected to by either USB or serial.
+You do not need any specific drivers to be installed to use these displays.
+Just plug in the display and configure NVDA to use it.
+
+Note: Baud rate 19200 is strongly recommended.
+If required, switch Baud rate setting value to 19200 from the braille device's menu.
+Although the driver supports 9600 baud rate, it has no way to control what baud rate the display uses.
+Because 19200 is the display default baud rate, the driver tries it at first.
+If baud rates are not the same, the driver may behave unexpectedly.
+
+Following are key assignments for these displays with NVDA.
+Please see the display's documentation for descriptions of where these keys can be found.
+%kc:beginInclude
+|| Name | Key |
+| Move to top line in review | ``home1``, ``home2`` |
+| Move to bottom line in review | ``end1``, ``end2`` |
+| Sets the navigator object to the current focus | ``eCursor1``, ``eCursor2`` |
+| Move to current focus | ``cursor1``, ``cursor2`` |
+| Moves the mouse pointer to the current navigator object | ``home1+home2`` |
+| Sets the navigator object to the current object under the mouse pointer and speaks it | ``end1+end2`` |
+| Moves focus to current navigator object | ``eCursor1+eCursor2`` |
+| Toggle braille tethered to | ``cursor1+cursor2`` |
+| Move braille display to previous line | ``up1``, ``up2``, ``up3`` |
+| Move braille display to next line | ``down1``, ``down2``, ``down3`` |
+| Scroll braille display back | ``left``, ``lWheelLeft``, ``rWheelLeft`` |
+| Scroll braille display forward | ``right``, ``lWheelRight``, ``rWheelRight`` |
+| Route to braille cell | ``routing`` |
+| Report text formatting under braille cell | ``secondary routing`` |
+| Toggle the way context information is presented in braille | ``attribute1+attribute3`` |
+| Toggles between the speech modes of off, beep and talk | ``attribute2+attribute4`` |
+| Switches to the previous review mode (e.g. object, document or screen) | ``f1`` |
+| Switches to the next review mode (e.g. object, document or screen) | ``f2`` |
+| Moves the navigator object to the object containing it | ``f3`` |
+| Moves the navigator object to the first object inside it | ``f4`` |
+| Moves the navigator object to the previous object | ``f5`` |
+| Moves the navigator object to the next object | ``f6`` |
+| Reports the current navigator object | ``f7`` |
+| Reports information about the location of the text or object at the review cursor | ``f8`` |
+| Shows braille settings | ``f1+home1``, ``f9+home2`` |
+| Reads status bar and moves navigator object into it | ``f1+end1``, ``f9+end2`` |
+| Cycle the braille cursor shape | ``f1+eCursor1``, ``f9+eCursor2`` |
+| Toggle the braille cursor | ``f1+cursor1``, ``f9+cursor2`` |
+| Cycle the braille show messages mode | ``f1+f2``, ``f9+f10`` |
+| Cycle the braille show selection state | ``f1+f5``, ``f9+f14`` |
+| Cycle the "braille move system caret when routing review cursor" states | ``f1+f3``, ``f9+f11`` |
+| Performs the default action on the current navigator object | ``f7+f8`` |
+| Reports date/time | ``f9`` |
+| Reports battery status and time remaining if AC is not plugged in | ``f10`` |
+| Reports title | ``f11`` |
+| Reports status bar | ``f12`` |
+| Reports the current line under the application cursor | ``f13`` |
+| Say all | ``f14`` |
+| Reports current character under review cursor | ``f15`` |
+| Reports the line of the current navigator object where the review cursor is situated | ``f16`` |
+| Speaks the word of the current navigator object where the review cursor is situated | ``f15+f16`` |
+| Moves the review cursor to the previous line of the current navigator object and speaks it | ``lWheelUp``, ``rWheelUp`` |
+| Moves the review cursor to the next line of the current navigator object and speaks it | ``lWheelDown``, ``rWheelDown`` |
+| ``Windows+d`` key (minimize all applications) | ``attribute1`` |
+| ``Windows+e`` key (this computer) | ``attribute2`` |
+| ``Windows+b`` key (focus system tray) | ``attribute3`` |
+| ``Windows+i`` key (Windows settings) | ``attribute4`` |
+%kc:endInclude
+ 
+++ Standard HID Braille displays ++[HIDBraille]
+This is an experimental driver for the new Standard HID Braille Specification, agreed upon in 2018 by Microsoft, Google, Apple and several assistive technology companies including NV Access. 
+The hope is that all future Braille Display models created by any manufacturer, will use this standard protocol which will remove the need for manufacturer-specific Braille drivers.
+
+NVDA's automatic braille display detection will also recognize any display that supports this protocol.
+ 
+Following are the current key assignments for these displays.
+%kc:beginInclude
+|| Name | Key |
+| Scroll braille display back | pan left or rocker up |
+| Scroll braille display forward | pan right or rocker down |
+| Route to braille cell | routing set 1|
+| Toggle braille tethered to | up+down |
+| upArrow key | joystick up, dpad up or space+dot1 |
+| downArrow key | joystick down, dpad down or space+dot4 |
+| leftArrow key | space+dot3, joystick left  or dpad left |
+| rightArrow key | space+dot6, joystick right or dpad right |
+| shift+tab key | space+dot1+dot3 |
+| tab key | space+dot4+dot6 |
+| alt key | space+dot1+dot3+dot4 (space+m) |
+| escape key | space+dot1+dot5 (space+e) |
+| enter key | dot8, joystick center or dpad center |
+| windows key | space+dot3+dot4 |
+| alt+tab key | space+dot2+dot3+dot4+dot5 (space+t) |
+| NVDA Menu | space+dot1+dot3+dot4+dot5 (space+n) |
+| windows+d key (minimize all applications) | space+dot1+dot4+dot5 (space+d) |
+| Say all | space+dot1+dot2+dot3+dot4+dot5+dot6 |
+%kc:endInclude
+ 
++ Advanced Topics +[AdvancedTopics]
+
+++ Secure Mode ++[SecureMode]
+System administrators may wish to configure NVDA to restrict unauthorized system access.
+NVDA allows the installation of custom add-ons, which can execute arbitrary code, including when NVDA is elevated to administrator privileges.
+NVDA also allows users to execute arbitrary code through the NVDA Python Console.
+NVDA secure mode prevents users from modifying their NVDA configuration, and otherwise limits unauthorized system access.
+
+NVDA runs in secure mode when executed on [secure screens #SecureScreens], unless the ``serviceDebug`` [system wide parameter #SystemWideParameters] is enabled.
+To force NVDA to always start in secure mode, set the ``forceSecureMode`` [system wide parameter #SystemWideParameters].
+NVDA can also be started in secure mode with the ``-s`` [command line option #CommandLineOptions].
+
+Secure mode disables:
+
+- Saving configuration and other settings to disk
+- Saving the gesture map to disk
+- [Configuration Profile #ConfigurationProfiles] features such as creation, deletion, renaming profiles etc.
+- Updating NVDA and creating portable copies
+- The [Add-on Store #AddonsManager]
+- The [NVDA Python console #PythonConsole]
+- The [Log Viewer #LogViewer] and logging
+- Opening external documents from the NVDA menu, such as the user guide or contributors file.
+-
+
+Installed copies of NVDA store their configuration including add-ons in ``%APPDATA%\nvda``.
+To prevent NVDA users from modifying their configuration or add-ons directly, user access to this folder must also be restricted.
+
+NVDA users often rely on configuring their NVDA profile to suit their needs.
+This may include installing and configuring custom add-ons, which should be vetted independently to NVDA.
+Secure mode freezes changes to NVDA configuration, so please ensure that NVDA is configured appropriately before forcing secure mode.
+
+++ Secure Screens ++[SecureScreens]
+NVDA runs in [secure mode #SecureMode] when executed on secure screens unless the ``serviceDebug`` [system wide parameter #SystemWideParameters] is enabled.
+
+When running from a secure screen, NVDA uses a system profile for preferences.
+NVDA user preferences can be copied [for use in secure screens #GeneralSettingsCopySettings].
+
+Secure screens include:
+
+- The Windows sign-in screen
+- The User Access Control dialog, active when performing an action as an administrator
+  - This includes installing programs
+  -
+-
+
+++ Command Line Options ++[CommandLineOptions]
+NVDA can accept one or more additional options when it starts which alter its behaviour.
+You can pass as many options as you need.
+These options can be passed when starting from a shortcut (in the shortcut properties), from the Run dialog (Start Menu -> Run or Windows+r) or from a Windows command console.
+Options should be separated from the name of NVDA's executable file and from other options by spaces.
+For example, a useful option is --disable-addons, which tells NVDA to suspend all running add-ons.
+This allows you to determine whether a problem is caused by an add-on and to recover from serious problems caused by add-ons.
+
+As an example, you can exit the currently running copy of NVDA by entering the following in the Run dialog:
+
+nvda -q
+
+Some of the command line options have a short and a long version, while some of them have only a long version.
+For those which have a short version, you can combine them like this:
+| nvda -mc CONFIGPATH | This will start NVDA with startup sounds and message disabled, and the specified configuration |
+| nvda -mc CONFIGPATH --disable-addons | Same as above, but with add-ons disabled |
+
+Some of the command line options accept additional parameters; e.g. how detailed the logging should be or the path to the user configuration directory.
+Those parameters should be placed after the option, separated from the option by a space when using the short version or an equals sign (=) when using the long version; e.g.:
+| nvda -l 10 | Tells NVDA to start with log level set to debug |
+| nvda --log-file=c:\nvda.log | Tells NVDA to write its log to c:\nvda.log |
+| nvda --log-level=20 -f c:\nvda.log | Tells NVDA to start with log level set to info and to write its log to c:\nvda.log |
+
+Following are the command line options for NVDA:
+|| Short | Long | Description |
+| -h | --help | show command line help and exit |
+| -q | --quit | Quit already running copy of NVDA |
+| -k | --check-running | Report whether NVDA is running via the exit code; 0 if running, 1 if not running |
+| -f LOGFILENAME | --log-file=LOGFILENAME | The file where log messages should be written to |
+| -l LOGLEVEL | --log-level=LOGLEVEL | The lowest level of message logged (debug 10, input/output 12, debug warning 15, info 20, disabled 100) |
+| -c CONFIGPATH | --config-path=CONFIGPATH | The path where all settings for NVDA are stored |
+| None | --lang=LANGUAGE | Override the configured NVDA language. Set to "Windows" for current user default, "en" for English, etc. |
+| -m | --minimal | No sounds, no interface, no start message, etc. |
+| -s | --secure | Starts NVDA in [Secure Mode #SecureMode] |
+| None | --disable-addons | Add-ons will have no effect |
+| None | --debug-logging | Enable debug level logging just for this run. This setting will override any other log level ( ""--loglevel"", -l) argument given, including no logging option. |
+| None | --no-logging | Disable logging altogether while using NVDA. This setting can be overridden if a log level ( ""--loglevel"", -l) is specified from command line or if debug logging is turned on. |
+| None | --no-sr-flag  | Don't change the global system screen reader flag |
+| None | --install | Installs NVDA (starting the newly installed copy) |
+| None | --install-silent | Silently installs NVDA (does not start the newly installed copy) |
+| None | --enable-start-on-logon=True|False | When installing, enable NVDA's [Use NVDA during Windows sign-in #StartAtWindowsLogon] |
+| None | --copy-portable-config | When installing, copy the portable configuration from the provided path (--config-path, -c) to the current user account |
+| None | --create-portable | Creates a portable copy of NVDA (starting the newly created copy). Requires --portable-path to be specified |
+| None | --create-portable-silent | Creates a portable copy of NVDA (does not start the newly installed copy). Requires --portable-path to be specified |
+| None | --portable-path=PORTABLEPATH | The path where a portable copy will be created |
+
+++ System Wide Parameters ++[SystemWideParameters]
+NVDA allows some values to be set in the system registry which alter the system wide behaviour of NVDA.
+These values are stored in the registry under one of the following keys:
+- 32-bit system: "HKEY_LOCAL_MACHINE\SOFTWARE\nvda"
+- 64-bit system: "HKEY_LOCAL_MACHINE\SOFTWARE\WOW6432Node\nvda"
+-
+
+The following values can be set under this registry key:
+|| Name | Type | Possible values | Description |
+| ``configInLocalAppData`` | DWORD | 0 (default) to disable, 1 to enable | If enabled, stores the NVDA user configuration in the local application data instead of the roaming application data |
+| ``serviceDebug`` | DWORD | 0 (default) to disable, 1 to enable | If enabled, disables [Secure Mode #SecureMode] on [secure screens #SecureScreens]. Due to several major security implications, the use of this option is strongly discouraged |
+| ``forceSecureMode`` | DWORD | 0 (default) to disable, 1 to enable | If enabled, forces [Secure Mode #SecureMode] to be enabled when running NVDA. |
+
++ Further Information +[FurtherInformation]
+If you require further information or assistance regarding NVDA, please visit the NVDA web site at NVDA_URL.
+Here, you can find additional documentation, as well as technical support and community resources.
+This site also provides information and resources concerning NVDA development.