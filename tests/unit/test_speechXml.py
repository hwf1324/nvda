# A part of NonVisual Desktop Access (NVDA)
# This file is covered by the GNU General Public License.
# See the file COPYING for more details.
# Copyright (C) 2017-2023 NV Access Limited, Leonard de Ruijter

"""Unit tests for the speechXml module.
"""

import unittest
import speechXml
from speechXml import REPLACEMENT_CHAR
<<<<<<< HEAD
import speech
=======
>>>>>>> 86f79e6b

from speech.commands import (
	PitchCommand,
	VolumeCommand,
	LangChangeCommand,
	CharacterModeCommand,
	IndexCommand,
	PhonemeCommand,
)

class TestEscapeXml(unittest.TestCase):
	"""Test the _escapeXml function.
	"""

	def test_simpleText(self):
		inp = "Testing 1 2 3."
		out = speechXml._escapeXml(inp)
		self.assertEqual(inp, out)

	def test_charEntities(self):
		out = speechXml._escapeXml('<>"&')
		self.assertEqual(out, "&lt;&gt;&quot;&amp;")

	def test_invalidChars(self):
		# For each invalid range, test the start, start + 1 and the end.
		inp = u"\x00\x01\x08\x0B\x0C\x0E\x0F\x1F\x7F\x80\x84\x86\x87\x9F\uFDD0\uFDD1\uFDDF\uFFFE\uFFFF"
		out = speechXml._escapeXml(inp)
		# Expected output is that each input character is replaced with a Unicode replacement character.
		self.assertEqual(out, len(inp) * REPLACEMENT_CHAR)

	def test_validSurrogate(self):
		inp = u"\uD83D\uDE0A" # Smiling face with smiling eyes in UTF-16.
		out = speechXml._escapeXml(inp)
		self.assertEqual(inp, out)

	def test_leadingSurrogateAlone(self):
		"""Test a leading surrogate by itself, which is invalid.
		"""
		out = speechXml._escapeXml(u"\uD83D")
		self.assertEqual(out, REPLACEMENT_CHAR)

	def test_trailingSurrogateAlone(self):
		"""Test a trailing surrogate by itself, which is invalid.
		"""
		out = speechXml._escapeXml(u"\uDE0A")
		self.assertEqual(out, REPLACEMENT_CHAR)

	def test_trailingThenLeadingSurrogate(self):
		"""Test a trailing Unicode surrogate followed by a leading surrogate, which is invalid.
		"""
		out = speechXml._escapeXml(u"\uDE0A\uD83D")
		self.assertEqual(out, 2 * REPLACEMENT_CHAR)

	def test_leadingThenLeadingSurrogate(self):
		"""Test two leading Unicode surrogates, which is invalid.
		"""
		out = speechXml._escapeXml(u"\uD83D\uD83D")
		self.assertEqual(out, 2 * REPLACEMENT_CHAR)

	def test_trailingThenTrailingSurrogate(self):
		"""Test two trailing Unicode surrogates, which is invalid.
		"""
		out = speechXml._escapeXml(u"\uDE0A\uDE0A")
		self.assertEqual(out, 2 * REPLACEMENT_CHAR)

	def test_leadingSurrogateThenNonSurrogate(self):
		"""Test a leading surrogate followed by a non-surrogate character, which is invalid.
		"""
		out = speechXml._escapeXml(u"\uD83Dz")
		self.assertEqual(out, REPLACEMENT_CHAR + u'z')

	def test_trailingSurrogateThenNonSurrogate(self):
		"""Test a trailing surrogate followed by a non-surrogate character, which is invalid.
		"""
		out = speechXml._escapeXml(u"\uDE0Az")
		self.assertEqual(out, REPLACEMENT_CHAR + u'z')

class TestXmlBalancer(unittest.TestCase):

	def setUp(self):
		self.balancer = speechXml.XmlBalancer()

	def test_text(self):
		xml = self.balancer.generateXml(["<text>"])
		self.assertEqual(xml, "&lt;text&gt;")

	def test_standAloneTag(self):
		xml = self.balancer.generateXml([
			speechXml.StandAloneTagCommand("tag", {"attr": "val"}, "content")
		])
		self.assertEqual(xml, '<tag attr="val">content</tag>')

	def test_standAloneTagNoContent(self):
		xml = self.balancer.generateXml([
			speechXml.StandAloneTagCommand("tag", {"attr": "val"}, None)
		])
		self.assertEqual(xml, '<tag attr="val"/>')

	def test_attrEscaping(self):
		"""Test that attribute values are escaped.
		Depends on behavior tested in test_standAloneTagNoContent.
		"""
		xml = self.balancer.generateXml([
			speechXml.StandAloneTagCommand("tag", {"attr": '"v1"&"v2"'}, None)
		])
		self.assertEqual(xml, '<tag attr="&quot;v1&quot;&amp;&quot;v2&quot;"/>')

	def test_encloseAll(self):
		"""Depends on behavior tested by test_standAloneTag.
		"""
		xml = self.balancer.generateXml([
			speechXml.EncloseAllCommand("encloseAll", {"attr": "val"}),
			speechXml.StandAloneTagCommand("standAlone", {}, "content")
		])
		self.assertEqual(xml, '<encloseAll attr="val"><standAlone>content</standAlone></encloseAll>')

	def test_setAttr(self):
		xml = self.balancer.generateXml([
			speechXml.SetAttrCommand("pitch", "val", 50),
			"text"
		])
		self.assertEqual(xml, '<pitch val="50">text</pitch>')

	def test_delAttrNoSetAttr(self):
		xml = self.balancer.generateXml([
			speechXml.DelAttrCommand("pitch", "val"),
			"text"
		])
		self.assertEqual(xml, 'text')

	def test_setAttrThenDelAttr(self):
		xml = self.balancer.generateXml([
			speechXml.SetAttrCommand("pitch", "val", 50),
			"t1",
			speechXml.DelAttrCommand("pitch", "val"),
			"t2"
		])
		self.assertEqual(xml, '<pitch val="50">t1</pitch>t2')

	def test_setAttrDifferentTags(self):
		"""Tests multiple SetAttrCommands with different tags.
		"""
		xml = self.balancer.generateXml([
			speechXml.SetAttrCommand("pitch", "val", 50),
			speechXml.SetAttrCommand("volume", "val", 60),
			"text"
		])
		self.assertEqual(xml, '<pitch val="50"><volume val="60">text</volume></pitch>')

	def test_setAttrInterspersedText(self):
		"""Tests multiple SetAttrCommands interspersed with text.
		"""
		xml = self.balancer.generateXml([
			speechXml.SetAttrCommand("pitch", "val", 50),
			"t1",
			speechXml.SetAttrCommand("volume", "val", 60),
			"t2"
		])
		self.assertEqual(xml, '<pitch val="50">t1</pitch><pitch val="50"><volume val="60">t2</volume></pitch>')

	def test_setAttrDifferentAttrs(self):
		"""Tests multiple SetAttrCommands with different attributes of the same tag.
		"""
		xml = self.balancer.generateXml([
			speechXml.SetAttrCommand("prosody", "pitch", 50),
			speechXml.SetAttrCommand("prosody", "volume", 60),
			"text"
		])
		self.assertEqual(xml, '<prosody pitch="50" volume="60">text</prosody>')

	def test_delAttrUnbalanced(self):
		"""Tests DelAttrCommand removing an outer tag before an inner tag.
		"""
		xml = self.balancer.generateXml([
			speechXml.SetAttrCommand("pitch", "val", 50),
			speechXml.SetAttrCommand("volume", "val", 60),
			"t1",
			speechXml.DelAttrCommand("pitch", "val"),
			"t2"
		])
		self.assertEqual(xml, '<pitch val="50"><volume val="60">t1</volume></pitch><volume val="60">t2</volume>')

	def test_delSingleAttrOfMultipleAttrs(self):
		"""Tests DelAttrCommand removing a single attribute from a tag which has multiple attributes.
		"""
		xml = self.balancer.generateXml([
			speechXml.SetAttrCommand("prosody", "pitch", 50),
			speechXml.SetAttrCommand("prosody", "volume", 60),
			"t1",
			speechXml.DelAttrCommand("prosody", "pitch"),
			"t2"
		])
		self.assertEqual(xml, '<prosody pitch="50" volume="60">t1</prosody><prosody volume="60">t2</prosody>')

	def test_EncloseText(self):
		"""Depends on behavior tested in test_standAloneTagNoContent.
		"""
		xml = self.balancer.generateXml([
			speechXml.EncloseTextCommand("say-as", {"interpret-as": "characters"}),
			speechXml.StandAloneTagCommand("mark", {"name": "1"}, None),
			"c"
		])
		self.assertEqual(xml, '<mark name="1"/><say-as interpret-as="characters">c</say-as>')

	def test_stopEnclosingText(self):
		"""Depends on behavior tested in test_encloseTag.
		"""
		xml = self.balancer.generateXml([
			speechXml.EncloseTextCommand("say-as", {}),
			"c",
			speechXml.StopEnclosingTextCommand(),
			"t"
		])
		self.assertEqual(xml, '<say-as>c</say-as>t')

class TestSsmlConverter(unittest.TestCase):

	def test_convertComplex(self):
		"""Test converting a complex speech sequence to SSML.
		XML generation is already tested by TestXmlBalancer.
		However, SSML is what callers expect at the end of the day,
		so test converting a complex speech sequence to SSML.
		Depends on behavior tested by TestXmlBalancer.
		"""
		converter = speechXml.SsmlConverter("en_US")
		xml = converter.convertToXml([
			"t1",
			PitchCommand(multiplier=2),
			VolumeCommand(multiplier=2),
			"t2",
			PitchCommand(),
			LangChangeCommand("de_DE"),
			CharacterModeCommand(True),
			IndexCommand(1),
			"c",
			CharacterModeCommand(False),
			PhonemeCommand("phIpa", text="phText")
		])
		self.assertEqual(xml,
			'<speak version="1.0" xmlns="http://www.w3.org/2001/10/synthesis" xml:lang="en-US">'
			't1'
			'<prosody pitch="200%" volume="200%">t2</prosody>'
			'<prosody volume="200%"><voice xml:lang="de-DE">'
			'<mark name="1"/><say-as interpret-as="characters">c</say-as>'
			'<phoneme alphabet="ipa" ph="phIpa">phText</phoneme>'
			'</voice></prosody></speak>'
		)


class TestSsmlParser(unittest.TestCase):

	def test_parse(self):
		"""Test parsing a speech sequence from SSML."""
		parser = speechXml.SsmlParser()
		expectedSequence = [
			"t1",
			PitchCommand(multiplier=2),
			VolumeCommand(multiplier=2),
			"t2",
			PitchCommand(),
			LangChangeCommand("de_DE"),
			CharacterModeCommand(True),
			"c",
			CharacterModeCommand(False),
			VolumeCommand(),
		]
		xml = (
			'<speak version="1.0" xmlns="http://www.w3.org/2001/10/synthesis" xml:lang="en-US">'
			't1'
			'<prosody pitch="200%" volume="200%">t2</prosody>'
			'<prosody volume="200%"><voice xml:lang="de-DE">'
			'<say-as interpret-as="characters">c</say-as>'
			'</voice></prosody></speak>'
		)
		self.assertEqual(expectedSequence, parser.convertFromXml(xml))<|MERGE_RESOLUTION|>--- conflicted
+++ resolved
@@ -9,10 +9,6 @@
 import unittest
 import speechXml
 from speechXml import REPLACEMENT_CHAR
-<<<<<<< HEAD
-import speech
-=======
->>>>>>> 86f79e6b
 
 from speech.commands import (
 	PitchCommand,
