--- conflicted
+++ resolved
@@ -10,15 +10,9 @@
 """
 
 import contextlib
-<<<<<<< HEAD
-from ctypes import *
-from ctypes import byref, WinError, Structure, c_int, c_char
-from ctypes.wintypes import *
-=======
 from ctypes import *  # noqa: F403
 from ctypes import byref, WinError, Structure, c_int, c_char
 from ctypes.wintypes import *  # noqa: F403
->>>>>>> 86f79e6b
 from ctypes.wintypes import HWND, RECT, DWORD
 from typing import (
 	Any,
@@ -32,23 +26,14 @@
 from logHandler import log
 
 #dll handles
-<<<<<<< HEAD
-user32=windll.user32
-=======
 user32=windll.user32  # noqa: F405
->>>>>>> 86f79e6b
 
 # rather than using the ctypes.c_void_p type, which may encourage attempting to dereference
 # what may be an invalid or illegal pointer, we'll treat it as an opaque value.
 HWNDVal = int
 
-<<<<<<< HEAD
-LRESULT=c_long
-HCURSOR=c_long
-=======
 LRESULT=c_long  # noqa: F405
 HCURSOR=c_long  # noqa: F405
->>>>>>> 86f79e6b
 
 #Standard window class stuff
 #: Redraws the entire window if a movement or size adjustment changes the width of the client area.
@@ -56,11 +41,7 @@
 #: Redraws the entire window if a movement or size adjustment changes the height of the client area.
 CS_VREDRAW = 0x0001
 
-<<<<<<< HEAD
-WNDPROC=WINFUNCTYPE(LRESULT,HWND,c_uint,WPARAM,LPARAM)
-=======
 WNDPROC=WINFUNCTYPE(LRESULT,HWND,c_uint,WPARAM,LPARAM)  # noqa: F405
->>>>>>> 86f79e6b
 
 
 def __getattr__(attrName: str) -> Any:
@@ -87,20 +68,6 @@
 
 class WNDCLASSEXW(Structure):
 	_fields_=[
-<<<<<<< HEAD
-		('cbSize',c_uint),
-		('style',c_uint),
-		('lpfnWndProc',WNDPROC),
-		('cbClsExtra',c_int),
-		('cbWndExtra',c_int),
-		('hInstance',HINSTANCE),
-		('hIcon',HICON),
-		('HCURSOR',HCURSOR),
-		('hbrBackground',HBRUSH),
-		('lpszMenuName',LPWSTR),
-		('lpszClassName',LPWSTR),
-		('hIconSm',HICON),
-=======
 		('cbSize',c_uint),  # noqa: F405
 		('style',c_uint),  # noqa: F405
 		('lpfnWndProc',WNDPROC),
@@ -113,19 +80,13 @@
 		('lpszMenuName',LPWSTR),  # noqa: F405
 		('lpszClassName',LPWSTR),  # noqa: F405
 		('hIconSm',HICON),  # noqa: F405
->>>>>>> 86f79e6b
 	]
 
 class NMHdrStruct(Structure):
 	_fields_=[
 		('hwndFrom',HWND),
-<<<<<<< HEAD
-		('idFrom',c_uint),
-		('code',c_uint),
-=======
 		('idFrom',c_uint),  # noqa: F405
 		('code',c_uint),  # noqa: F405
->>>>>>> 86f79e6b
 	]
 
 class GUITHREADINFO(Structure):
@@ -463,11 +424,7 @@
 	user32.SystemParametersInfoW(SPI_SETSCREENREADER,val,0,SPIF_UPDATEINIFILE|SPIF_SENDCHANGE)
 
 def getSystemScreenReaderFlag():
-<<<<<<< HEAD
-	val = BOOL()
-=======
 	val = BOOL()  # noqa: F405
->>>>>>> 86f79e6b
 	user32.SystemParametersInfoW(SPI_GETSCREENREADER, 0, byref(val), 0)
 	return bool(val.value)
 
@@ -487,17 +444,10 @@
 	return long>>16
 
 def GET_X_LPARAM(lp):
-<<<<<<< HEAD
-	return c_short(LOWORD(lp)).value
-
-def GET_Y_LPARAM(lp):
-	return c_short(HIWORD(lp)).value
-=======
 	return c_short(LOWORD(lp)).value  # noqa: F405
 
 def GET_Y_LPARAM(lp):
 	return c_short(HIWORD(lp)).value  # noqa: F405
->>>>>>> 86f79e6b
 
 def MAKELONG(lo,hi):
 	return (hi<<16)+lo
@@ -519,11 +469,7 @@
 def peekMessage(*args):
 	try:
 		res=user32.PeekMessageW(*args)
-<<<<<<< HEAD
-	except:
-=======
 	except:  # noqa: E722
->>>>>>> 86f79e6b
 		res=0
 	return res
 
@@ -570,15 +516,9 @@
 		raise WinError()
 	return r
 
-<<<<<<< HEAD
-HWINEVENTHOOK=HANDLE
-
-WINEVENTPROC=WINFUNCTYPE(None,HWINEVENTHOOK,DWORD,HWND,c_long,c_long,DWORD,DWORD)
-=======
 HWINEVENTHOOK=HANDLE  # noqa: F405
 
 WINEVENTPROC=WINFUNCTYPE(None,HWINEVENTHOOK,DWORD,HWND,c_long,c_long,DWORD,DWORD)  # noqa: F405
->>>>>>> 86f79e6b
 
 def setWinEventHook(*args):
 		return user32.SetWinEventHook(*args)
@@ -598,11 +538,7 @@
 
 
 def getClassName(window: HWNDVal) -> str:
-<<<<<<< HEAD
-	buf=create_unicode_buffer(256)
-=======
 	buf=create_unicode_buffer(256)  # noqa: F405
->>>>>>> 86f79e6b
 	user32.GetClassNameW(window,buf,255)
 	return buf.value
 
@@ -632,20 +568,12 @@
 	_setCursorPos(x,y)
 
 def getCursorPos():
-<<<<<<< HEAD
-	point=POINT()
-=======
 	point=POINT()  # noqa: F405
->>>>>>> 86f79e6b
 	_getCursorPos(byref(point))
 	return [point.x,point.y]
 
 def getCaretPos():
-<<<<<<< HEAD
-	point=POINT()
-=======
 	point=POINT()  # noqa: F405
->>>>>>> 86f79e6b
 	user32.GetCaretPos(byref(point))
 	return [point.x,point.y]
 
@@ -653,11 +581,7 @@
 	return user32.GetTopWindow(hwnd)
 
 def getWindowText(hwnd):
-<<<<<<< HEAD
-	buf=create_unicode_buffer(1024)
-=======
 	buf=create_unicode_buffer(1024)  # noqa: F405
->>>>>>> 86f79e6b
 	user32.InternalGetWindowText(hwnd,buf,1023)
 	return buf.value
 
@@ -671,11 +595,7 @@
 	return bool(user32.IsWindowEnabled(window))
 
 def getGUIThreadInfo(threadID):
-<<<<<<< HEAD
-	info=GUITHREADINFO(cbSize=sizeof(GUITHREADINFO))
-=======
 	info=GUITHREADINFO(cbSize=sizeof(GUITHREADINFO))  # noqa: F405
->>>>>>> 86f79e6b
 	user32.GetGUIThreadInfo(threadID,byref(info))
 	return info
 
@@ -707,11 +627,7 @@
 	return user32.RedrawWindow(hwnd, byref(rcUpdate), rgnUpdate, flags)
 
 def getKeyNameText(scanCode,extended):
-<<<<<<< HEAD
-	buf=create_unicode_buffer(32)
-=======
 	buf=create_unicode_buffer(32)  # noqa: F405
->>>>>>> 86f79e6b
 	user32.GetKeyNameTextW((scanCode<<16)|(extended<<24),buf,31)
 	return buf.value
 
@@ -739,34 +655,20 @@
 	if not user32.PostMessageW(hwnd, msg, wParam, lParam):
 		raise WinError()
 
-<<<<<<< HEAD
-user32.VkKeyScanExW.restype = SHORT
-def VkKeyScanEx(ch, hkl):
-	res = user32.VkKeyScanExW(WCHAR(ch), hkl)
-=======
 user32.VkKeyScanExW.restype = SHORT  # noqa: F405
 def VkKeyScanEx(ch, hkl):
 	res = user32.VkKeyScanExW(WCHAR(ch), hkl)  # noqa: F405
->>>>>>> 86f79e6b
 	if res == -1:
 		raise LookupError
 	return res >> 8, res & 0xFF
 
 def ScreenToClient(hwnd, x, y):
-<<<<<<< HEAD
-	point = POINT(x, y)
-=======
 	point = POINT(x, y)  # noqa: F405
->>>>>>> 86f79e6b
 	user32.ScreenToClient(hwnd, byref(point))
 	return point.x, point.y
 
 def ClientToScreen(hwnd, x, y):
-<<<<<<< HEAD
-	point = POINT(x, y)
-=======
 	point = POINT(x, y)  # noqa: F405
->>>>>>> 86f79e6b
 	user32.ClientToScreen(hwnd, byref(point))
 	return point.x, point.y
 
@@ -779,11 +681,7 @@
 		("dwFlags", DWORD),
 	)
 	def __init__(self, **kwargs):
-<<<<<<< HEAD
-		super(STICKYKEYS, self).__init__(cbSize=sizeof(self), **kwargs)
-=======
 		super(STICKYKEYS, self).__init__(cbSize=sizeof(self), **kwargs)  # noqa: F405
->>>>>>> 86f79e6b
 SKF_STICKYKEYSON = 0x00000001
 SKF_AUDIBLEFEEDBACK = 0x00000040
 SKF_TRISTATE = 0x00000080
@@ -796,30 +694,6 @@
 
 
 # START SENDINPUT TYPE DECLARATIONS
-<<<<<<< HEAD
-PUL = POINTER(c_ulong)
-class KeyBdInput(Structure):
-    _fields_ = [("wVk", c_ushort),
-             ("wScan", c_ushort),
-             ("dwFlags", c_ulong),
-             ("time", c_ulong),
-             ("dwExtraInfo", PUL)]
-
-class HardwareInput(Structure):
-    _fields_ = [("uMsg", c_ulong),
-             ("wParamL", c_short),
-             ("wParamH", c_ushort)]
-
-class MouseInput(Structure):
-    _fields_ = [("dx", c_long),
-             ("dy", c_long),
-             ("mouseData", c_ulong),
-             ("dwFlags", c_ulong),
-             ("time",c_ulong),
-             ("dwExtraInfo", PUL)]
-
-class Input_I(Union):
-=======
 PUL = POINTER(c_ulong)  # noqa: F405
 class KeyBdInput(Structure):
     _fields_ = [("wVk", c_ushort),  # noqa: F405
@@ -842,17 +716,12 @@
              ("dwExtraInfo", PUL)]
 
 class Input_I(Union):  # noqa: F405
->>>>>>> 86f79e6b
     _fields_ = [("ki", KeyBdInput),
               ("mi", MouseInput),
               ("hi", HardwareInput)]
 
 class Input(Structure):
-<<<<<<< HEAD
-    _fields_ = [("type", c_ulong),
-=======
     _fields_ = [("type", c_ulong),  # noqa: F405
->>>>>>> 86f79e6b
              ("ii", Input_I)]
 
 
@@ -865,11 +734,7 @@
 def SendInput(inputs):
 	n = len(inputs)
 	arr = (Input * n)(*inputs)
-<<<<<<< HEAD
-	user32.SendInput(n, arr, sizeof(Input))
-=======
 	user32.SendInput(n, arr, sizeof(Input))  # noqa: F405
->>>>>>> 86f79e6b
 
 
 class PAINTSTRUCT(Structure):
@@ -943,18 +808,6 @@
 	A context manager version of OpenClipboard from user32. 
 	Use as the expression of a 'with' statement, and CloseClipboard will automatically be called at the end. 
 	"""
-<<<<<<< HEAD
-	if not windll.user32.OpenClipboard(hwndOwner):
-		raise ctypes.WinError()
-	try:
-		yield
-	finally:
-		windll.user32.CloseClipboard()
-
-def emptyClipboard():
-	if not windll.user32.EmptyClipboard():
-		raise ctypes.WinError()
-=======
 	if not windll.user32.OpenClipboard(hwndOwner):  # noqa: F405
 		raise ctypes.WinError()  # noqa: F405
 	try:
@@ -965,32 +818,21 @@
 def emptyClipboard():
 	if not windll.user32.EmptyClipboard():  # noqa: F405
 		raise ctypes.WinError()  # noqa: F405
->>>>>>> 86f79e6b
 
 def getClipboardData(format):
 	# We only support unicode text for now
 	if format!=CF_UNICODETEXT:
 		raise ValueError("Unsupported format")
 	# Fetch the data from the clipboard as a global memory handle
-<<<<<<< HEAD
-	h=windll.user32.GetClipboardData(format)
-	if not h:
-		raise ctypes.WinError()
-=======
 	h=windll.user32.GetClipboardData(format)  # noqa: F405
 	if not h:
 		raise ctypes.WinError()  # noqa: F405
->>>>>>> 86f79e6b
 	# Lock the global memory  while we fetch the unicode string
 	# But make sure not to free the memory accidentally -- it is not ours
 	h=winKernel.HGLOBAL(h,autoFree=False)
 	with h.lock() as addr:
 		# Read the string from the local memory address
-<<<<<<< HEAD
-		return wstring_at(addr)
-=======
 		return wstring_at(addr)  # noqa: F405
->>>>>>> 86f79e6b
 
 def setClipboardData(format,data):
 	# For now only unicode is a supported format
@@ -1003,18 +845,10 @@
 	# Acquire a lock to the global memory receiving a local memory address
 	with h.lock() as addr:
 		# Write the text into the allocated memory
-<<<<<<< HEAD
-		buf=(c_wchar*bufLen).from_address(addr)
-		buf.value=text
-	# Set the clipboard data with the global memory
-	if not windll.user32.SetClipboardData(format,h):
-		raise ctypes.WinError()
-=======
 		buf=(c_wchar*bufLen).from_address(addr)  # noqa: F405
 		buf.value=text
 	# Set the clipboard data with the global memory
 	if not windll.user32.SetClipboardData(format,h):  # noqa: F405
 		raise ctypes.WinError()  # noqa: F405
->>>>>>> 86f79e6b
 	# NULL the global memory handle so that it is not freed at the end of scope as the clipboard now has it.
 	h.forget()