#brailleDisplayDrivers/papenmeier_serial.py
#A part of NonVisual Desktop Access (NVDA)
#This file is covered by the GNU General Public License.
#See the file COPYING for more details.
#Copyright (C) 2012-2017 Tobias Platen, Halim Sahin, Ali-Riza Ciftcioglu, NV Access Limited, Davy Kager
#Author: Tobias Platen (nvda@lists.thm.de)
#minor changes by Halim Sahin (nvda@lists.thm.de), Ali-Riza Ciftcioglu <aliminator83@googlemail.com>, James Teh and Davy Kager
#used braille port selection code from braillenote driver

from collections import OrderedDict
import time
from typing import List, Optional

import wx
import braille
import hwPortUtils
from logHandler import log
from baseObject import ScriptableObject
import inputCore
import serial

#Control Flow
STX = 0x02 #Start of Text
ETX = 0x03 #End of Text

KEY_CHECK_INTERVAL = 10
TIMEOUT = 0.5

def brl_auto_id() -> bytes:
	"""send auto id command to braille display"""
	#send a bad packet to the braille display
	return bytes([STX, ord(b'S'), 0x0, 0x0, 0x0, 0x0, ETX])

def brl_out(offset: int, data: List[int]) -> bytes:
	"""send data to braille display
		@param offset: Must be positive.
	"""
	d2 = len(data)+7
	ret = bytearray([
		STX,
		ord(b'S')
	])
	ret.extend(offset.to_bytes(2, "big", signed=False))
	ret.extend(d2.to_bytes(2, "big", signed=False))
	ret.extend(data)
	ret.append(ETX)
	return bytes(ret)

def brl_poll(dev: serial.Serial) -> bytes:
	"""read data from braille display, used by keypress handler"""
<<<<<<< HEAD
	if dev.in_waiting < 10: return b""
=======
	if dev.in_waiting < 10: return b""  # noqa: E701
>>>>>>> 86f79e6b
	ret = dev.read(dev.in_waiting)
	if ret[0] == STX and ret[9] == ETX:
		return ret
	return b""

class BrailleDisplayDriver(braille.BrailleDisplayDriver, ScriptableObject):
	"""papenmeier_serial braille display driver.
	"""
	name = "papenmeier_serial"
	# Translators: Names of braille displays.
	description = _("Papenmeier BRAILLEX older models")

	@classmethod
	def check(cls):
		"""should return false if there is a missing dependency"""
		return True

	@classmethod
	def getPossiblePorts(cls):
		ports = OrderedDict()
		for p in hwPortUtils.listComPorts():
			# Translators: Name of a serial communications port
			ports[p["port"]] = _("Serial: {portName}").format(portName=p["friendlyName"])
		return ports

	def initTable(self):
		"""do not use braille builtin table"""
		table = [1] * self.numCells
		self._dev.write(brl_out(512+self._offsetHorizontal, table))

	def __init__(self, port):
		"""Initializes braille display driver"""
		super(BrailleDisplayDriver, self).__init__()
		self.numCells = 0
		self._lastkey = ''
		self._dev = None
		self._repeatcount = 0
		self._port = (port)
		log.info("papenmeier_serial using port "+self._port)
		#try to connect to braille display
		for baud in (19200, 38400):
			if(self._dev is None):
				self._dev = serial.Serial(self._port, baudrate = baud, timeout=TIMEOUT, writeTimeout=TIMEOUT)
				self._dev.write(brl_auto_id())
<<<<<<< HEAD
				if (baud == 19200): time.sleep(0.2)
				else: time.sleep(0.03)
=======
				if (baud == 19200): time.sleep(0.2)  # noqa: E701
				else: time.sleep(0.03)  # noqa: E701
>>>>>>> 86f79e6b
				displaytype = brl_poll(self._dev)
				dic = -1
				if len(displaytype) == 10 and displaytype[0] == STX and displaytype[1] == ord(b'I'):
					dic = displaytype[2]
					self._eab = (baud == 38400)
				if(dic == -1):
					self._dev.close()
					self._dev=None

		#set parameters for display
		if(dic == 2):
			self.numCells = 40
			self._offsetHorizontal = 0
			self._keymap = ['l1', 'l2', 'left', 'up', 'r2', 'dn', 'right', 'r1', 'reportf']
		elif(dic == 1):
			self._offsetHorizontal = 0
			self.numCells = 40
		elif(dic == 3):
			self.numCells = 80
			self._offsetHorizontal = 22
			self._keymap = ['l1', 'l2', 'r2', 'reportf', 'up', 'left', 'r1', 'right', 'dn', 'left2', 'up2', 'dn2', 'right2']
		elif(dic == 6):
			self.numCells = 80
			self._offsetHorizontal = 0
		elif(dic == 66):#//BRAILLEX EL 80
			self._offsetHorizontal = 2
			self.numCells = 80
		elif(dic == 67):
			self._offsetHorizontal = 20
			self.numCells = 80
		elif(dic == 64):
			self._offsetHorizontal = 13
			self.numCells = 40
		elif(dic == 65):
			self._offsetHorizontal = 13
			self.numCells = 66
		elif(dic == 68):
			self._offsetHorizontal = 0
			self.numCells = 40
		elif(dic==69):
			self._offsetHorizontal = 0
			self.numCells = 32
		elif(dic==70):
			self._offsetHorizontal = 0
			self.numCells = 20
		else:
			raise Exception("No or unknown braille display found")
		#initialize display
		self.initTable()
		#start keyCheckTimer
		self._decodedkeys = []
		self._keyCheckTimer = wx.PyTimer(self._handleKeyPresses)
		self._keyCheckTimer.Start(KEY_CHECK_INTERVAL)

	def terminate(self):
		"""free resources"""
		super(BrailleDisplayDriver, self).terminate()
		try:
<<<<<<< HEAD
			if(self._dev!=None):
=======
			if(self._dev!=None):  # noqa: E711
>>>>>>> 86f79e6b
				self._dev.close()
				self._dev = None
				self._keyCheckTimer.Stop()
				self._keyCheckTimer = None
<<<<<<< HEAD
		except:
=======
		except:  # noqa: E722
>>>>>>> 86f79e6b
			pass

	def display(self, cells: List[int]):
		"""write data to braille display"""
<<<<<<< HEAD
		if(self._dev!=None):
			try:
				self._dev.write(brl_out(self._offsetHorizontal, cells))
			except:
=======
		if(self._dev!=None):  # noqa: E711
			try:
				self._dev.write(brl_out(self._offsetHorizontal, cells))
			except:  # noqa: E722
>>>>>>> 86f79e6b
				self._dev = None
		
	def executeGesture(self,gesture):
		"""execute a gesture"""
		#here you can add other gesture types
		try:
<<<<<<< HEAD
			if gesture.id: inputCore.manager.executeGesture(gesture)
=======
			if gesture.id: inputCore.manager.executeGesture(gesture)  # noqa: E701
>>>>>>> 86f79e6b
		except inputCore.NoInputGestureAction:
			pass

	def _handleKeyPresses(self): #called by the keycheck timer
		"""if a button was pressed an input gesture is executed"""
<<<<<<< HEAD
		if(self._dev!=None):
=======
		if(self._dev!=None):  # noqa: E711
>>>>>>> 86f79e6b
			data = brl_poll(self._dev)
			if len(data) == 10 and data[1] == ord(b'K'):
				pos = (data[2] << 8) + data[3]
				pos = (pos-768) // 3
				pressed = data[6]
				keys = data[8]
				self._repeatcount = 0
				self.executeGesture(InputGesture(pos, pressed, keys, self))
			elif(len(data) == 0):
				if(self._repeatcount==50):
<<<<<<< HEAD
					if(len(self._lastkey)): self.executeGesture(InputGesture(None, None, None, self))
=======
					if(len(self._lastkey)): self.executeGesture(InputGesture(None, None, None, self))  # noqa: E701
>>>>>>> 86f79e6b
					self._repeatcount = 0
				else:
					self._repeatcount += 1

	#global gestures
	gestureMap = inputCore.GlobalGestureMap({
		"globalCommands.GlobalCommands": {
			"braille_scrollBack": ("br(papenmeier_serial):left",),
			"braille_scrollForward": ("br(papenmeier_serial):right",),
			"braille_previousLine": ("br(papenmeier_serial):up",),
			"braille_nextLine": ("br(papenmeier_serial):dn",),
			"braille_routeTo": ("br(papenmeier_serial):route",),
			"braille_reportFormatting": ("br(papenmeier_serial):upperRouting",),

			"braille_toggleTether": ("br(papenmeier_serial):r2",),
			"review_currentCharacter": ("br(papenmeier_serial):l1",),
			"review_activate": ("br(papenmeier_serial):l2",),
			"reportFormatting": ("br(papenmeier_serial):reportf",),

			"navigatorObject_previous": ("br(papenmeier_serial):left2", "br(papenmeier_serial):r1,left"),
			"navigatorObject_next": ("br(papenmeier_serial):right2", "br(papenmeier_serial):r1,right"),
			"navigatorObject_parent": ("br(papenmeier_serial):up2", "br(papenmeier_serial):r1,up"),
			"navigatorObject_firstChild": ("br(papenmeier_serial):dn2", "br(papenmeier_serial):r1,dn"),

			"title": ("br(papenmeier_serial):l1,up",),
			"reportStatusLine": ("br(papenmeier_serial):l2,dn",),
		}
	})

def brl_keyname2(keys: int) -> str:
	"""returns keyname for key index on displays with eab"""
<<<<<<< HEAD
	if(keys & 4 == 4): return 'l1'
	if(keys & 8 == 8): return 'l2'
	if(keys & 16 == 16): return 'r1'
	if(keys & 32 == 32): return 'r2'
=======
	if(keys & 4 == 4): return 'l1'  # noqa: E701
	if(keys & 8 == 8): return 'l2'  # noqa: E701
	if(keys & 16 == 16): return 'r1'  # noqa: E701
	if(keys & 32 == 32): return 'r2'  # noqa: E701
>>>>>>> 86f79e6b
	return ''

def brl_keyname(keyindex: int, driver: BrailleDisplayDriver) -> str:
	"""returns keyname for key index"""
	if(driver._eab):
<<<<<<< HEAD
		if(keyindex==-255): return "left"
		if(keyindex==-254): return "left2"
		if(keyindex==-253): return "up"
		if(keyindex==-252): return "up2"
		if(keyindex==-251): return "right"
		if(keyindex==-250): return "right2"
		if(keyindex==-249): return "dn"
		if(keyindex==-248): return "dn2"
=======
		if(keyindex==-255): return "left"  # noqa: E701
		if(keyindex==-254): return "left2"  # noqa: E701
		if(keyindex==-253): return "up"  # noqa: E701
		if(keyindex==-252): return "up2"  # noqa: E701
		if(keyindex==-251): return "right"  # noqa: E701
		if(keyindex==-250): return "right2"  # noqa: E701
		if(keyindex==-249): return "dn"  # noqa: E701
		if(keyindex==-248): return "dn2"  # noqa: E701
>>>>>>> 86f79e6b
		return ''
	else:
		#display does not have an eab, so the display specific table is used
		keyindex = keyindex+255
		if(keyindex>=0 and keyindex<len(driver._keymap)):
			return driver._keymap[keyindex]
<<<<<<< HEAD
		else: return ''
=======
		else: return ''  # noqa: E701
>>>>>>> 86f79e6b

class InputGesture(braille.BrailleDisplayGesture):
	"""input gesture class for papenmeier_serial displays used only by the driver"""

	source = BrailleDisplayDriver.name
	
	def __init__(
			self,
			keyindex: Optional[int],
			pressed: Optional[int],
			keys: Optional[int],
			driver: BrailleDisplayDriver
	):
		super(InputGesture, self).__init__()
		self.id = ''
		if(keyindex is None):
			self.id = driver._lastkey
			return
		if(pressed==1 and keyindex>=0):
			self.routingIndex = keyindex-driver._offsetHorizontal
			self.id = "route"
			if(keyindex>255):
				self.routingIndex -= 256
				self.id = "upperRouting"
		elif(pressed == 0):
			k: str = brl_keyname(keyindex, driver)
			if(driver._lastkey!=k):
<<<<<<< HEAD
				if(driver._lastkey!=''): self.id=driver._lastkey+','+k
			else:
				self.id = k
				if(len(driver._decodedkeys) and len(k)): self.id = driver._decodedkeys[0]+","+k
				elif(len(driver._decodedkeys)==1): self.id = driver._decodedkeys[0]
				elif(len(driver._decodedkeys)==2): self.id = driver._decodedkeys[0]+','+driver._decodedkeys[1]
				driver._decodedkeys = [] 
			driver._lastkey = ''
		else:
			if(driver._lastkey == ''): driver._lastkey=brl_keyname(keyindex, driver)
		keys2 = brl_keyname2(keys)
		if(len(keys2) and driver._eab): driver._decodedkeys += [keys2]
=======
				if(driver._lastkey!=''): self.id=driver._lastkey+','+k  # noqa: E701
			else:
				self.id = k
				if(len(driver._decodedkeys) and len(k)): self.id = driver._decodedkeys[0]+","+k  # noqa: E701
				elif(len(driver._decodedkeys)==1): self.id = driver._decodedkeys[0]  # noqa: E701
				elif(len(driver._decodedkeys)==2): self.id = driver._decodedkeys[0]+','+driver._decodedkeys[1]  # noqa: E701
				driver._decodedkeys = [] 
			driver._lastkey = ''
		else:
			if(driver._lastkey == ''): driver._lastkey=brl_keyname(keyindex, driver)  # noqa: E701
		keys2 = brl_keyname2(keys)
		if(len(keys2) and driver._eab): driver._decodedkeys += [keys2]  # noqa: E701
>>>>>>> 86f79e6b
<|MERGE_RESOLUTION|>--- conflicted
+++ resolved
@@ -48,11 +48,7 @@
 
 def brl_poll(dev: serial.Serial) -> bytes:
 	"""read data from braille display, used by keypress handler"""
-<<<<<<< HEAD
-	if dev.in_waiting < 10: return b""
-=======
 	if dev.in_waiting < 10: return b""  # noqa: E701
->>>>>>> 86f79e6b
 	ret = dev.read(dev.in_waiting)
 	if ret[0] == STX and ret[9] == ETX:
 		return ret
@@ -97,13 +93,8 @@
 			if(self._dev is None):
 				self._dev = serial.Serial(self._port, baudrate = baud, timeout=TIMEOUT, writeTimeout=TIMEOUT)
 				self._dev.write(brl_auto_id())
-<<<<<<< HEAD
-				if (baud == 19200): time.sleep(0.2)
-				else: time.sleep(0.03)
-=======
 				if (baud == 19200): time.sleep(0.2)  # noqa: E701
 				else: time.sleep(0.03)  # noqa: E701
->>>>>>> 86f79e6b
 				displaytype = brl_poll(self._dev)
 				dic = -1
 				if len(displaytype) == 10 and displaytype[0] == STX and displaytype[1] == ord(b'I'):
@@ -162,56 +153,33 @@
 		"""free resources"""
 		super(BrailleDisplayDriver, self).terminate()
 		try:
-<<<<<<< HEAD
-			if(self._dev!=None):
-=======
 			if(self._dev!=None):  # noqa: E711
->>>>>>> 86f79e6b
 				self._dev.close()
 				self._dev = None
 				self._keyCheckTimer.Stop()
 				self._keyCheckTimer = None
-<<<<<<< HEAD
-		except:
-=======
 		except:  # noqa: E722
->>>>>>> 86f79e6b
 			pass
 
 	def display(self, cells: List[int]):
 		"""write data to braille display"""
-<<<<<<< HEAD
-		if(self._dev!=None):
-			try:
-				self._dev.write(brl_out(self._offsetHorizontal, cells))
-			except:
-=======
 		if(self._dev!=None):  # noqa: E711
 			try:
 				self._dev.write(brl_out(self._offsetHorizontal, cells))
 			except:  # noqa: E722
->>>>>>> 86f79e6b
 				self._dev = None
 		
 	def executeGesture(self,gesture):
 		"""execute a gesture"""
 		#here you can add other gesture types
 		try:
-<<<<<<< HEAD
-			if gesture.id: inputCore.manager.executeGesture(gesture)
-=======
 			if gesture.id: inputCore.manager.executeGesture(gesture)  # noqa: E701
->>>>>>> 86f79e6b
 		except inputCore.NoInputGestureAction:
 			pass
 
 	def _handleKeyPresses(self): #called by the keycheck timer
 		"""if a button was pressed an input gesture is executed"""
-<<<<<<< HEAD
-		if(self._dev!=None):
-=======
 		if(self._dev!=None):  # noqa: E711
->>>>>>> 86f79e6b
 			data = brl_poll(self._dev)
 			if len(data) == 10 and data[1] == ord(b'K'):
 				pos = (data[2] << 8) + data[3]
@@ -222,11 +190,7 @@
 				self.executeGesture(InputGesture(pos, pressed, keys, self))
 			elif(len(data) == 0):
 				if(self._repeatcount==50):
-<<<<<<< HEAD
-					if(len(self._lastkey)): self.executeGesture(InputGesture(None, None, None, self))
-=======
 					if(len(self._lastkey)): self.executeGesture(InputGesture(None, None, None, self))  # noqa: E701
->>>>>>> 86f79e6b
 					self._repeatcount = 0
 				else:
 					self._repeatcount += 1
@@ -258,32 +222,15 @@
 
 def brl_keyname2(keys: int) -> str:
 	"""returns keyname for key index on displays with eab"""
-<<<<<<< HEAD
-	if(keys & 4 == 4): return 'l1'
-	if(keys & 8 == 8): return 'l2'
-	if(keys & 16 == 16): return 'r1'
-	if(keys & 32 == 32): return 'r2'
-=======
 	if(keys & 4 == 4): return 'l1'  # noqa: E701
 	if(keys & 8 == 8): return 'l2'  # noqa: E701
 	if(keys & 16 == 16): return 'r1'  # noqa: E701
 	if(keys & 32 == 32): return 'r2'  # noqa: E701
->>>>>>> 86f79e6b
 	return ''
 
 def brl_keyname(keyindex: int, driver: BrailleDisplayDriver) -> str:
 	"""returns keyname for key index"""
 	if(driver._eab):
-<<<<<<< HEAD
-		if(keyindex==-255): return "left"
-		if(keyindex==-254): return "left2"
-		if(keyindex==-253): return "up"
-		if(keyindex==-252): return "up2"
-		if(keyindex==-251): return "right"
-		if(keyindex==-250): return "right2"
-		if(keyindex==-249): return "dn"
-		if(keyindex==-248): return "dn2"
-=======
 		if(keyindex==-255): return "left"  # noqa: E701
 		if(keyindex==-254): return "left2"  # noqa: E701
 		if(keyindex==-253): return "up"  # noqa: E701
@@ -292,18 +239,13 @@
 		if(keyindex==-250): return "right2"  # noqa: E701
 		if(keyindex==-249): return "dn"  # noqa: E701
 		if(keyindex==-248): return "dn2"  # noqa: E701
->>>>>>> 86f79e6b
 		return ''
 	else:
 		#display does not have an eab, so the display specific table is used
 		keyindex = keyindex+255
 		if(keyindex>=0 and keyindex<len(driver._keymap)):
 			return driver._keymap[keyindex]
-<<<<<<< HEAD
-		else: return ''
-=======
 		else: return ''  # noqa: E701
->>>>>>> 86f79e6b
 
 class InputGesture(braille.BrailleDisplayGesture):
 	"""input gesture class for papenmeier_serial displays used only by the driver"""
@@ -331,20 +273,6 @@
 		elif(pressed == 0):
 			k: str = brl_keyname(keyindex, driver)
 			if(driver._lastkey!=k):
-<<<<<<< HEAD
-				if(driver._lastkey!=''): self.id=driver._lastkey+','+k
-			else:
-				self.id = k
-				if(len(driver._decodedkeys) and len(k)): self.id = driver._decodedkeys[0]+","+k
-				elif(len(driver._decodedkeys)==1): self.id = driver._decodedkeys[0]
-				elif(len(driver._decodedkeys)==2): self.id = driver._decodedkeys[0]+','+driver._decodedkeys[1]
-				driver._decodedkeys = [] 
-			driver._lastkey = ''
-		else:
-			if(driver._lastkey == ''): driver._lastkey=brl_keyname(keyindex, driver)
-		keys2 = brl_keyname2(keys)
-		if(len(keys2) and driver._eab): driver._decodedkeys += [keys2]
-=======
 				if(driver._lastkey!=''): self.id=driver._lastkey+','+k  # noqa: E701
 			else:
 				self.id = k
@@ -356,5 +284,4 @@
 		else:
 			if(driver._lastkey == ''): driver._lastkey=brl_keyname(keyindex, driver)  # noqa: E701
 		keys2 = brl_keyname2(keys)
-		if(len(keys2) and driver._eab): driver._decodedkeys += [keys2]  # noqa: E701
->>>>>>> 86f79e6b
+		if(len(keys2) and driver._eab): driver._decodedkeys += [keys2]  # noqa: E701