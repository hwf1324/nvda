# -*- coding: UTF-8 -*-
#brailleDisplayDrivers/handyTech.py
#A part of NonVisual Desktop Access (NVDA)
#This file is covered by the GNU General Public License.
#See the file COPYING for more details.
#Copyright (C) 2008-2018 NV Access Limited, Bram Duvigneau, Leonard de Ruijter (Babbage B.V.), Felix Grützmacher (Handy Tech Elektronik GmbH)

"""
Braille display driver for Handy Tech braille displays.
"""

from collections import OrderedDict
from io import BytesIO
import serial # pylint: disable=E0401
import weakref
import hwIo
from hwIo import intToByte, boolToByte
import braille
import brailleInput
import inputCore
import ui
from baseObject import ScriptableObject, AutoPropertyObject
from globalCommands import SCRCAT_BRAILLE
from logHandler import log
import bdDetect
import time
import datetime
<<<<<<< HEAD

from typing import List
=======
from ctypes import windll
import windowUtils
from driverHandler import BooleanDriverSetting
import wx

class InvisibleDriverWindow(windowUtils.CustomWindow):
	className = u"Handy_Tech_Server"
	HT_SLEEP = 100
	HT_INCREMENT = 1
	HT_DECREMENT = 0
	def __init__(self, driver):
		super(InvisibleDriverWindow, self).__init__(u"Handy Tech Server")
		# Register shared window message.
		# Note: There is no corresponding unregister function.
		# Still this does no harm if done repeatedly.
		self.window_message=windll.user32.RegisterWindowMessageW(u"Handy_Tech_Server")
		self.driver = weakref.ref(driver, lambda(r): self.destroy())

	def windowProc(self, hwnd, msg, wParam, lParam):
		if msg == self.window_message:
			if wParam == self.HT_SLEEP and lParam == self.HT_INCREMENT:
				d = self.driver()
				if d is not None:
					d.go_to_sleep()
			elif wParam == self.HT_SLEEP and lParam == self.HT_DECREMENT:
				d = self.driver()
				if d is not None:
					d.wake_up()
			return 0 # success, bypass default window procedure

>>>>>>> 053d63ad

BAUD_RATE = 19200
PARITY = serial.PARITY_ODD

# pylint: disable=C0330
# Some older Handy Tech displays use a HID converter and an internal serial interface.
# We need to keep these IDS around here to send additional data upon connection.
USB_IDS_HID_CONVERTER = {
	"VID_1FE4&PID_0003", # USB-HID adapter
	"VID_1FE4&PID_0074", # Braille Star 40
	"VID_1FE4&PID_0044", # Easy Braille
}

# Model identifiers
# pylint: disable=C0103
MODEL_BRAILLE_WAVE = b"\x05"
MODEL_MODULAR_EVOLUTION_64 = b"\x36"
MODEL_MODULAR_EVOLUTION_88 = b"\x38"
MODEL_MODULAR_CONNECT_88 = b"\x3A"
MODEL_EASY_BRAILLE = b"\x44"
MODEL_ACTIVE_BRAILLE = b"\x54"
MODEL_CONNECT_BRAILLE = b"\x55"
MODEL_ACTILINO = b"\x61"
MODEL_ACTIVE_STAR_40 = b"\x64"
MODEL_BASIC_BRAILLE_16 = b"\x81"
MODEL_BASIC_BRAILLE_20 = b"\x82"
MODEL_BASIC_BRAILLE_32 = b"\x83"
MODEL_BASIC_BRAILLE_40 = b"\x84"
MODEL_BASIC_BRAILLE_48 = b"\x8A"
MODEL_BASIC_BRAILLE_64 = b"\x86"
MODEL_BASIC_BRAILLE_80 = b"\x87"
MODEL_BASIC_BRAILLE_160 = b"\x8B"
MODEL_BASIC_BRAILLE_84 = b"\x8C"
MODEL_BRAILLINO = b"\x72"
MODEL_BRAILLE_STAR_40 = b"\x74"
MODEL_BRAILLE_STAR_80 = b"\x78"
MODEL_MODULAR_20 = b"\x80"
MODEL_MODULAR_80 = b"\x88"
MODEL_MODULAR_40 = b"\x89"

# Key constants
KEY_B1 = 0x03
KEY_B2 = 0x07
KEY_B3 = 0x0B
KEY_B4 = 0x0F
KEY_B5 = 0x13
KEY_B6 = 0x17
KEY_B7 = 0x1B
KEY_B8 = 0x1F
KEY_LEFT = 0x04
KEY_RIGHT = 0x08
KEY_LEFT_SPACE = 0x10
KEY_RIGHT_SPACE = 0x18
KEY_ROUTING = 0x20
KEY_RELEASE_MASK = 0x80

# Braille dot mapping
KEY_DOTS = {
	KEY_B4: 1,
	KEY_B3: 2,
	KEY_B2: 3,
	KEY_B5: 4,
	KEY_B6: 5,
	KEY_B7: 6,
	KEY_B1: 7,
	KEY_B8: 8,
}

# Considered spaces in braille input mode
KEY_SPACES = (KEY_LEFT_SPACE, KEY_RIGHT_SPACE,)


class Model(AutoPropertyObject):
	"""Extend from this base class to define model specific behavior."""
	#: Device identifier, used in the protocol to identify the device
	#: @type: string
	deviceId = None

	#: A generic name that identifies the model/series, used in gesture identifiers
	#: @type: string
	genericName = None

	#: Specific name of this model
	#: @type: string
	name = None

	#: Number of braille cells
	#: @type: int
	numCells = 0

	def __init__(self, display):
		super(Model, self).__init__()
		# A weak reference to the driver instance, used due to a circular reference  between Model and Display
		self._displayRef = weakref.ref(display)

	def postInit(self):
		"""Executed after model initialisation.

		Subclasses may extend this method to perform actions on initialization 
		of the display. Don't use __init__ for this, since the model ID has 
		not been set, which is needed for sending packets to the display.
		"""

	def _get__display(self):
		"""The L{BrailleDisplayDriver} which initialized this Model instance"""
		# self._displayRef is a weakref, call it to get the object
		return self._displayRef()

	# pylint: disable=R0201
	def _get_keys(self):
		"""Basic keymap

		This returns a basic keymap with sensible defaults for all devices.
		Subclasses should override this method to add model specific keys,
		or relabel keys. Even if a key isn't available on all devices, add it here
		if it would make sense for most devices.
		"""
		return OrderedDict({
			# Braille input keys
			# Numbered from left to right, might be used for braille input on some models
			KEY_B1: "b1",
			KEY_B2: "b2",
			KEY_B3: "b3",
			KEY_B4: "b4",
			KEY_B5: "b5",
			KEY_B6: "b6",
			KEY_B7: "b7",
			KEY_B8: "b8",

			KEY_LEFT_SPACE: "leftSpace",
			KEY_RIGHT_SPACE: "rightSpace",
			# Left and right keys, found on Easy Braille and Braille Wave
			KEY_LEFT: "left",
			KEY_RIGHT: "right",

			# Modular/BS80 keypad
			0x01: "b12",
			0x09: "b13",
			0x05: "n0",
			0x0D: "b14",

			0x11: "b11",
			0x15: "n1",
			0x19: "n2",
			0x1D: "n3",

			0x02: "b10",
			0x06: "n4",
			0x0A: "n5",
			0x0E: "n6",

			0x12: "b9",
			0x16: "n7",
			0x1A: "n8",
			0x1E: "n9",
		})

	def display(self, cells: List[int]):
		"""Display cells on the braille display

		This is the modern protocol, which uses an extended packet to send braille
		cells. Some displays use an older, simpler protocol. See OldProtocolMixin.
		"""
		cellBytes: bytes = bytes(cells)
		self._display.sendExtendedPacket(
			HT_EXTPKT_BRAILLE,
			cellBytes
		)

class OldProtocolMixin(object):
	"Mixin for displays using an older protocol to send braille cells and handle input"

	def display(self, cells: List[int]):
		"""Write cells to the display according to the old protocol

		This older protocol sends a simple packet starting with HT_PKT_BRAILLE,
		followed by the cells. No model ID or length are included.
		"""
		self._display.sendPacket(HT_PKT_BRAILLE, bytes(cells))


class AtcMixin(object):
	"""Support for displays with Active Tactile Control (ATC)"""

	def postInit(self):
		super(AtcMixin, self).postInit()
		log.debug("Enabling ATC")
		self._display.atc = True


class TimeSyncFirmnessMixin(object):
	"""Functionality for displays that support time synchronization and dot firmness adjustments."""

	supportedSettings=(
		braille.BrailleDisplayDriver.DotFirmnessSetting(defaultVal=1, minVal=0, maxVal=2, useConfig=False),
	)

	def postInit(self):
		super(TimeSyncFirmnessMixin, self).postInit()
		log.debug("Request current display time")
		self._display.sendExtendedPacket(HT_EXTPKT_GET_RTC)
		log.debug("Request current dot firmness")
		self._display.sendExtendedPacket(HT_EXTPKT_GET_FIRMNESS)

	def handleTime(self, timeBytes: bytes):
		try:
			displayDateTime = datetime.datetime(
				year=timeBytes[0] << 8 | timeBytes[1],
				month=timeBytes[2],
				day=timeBytes[3],
				hour=timeBytes[4],
				minute=timeBytes[5],
				second=timeBytes[6]
			)
		except ValueError:
			log.debugWarning("Invalid time/date of Handy Tech display: %r" % timeBytes)
			return
		localDateTime = datetime.datetime.today()
		if abs((displayDateTime - localDateTime).total_seconds()) >= 5:
			log.debugWarning("Display time out of sync: %s"%displayDateTime.isoformat())
			self.syncTime(localDateTime)
		else:
			log.debug("Time in sync. Display time %s"%displayDateTime.isoformat())

	def syncTime(self, dt: datetime.datetime):
		log.debug("Synchronizing braille display date and time...")
		# Setting the time uses a swapped byte order for the year.
		timeList: List[int] = [
			dt.year & 0xFF, dt.year >> 8,
			dt.month, dt.day,
			dt.hour, dt.minute, dt.second
		]
		timeBytes = bytes(timeList)
		self._display.sendExtendedPacket(HT_EXTPKT_SET_RTC, timeBytes)


class TripleActionKeysMixin(AutoPropertyObject):
	"""Triple action keys

	Most Handy Tech models have so called triple action keys. This keys are
	on the left and right side of the cells and can be pressed at the top,
	at the bottom and in the middle.
	"""
	def _get_keys(self):
		"""Add the triple action keys to the keys property"""
		keys = super(TripleActionKeysMixin, self).keys
		keys.update({
			0x0C: "leftTakTop",
			0x14: "leftTakBottom",
			0x04: "rightTakTop",
			0x08: "rightTakBottom",
		})
		return keys


class JoystickMixin(AutoPropertyObject):
	"""Joystick

	Some Handy Tech models have a joystick, which can be moved left, right, up,
	down or clicked on the center.
	"""

	def _get_keys(self):
		"""Add the joystick keys to the keys property"""
		keys = super(JoystickMixin, self).keys
		keys.update({
			0x74: "joystickLeft",
			0x75: "joystickRight",
			0x76: "joystickUp",
			0x77: "joystickDown",
			0x78: "joystickAction",
		})
		return keys


class StatusCellMixin(AutoPropertyObject):
	"""Status cells and routing keys

	Some Handy Tech models have four status cells with corresponding routing keys.
	"""

	def _get_keys(self):
		"""Add the status routing keys to the keys property"""
		keys = super(StatusCellMixin, self).keys
		keys.update({
			0x70: "statusRouting1",
			0x71: "statusRouting2",
			0x72: "statusRouting3",
			0x73: "statusRouting4",
		})
		return keys

	def display(self, cells: List[int]):
		"""Display braille on the display with empty status cells

		Some displays (e.g. Modular series) have 4 status cells.
		These cells need to be included in the braille data, but since NVDA doesn't
		support status cells, we just send empty cells.
		"""
		cells = [0] * 4 + cells
		super(StatusCellMixin, self).display(cells)


class ModularConnect88(TripleActionKeysMixin, Model):
	deviceId = MODEL_MODULAR_CONNECT_88
	genericName = "Modular Connect"
	name = "Modular Connect 88"
	numCells = 88


# pylint: disable=C0111
class ModularEvolution(AtcMixin, TripleActionKeysMixin, Model):
	genericName = "Modular Evolution"

	def _get_name(self):
		return '{name} {cells}'.format(name=self.genericName, cells=self.numCells)


class ModularEvolution88(ModularEvolution):
	deviceId = MODEL_MODULAR_EVOLUTION_88
	numCells = 88


class ModularEvolution64(ModularEvolution):
	deviceId = MODEL_MODULAR_EVOLUTION_64
	numCells = 64


class EasyBraille(OldProtocolMixin, Model):
	deviceId = MODEL_EASY_BRAILLE
	numCells = 40
	genericName = name = "Easy Braille"


class ActiveBraille(TimeSyncFirmnessMixin, AtcMixin, TripleActionKeysMixin, Model):
	deviceId = MODEL_ACTIVE_BRAILLE
	numCells = 40
	genericName = name = 'Active Braille'


class ConnectBraille(TripleActionKeysMixin, Model):
	deviceId = MODEL_CONNECT_BRAILLE
	numCells = 40
	genericName = "Connect Braille"
	name = "Connect Braille"


class Actilino(TimeSyncFirmnessMixin, AtcMixin, JoystickMixin, TripleActionKeysMixin, Model):
	deviceId = MODEL_ACTILINO
	numCells = 16
	genericName = name = "Actilino"


class ActiveStar40(TimeSyncFirmnessMixin, AtcMixin, TripleActionKeysMixin, Model):
	deviceId = MODEL_ACTIVE_STAR_40
	numCells = 40
	name = "Active Star 40"
	genericName = "Active Star"


class Braillino(TripleActionKeysMixin, OldProtocolMixin, Model):
	deviceId = MODEL_BRAILLINO
	numCells = 20
	genericName = name = 'Braillino'


class BrailleWave(OldProtocolMixin, Model):
	deviceId = MODEL_BRAILLE_WAVE
	numCells = 40
	genericName = name = "Braille Wave"

	def _get_keys(self):
		keys = super(BrailleWave, self).keys
		keys.update({
			0x0C: "escape",
			0x14: "return",
			KEY_LEFT_SPACE: "space",
		})
		return keys


class BasicBraille(Model):
	genericName = "Basic Braille"

	def _get_name(self):
		return '{name} {cells}'.format(name=self.genericName, cells=self.numCells)


def basicBrailleFactory(numCells: int, deviceId: bytes):
	return type("BasicBraille{cells}".format(cells=numCells), (BasicBraille,), {
		"deviceId": deviceId,
		"numCells": numCells,
	})

BasicBraille16 = basicBrailleFactory(16, MODEL_BASIC_BRAILLE_16)
BasicBraille20 = basicBrailleFactory(20, MODEL_BASIC_BRAILLE_20)
BasicBraille32 = basicBrailleFactory(32, MODEL_BASIC_BRAILLE_32)
BasicBraille40 = basicBrailleFactory(40, MODEL_BASIC_BRAILLE_40)
BasicBraille48 = basicBrailleFactory(48, MODEL_BASIC_BRAILLE_48)
BasicBraille64 = basicBrailleFactory(64, MODEL_BASIC_BRAILLE_64)
BasicBraille80 = basicBrailleFactory(80, MODEL_BASIC_BRAILLE_80)
BasicBraille160 = basicBrailleFactory(160, MODEL_BASIC_BRAILLE_160)
BasicBraille84 = basicBrailleFactory(84, MODEL_BASIC_BRAILLE_84)


class BrailleStar(TripleActionKeysMixin, Model):
	genericName = "Braille Star"

	def _get_name(self):
		return '{name} {cells}'.format(name=self.genericName, cells=self.numCells)


class BrailleStar40(BrailleStar):
	deviceId = MODEL_BRAILLE_STAR_40
	numCells = 40


class BrailleStar80(BrailleStar):
	deviceId = MODEL_BRAILLE_STAR_80
	numCells = 80


class Modular(StatusCellMixin, TripleActionKeysMixin, OldProtocolMixin, Model):
	genericName = "Modular"

	def _get_name(self):
		return '{name} {cells}'.format(name=self.genericName, cells=self.numCells)


class Modular20(Modular):
	deviceId = MODEL_MODULAR_20
	numCells = 20


class Modular40(Modular):
	deviceId = MODEL_MODULAR_40
	numCells = 40


class Modular80(Modular):
	deviceId = MODEL_MODULAR_80
	numCells = 80


def _allSubclasses(cls):
	"""List all direct and indirect subclasses of cls

	This function calls itself recursively to return all subclasses of cls.

	@param cls: the base class to list subclasses of
	@type cls: class
	@rtype: [class]
	"""
	return cls.__subclasses__() + [g for s in cls.__subclasses__()
		for g in _allSubclasses(s)]

# Model dict for easy lookup
MODELS = {
	m.deviceId: m for m in _allSubclasses(Model) if hasattr(m, 'deviceId')
}


# Packet types
HT_PKT_BRAILLE = b"\x01"
HT_PKT_EXTENDED = b"\x79"
HT_PKT_NAK = b"\x7D"
HT_PKT_ACK = b"\x7E"
HT_PKT_OK = b"\xFE"
HT_PKT_RESET = b"\xFF"
HT_EXTPKT_BRAILLE = HT_PKT_BRAILLE
HT_EXTPKT_KEY = b"\x04"
HT_EXTPKT_CONFIRMATION = b"\x07"
HT_EXTPKT_SCANCODE = b"\x09"
HT_EXTPKT_PING = b"\x19"
HT_EXTPKT_SERIAL_NUMBER = b"\x41"
HT_EXTPKT_SET_RTC = b"\x44"
HT_EXTPKT_GET_RTC = b"\x45"
HT_EXTPKT_BLUETOOTH_PIN = b"\x47"
HT_EXTPKT_SET_ATC_MODE = b"\x50"
HT_EXTPKT_SET_ATC_SENSITIVITY = b"\x51"
HT_EXTPKT_ATC_INFO = b"\x52"
HT_EXTPKT_SET_ATC_SENSITIVITY_2 = b"\x53"
HT_EXTPKT_GET_ATC_SENSITIVITY_2 = b"\x54"
HT_EXTPKT_READING_POSITION = b"\x55"
HT_EXTPKT_SET_FIRMNESS = b"\x60"
HT_EXTPKT_GET_FIRMNESS = b"\x61"
HT_EXTPKT_GET_PROTOCOL_PROPERTIES = b"\xC1"
HT_EXTPKT_GET_FIRMWARE_VERSION = b"\xC2"

# HID specific constants
HT_HID_RPT_OutData = b"\x01" # receive data from device
HT_HID_RPT_InData = b"\x02" # send data to device
HT_HID_RPT_InCommand = b"\xFB" # run USB-HID firmware command
HT_HID_RPT_OutVersion = b"\xFC" # get version of USB-HID firmware
HT_HID_RPT_OutBaud = b"\xFD" # get baud rate of serial connection
HT_HID_RPT_InBaud = b"\xFE" # set baud rate of serial connection
HT_HID_CMD_FlushBuffers = b"\x01" # flush input and output buffers

class BrailleDisplayDriver(braille.BrailleDisplayDriver, ScriptableObject):
	name = "handyTech"
	# Translators: The name of a series of braille displays.
	description = _("Handy Tech braille displays")
	isThreadSafe = True
	receivesAckPackets = True
	timeout = 0.2

	@classmethod
	def getManualPorts(cls):
		return braille.getSerialPorts()

	def __init__(self, port="auto"):
		super(BrailleDisplayDriver, self).__init__()
		# Create the message window on the ui thread.
		wx.CallAfter(self.create_message_window)
		self.numCells = 0
		self._model = None
		self._ignoreKeyReleases = False
		self._keysDown = set()
		self.brailleInput = False
		self._dotFirmness = 1
		self._hidSerialBuffer = b""
		self._atc = False
		self._sleepcounter = 0

		for portType, portId, port, portInfo in self._getTryPorts(port):
			# At this point, a port bound to this display has been found.
			# Try talking to the display.
			self.isHid = portType == bdDetect.KEY_HID
			self.isHidSerial = portId in USB_IDS_HID_CONVERTER
			self.port = port
			try:
				if self.isHidSerial:
					# This is either the standalone HID adapter cable for older displays,
					# or an older display with a HID - serial adapter built in
					self._dev = hwIo.Hid(port, onReceive=self._hidSerialOnReceive)
					# Send a flush to open the serial channel
					self._dev.write(HT_HID_RPT_InCommand + HT_HID_CMD_FlushBuffers)
				elif self.isHid:
					self._dev = hwIo.Hid(port, onReceive=self._hidOnReceive)
				else:
					self._dev = hwIo.Serial(port, baudrate=BAUD_RATE, parity=PARITY,
						timeout=self.timeout, writeTimeout=self.timeout, onReceive=self._serialOnReceive)
			except EnvironmentError:
				log.debugWarning("", exc_info=True)
				continue

			self.sendPacket(HT_PKT_RESET)
			for _i in range(3):
				# An expected response hasn't arrived yet, so wait for it.
				self._dev.waitForRead(self.timeout)
				if self.numCells and self._model:
					break

			if self.numCells:
				# A display responded.
				self._model.postInit()
				log.info("Found {device} connected via {type} ({port})".format(
					device=self._model.name, type=portType, port=port))
				break
			self._dev.close()

		else:
			# Make sure this is called on the ui thread
			wx.CallAfter(self.destroy_message_window)
			raise RuntimeError("No Handy Tech display found")

	def create_message_window(self):
		try:
			self._sleepcounter = 0
			self._messageWindow = InvisibleDriverWindow(self)
		except WindowsError:
			log.debugWarning("", exc_info=True)

	def destroy_message_window(self):
		try:
			self._messageWindow.destroy()
		except WindowsError:
			log.debugWarning("", exc_info=True)

	def go_to_sleep(self):
		self._sleepcounter += 1
		if self._dev is not None:
			# Must sleep before and after closing to ensure the device can be reconnected.
			time.sleep(self.timeout)
			self._dev.close()
			self._dev = None
			time.sleep(self.timeout)

	def wake_up(self):
		if self._sleepcounter > 0:
			self._sleepcounter -= 1
		if self._sleepcounter > 0: # Still not zero after decrementing
			return
		# Might throw if device no longer exists.
		# We leave it to autodetection to grab it when it reappears.
		if self.isHidSerial:
			# This is either the standalone HID adapter cable for older displays,
			# or an older display with a HID - serial adapter built in
			self._dev = hwIo.Hid(self.port, onReceive=self._hidSerialOnReceive)
			# Send a flush to open the serial channel
			self._dev.write(HT_HID_RPT_InCommand + HT_HID_CMD_FlushBuffers)
		elif self.isHid:
			self._dev = hwIo.Hid(self.port, onReceive=self._hidOnReceive)
		else:
			self._dev = hwIo.Serial(self.port, baudrate=BAUD_RATE, parity=PARITY,
				timeout=self.timeout, writeTimeout=self.timeout, onReceive=self._serialOnReceive)

	def terminate(self):
		try:
			# Make sure this is called on the ui thread.
			wx.CallAfter(self.destroy_message_window)
			super(BrailleDisplayDriver, self).terminate()
		finally:
			# We must sleep before closing the  connection as not doing this can leave the display in a bad state where it can not be re-initialized.
			# This has been observed for Easy Braille displays.
			time.sleep(self.timeout)
			# Make sure the device gets closed.
			self._dev.close()
			# We also must sleep after closing, as it sometimes takes some time for the device to disconnect.
			# This has been observed for Active Braille displays.
			time.sleep(self.timeout)

	def _get_supportedSettings(self):
		settings = [
			braille.BrailleDisplayDriver.BrailleInputSetting(),
		]
		if self._model:
			# Add the per model supported settings to the list.
			for cls in self._model.__class__.__mro__:
				if hasattr(cls, "supportedSettings"):
					settings.extend(cls.supportedSettings)
		return settings

	def _get_atc(self):
		return self._atc

	def _set_atc(self, state):
		if self._atc is state:
			return
		if isinstance(self._model,AtcMixin):
			self.sendExtendedPacket(HT_EXTPKT_SET_ATC_MODE, boolToByte(state))
		else:
			log.debugWarning("Changing ATC setting for unsupported device %s"%self._model.name)
		# Regardless whether this setting is supported or not, we want to safe its state.
		self._atc = state

	def _get_dotFirmness(self):
		return self._dotFirmness

	def _set_dotFirmness(self, value):
		if self._dotFirmness is value:
			return
		if isinstance(self._model,TimeSyncFirmnessMixin):
			self.sendExtendedPacket(HT_EXTPKT_SET_FIRMNESS, intToByte(value))
		else:
			log.debugWarning("Changing dot firmness setting for unsupported device %s"%self._model.name)
		# Regardless whether this setting is supported or not, we want to safe its state.
		self._dotFirmness = value

<<<<<<< HEAD
	def sendPacket(self, packetType: bytes, data:bytes = b""):
=======
	def sendPacket(self, packetType, data=""):
		if self._sleepcounter > 0:
			return
		if type(data) == bool or type(data) == int:
			data = chr(data)
>>>>>>> 053d63ad
		if self.isHid:
			self._sendHidPacket(packetType+data)
		else:
			self._dev.write(packetType + data)

<<<<<<< HEAD
	def sendExtendedPacket(self, packetType: bytes, data: bytes = b""):
		packetBytes: bytes = b"".join([
			intToByte(len(data) + len(packetType)),
			packetType,
			data,
			b"\x16"
		])
=======
	def sendExtendedPacket(self, packetType, data=""):
		if self._sleepcounter > 0:
			log.debug("Packet discarded as driver was requested to sleep")
			return
		if type(data) == bool or type(data) == int:
			data = chr(data)
		packet = b"{length}{extType}{data}\x16".format(
			extType=packetType, data=data,
			length=chr(len(data) + len(packetType))
		)
>>>>>>> 053d63ad
		if self._model:
			packetBytes = self._model.deviceId + packetBytes
		self.sendPacket(HT_PKT_EXTENDED, packetBytes)

	def _sendHidPacket(self, packet: bytes):
		assert self.isHid
		maxBlockSize = self._dev._writeSize-3
		# When the packet length exceeds C{writeSize}, the packet is split up into several packets.
		# They contain C{HT_HID_RPT_InData}, the length of the data block,
		# the data block itself and a terminating null character.
		for offset in range(0, len(packet), maxBlockSize):
			block = packet[offset:offset+maxBlockSize]
			hidPacket = HT_HID_RPT_InData + intToByte(len(block)) + block + b"\x00"
			self._dev.write(hidPacket)

	def _handleKeyRelease(self):
		if self._ignoreKeyReleases or not self._keysDown:
			return
		# The first key released executes the key combination.
		try:
			inputCore.manager.executeGesture(
				InputGesture(self._model, self._keysDown, self.brailleInput))
		except inputCore.NoInputGestureAction:
			pass
		# Any further releases are just the rest of the keys in the combination
		# being released, so they should be ignored.
		self._ignoreKeyReleases = True


	# pylint: disable=R0912
	# Pylint complains about many branches, might be worth refactoring
	def _hidOnReceive(self, data: bytes):
		# data contains the entire packet.
		stream = BytesIO(data)
		htPacketType = data[2:3]
		# Skip the header, so reading the stream will only give the rest of the data
		stream.seek(3)
		self._handleInputStream(htPacketType, stream)

	def _hidSerialOnReceive(self, data: bytes):
		# The HID serial converter wraps one or two bytes into a single HID packet
		hidLength = data[1]
		self._hidSerialBuffer+=data[2:(2+hidLength)]
		self._processHidSerialBuffer()

	def _processHidSerialBuffer(self):
		while self._hidSerialBuffer:
			currentBufferLength=len(self._hidSerialBuffer)
			htPacketType: bytes = self._hidSerialBuffer[0:1]
			if htPacketType!=HT_PKT_EXTENDED:
				packetLength = 2 if htPacketType==HT_PKT_OK else 1
				if currentBufferLength>=packetLength:
					stream = BytesIO(self._hidSerialBuffer[:packetLength])
					self._hidSerialBuffer: bytes = self._hidSerialBuffer[packetLength:]
				else:
					# The packet is not yet complete
					return
			elif htPacketType==HT_PKT_EXTENDED and currentBufferLength>=5:
				# Check whether our packet is complete
				# Extended packets are at least 5 bytes in size.
				# The second byte is the model, the third byte is the data length, excluding the terminator
				packet_length = self._hidSerialBuffer[2]+4
				if len(self._hidSerialBuffer)<packet_length:
					# The packet is not yet complete
					return
				# We have a complete packet.
				# We also isolate it from another packet that could have landed in the buffer,
				stream = BytesIO(self._hidSerialBuffer[:packet_length])
				self._hidSerialBuffer: bytes = self._hidSerialBuffer[packet_length:]
				if len(self._hidSerialBuffer)==packet_length:
					assert self._hidSerialBuffer.endswith(b"\x16"), "Extended packet terminator expected"
			else:
				# The packet is not yet complete
				return
			stream.seek(1)
			self._handleInputStream(htPacketType, stream)

	def _serialOnReceive(self, data: bytes):
		self._handleInputStream(data, self._dev)

	def _handleInputStream(self, htPacketType: bytes, stream):
		if htPacketType in (HT_PKT_OK, HT_PKT_EXTENDED):
			modelId: bytes = stream.read(1)
			if not self._model:
				if modelId not in MODELS:
					log.debugWarning("Unknown model: %r" % modelId)
					raise RuntimeError(
						"The model with ID %r is not supported by this driver" % modelId)
				self._model = MODELS.get(modelId)(self)
				self.numCells = self._model.numCells
			elif self._model.deviceId != modelId:
				# Somehow the model ID of this display changed, probably another display 
				# plugged in the same (already open) serial port.
				self.terminate()

		if htPacketType==HT_PKT_OK:
			pass
		elif htPacketType == HT_PKT_ACK:
			# This is unexpected, but we need to make sure that we handle old style ack
			self._handleAck()
		elif htPacketType == HT_PKT_NAK:
			log.debugWarning("NAK received!")
		elif htPacketType == HT_PKT_EXTENDED:
			packet_length = ord(stream.read(1))
			packet: bytes = stream.read(packet_length)
			terminator: bytes = stream.read(1)
			assert terminator == b"\x16"	# Extended packets are terminated with \x16
			extPacketType = packet[0:1]
			if extPacketType == HT_EXTPKT_CONFIRMATION:
				# Confirmation of a command.
				if packet[1:2] == HT_PKT_ACK:
					self._handleAck()
				elif packet[1:2] == HT_PKT_NAK:
					log.debugWarning("NAK received!")
			elif extPacketType == HT_EXTPKT_KEY:
				self._handleInput(packet[1])
			elif extPacketType == HT_EXTPKT_ATC_INFO:
				# Ignore ATC packets for now
				pass
			elif extPacketType == HT_EXTPKT_GET_PROTOCOL_PROPERTIES:
				pass
			elif isinstance(self._model, TimeSyncFirmnessMixin):
				if extPacketType == HT_EXTPKT_GET_RTC:
					self._model.handleTime(packet[1:])
				elif extPacketType == HT_EXTPKT_GET_FIRMNESS:
					self._dotFirmness = packet[1]
			else:
				# Unknown extended packet, log it
				log.debugWarning("Unhandled extended packet of type %r: %r" %
					(extPacketType, packet))
		else:
			serPacketOrd = ord(htPacketType)
			if isinstance(self._model, OldProtocolMixin) and serPacketOrd&~KEY_RELEASE_MASK < ord(HT_PKT_EXTENDED):
				self._handleInput(serPacketOrd)
			else:
				# Unknown packet type, log it
				log.debugWarning("Unhandled packet of type %r" % htPacketType)


	def _handleInput(self, key: int):
		release = (key & KEY_RELEASE_MASK) != 0
		if release:
			key ^= KEY_RELEASE_MASK
			self._handleKeyRelease()
			self._keysDown.discard(key)
		else:
			# Press.
			# This begins a new key combination.
			self._ignoreKeyReleases = False
			self._keysDown.add(key)


	def display(self, cells: List[int]):
		# cells will already be padded up to numCells.
		self._model.display(cells)

	scriptCategory = SCRCAT_BRAILLE

	def script_toggleBrailleInput(self, _gesture):
		self.brailleInput = not self.brailleInput
		if self.brailleInput:
			# Translators: message when braille input is enabled
			ui.message(_('Braille input enabled'))
		else:
			# Translators: message when braille input is disabled
			ui.message(_('Braille input disabled'))

	# Translators: description of the script to toggle braille input
	script_toggleBrailleInput.__doc__ = _("Toggle braille input")

	__gestures = {
		'br(handytech):space+b1+b3+b4': 'toggleBrailleInput',
		'br(handytech):leftSpace+b1+b3+b4': 'toggleBrailleInput',
		'br(handytech):rightSpace+b1+b3+b4': 'toggleBrailleInput',
		'br(handytech.easybraille):left+b1+b3+b4': 'toggleBrailleInput',
		'br(handytech.easybraille):right+b1+b3+b4': 'toggleBrailleInput',
		'br(handytech):space+dot1+dot2+dot7': 'toggleBrailleInput',
	}

	gestureMap = inputCore.GlobalGestureMap({
		"globalCommands.GlobalCommands": {
			"braille_routeTo": ("br(handyTech):routing",),
			"braille_scrollBack": (
				"br(handytech):leftSpace", "br(handytech):leftTakTop",
				"br(handytech):rightTakTop", "br(handytech):b3", "br(handytech):left",),
			"braille_previousLine": ("br(handytech):b4",),
			"braille_nextLine": ("br(handytech):b5",),
			"braille_scrollForward": (
				"br(handytech):rightSpace", "br(handytech):leftTakBottom",
				"br(handytech):rightTakBottom", "br(handytech):b6", "br(handytech):right",
			),
			"braille_toggleTether": ("br(handytech):b2",),
			"braille_toggleFocusContextPresentation": ("br(handytech):b7",),
			"braille_toggleShowCursor": ("br(handytech):b1",),
			"kb:shift+tab": (
				"br(handytech):leftTakTop+leftTakBottom",
				"br(handytech):escape",
			),
			"kb:tab": (
				"br(handytech):rightTakTop+rightTakBottom",
				"br(handytech):return",
			),
			"kb:enter": (
				"br(handytech):leftTakTop+leftTakBottom+rightTakTop+rightTakBottom",
				"br(handytech):b8",
				"br(handytech):escape+return",
				"br(handytech):joystickAction",
			),
			"kb:alt": ("br(handytech):b2+b4+b5",),
			"kb:escape": ("br(handytech):b4+b6",),
			"kb:upArrow": ("br(handytech):joystickUp",),
			"kb:downArrow": ("br(handytech):joystickDown",),
			"kb:leftArrow": ("br(handytech):joystickLeft",),
			"kb:rightArrow": ("br(handytech):joystickRight",),
			"kb:1": ("br(handytech):n1",),
			"kb:2": ("br(handytech):n2",),
			"kb:3": ("br(handytech):n3",),
			"kb:4": ("br(handytech):n4",),
			"kb:5": ("br(handytech):n5",),
			"kb:6": ("br(handytech):n6",),
			"kb:7": ("br(handytech):n7",),
			"kb:8": ("br(handytech):n8",),
			"kb:9": ("br(handytech):n9",),
			"kb:0": ("br(handytech):n0",),
			"showGui": ("br(handytech):b2+b4+b5+b6",),
		},
	})


# pylint: disable=W0223, C0301
class InputGesture(braille.BrailleDisplayGesture, brailleInput.BrailleInputGesture):

	source = BrailleDisplayDriver.name

	def __init__(self, model, keys, isBrailleInput=False):
		super(InputGesture, self).__init__()
		self.model = model.genericName.replace(" ","")
		self.keys = set(keys)

		self.keyNames = names = []
		if isBrailleInput:
			self.dots = self._calculateDots()
		for key in keys:
			if isBrailleInput and (
				key in KEY_SPACES or (key in (KEY_LEFT, KEY_RIGHT) and isinstance(model,EasyBraille))
			):
				self.space = True
				names.append("space")
			elif isBrailleInput and key in KEY_DOTS:
				names.append("dot%d"%KEY_DOTS[key])
			elif KEY_ROUTING <= key < KEY_ROUTING + model.numCells:
				self.routingIndex = key - KEY_ROUTING
				names.append("routing")
			else:
				try:
					names.append(model.keys[key])
				except KeyError:
					log.debugWarning("Unknown key %d" % key)

		self.id = "+".join(names)

	def _calculateDots(self):
		dots = 0
		for key in self.keys:
			if key in KEY_DOTS:
				dots |= 1 << (KEY_DOTS[key] - 1)
		return dots
<|MERGE_RESOLUTION|>--- conflicted
+++ resolved
@@ -1,1022 +1,1001 @@
-# -*- coding: UTF-8 -*-
-#brailleDisplayDrivers/handyTech.py
-#A part of NonVisual Desktop Access (NVDA)
-#This file is covered by the GNU General Public License.
-#See the file COPYING for more details.
-#Copyright (C) 2008-2018 NV Access Limited, Bram Duvigneau, Leonard de Ruijter (Babbage B.V.), Felix Grützmacher (Handy Tech Elektronik GmbH)
-
-"""
-Braille display driver for Handy Tech braille displays.
-"""
-
-from collections import OrderedDict
-from io import BytesIO
-import serial # pylint: disable=E0401
-import weakref
-import hwIo
-from hwIo import intToByte, boolToByte
-import braille
-import brailleInput
-import inputCore
-import ui
-from baseObject import ScriptableObject, AutoPropertyObject
-from globalCommands import SCRCAT_BRAILLE
-from logHandler import log
-import bdDetect
-import time
-import datetime
-<<<<<<< HEAD
-
-from typing import List
-=======
-from ctypes import windll
-import windowUtils
-from driverHandler import BooleanDriverSetting
-import wx
-
-class InvisibleDriverWindow(windowUtils.CustomWindow):
-	className = u"Handy_Tech_Server"
-	HT_SLEEP = 100
-	HT_INCREMENT = 1
-	HT_DECREMENT = 0
-	def __init__(self, driver):
-		super(InvisibleDriverWindow, self).__init__(u"Handy Tech Server")
-		# Register shared window message.
-		# Note: There is no corresponding unregister function.
-		# Still this does no harm if done repeatedly.
-		self.window_message=windll.user32.RegisterWindowMessageW(u"Handy_Tech_Server")
-		self.driver = weakref.ref(driver, lambda(r): self.destroy())
-
-	def windowProc(self, hwnd, msg, wParam, lParam):
-		if msg == self.window_message:
-			if wParam == self.HT_SLEEP and lParam == self.HT_INCREMENT:
-				d = self.driver()
-				if d is not None:
-					d.go_to_sleep()
-			elif wParam == self.HT_SLEEP and lParam == self.HT_DECREMENT:
-				d = self.driver()
-				if d is not None:
-					d.wake_up()
-			return 0 # success, bypass default window procedure
-
->>>>>>> 053d63ad
-
-BAUD_RATE = 19200
-PARITY = serial.PARITY_ODD
-
-# pylint: disable=C0330
-# Some older Handy Tech displays use a HID converter and an internal serial interface.
-# We need to keep these IDS around here to send additional data upon connection.
-USB_IDS_HID_CONVERTER = {
-	"VID_1FE4&PID_0003", # USB-HID adapter
-	"VID_1FE4&PID_0074", # Braille Star 40
-	"VID_1FE4&PID_0044", # Easy Braille
-}
-
-# Model identifiers
-# pylint: disable=C0103
-MODEL_BRAILLE_WAVE = b"\x05"
-MODEL_MODULAR_EVOLUTION_64 = b"\x36"
-MODEL_MODULAR_EVOLUTION_88 = b"\x38"
-MODEL_MODULAR_CONNECT_88 = b"\x3A"
-MODEL_EASY_BRAILLE = b"\x44"
-MODEL_ACTIVE_BRAILLE = b"\x54"
-MODEL_CONNECT_BRAILLE = b"\x55"
-MODEL_ACTILINO = b"\x61"
-MODEL_ACTIVE_STAR_40 = b"\x64"
-MODEL_BASIC_BRAILLE_16 = b"\x81"
-MODEL_BASIC_BRAILLE_20 = b"\x82"
-MODEL_BASIC_BRAILLE_32 = b"\x83"
-MODEL_BASIC_BRAILLE_40 = b"\x84"
-MODEL_BASIC_BRAILLE_48 = b"\x8A"
-MODEL_BASIC_BRAILLE_64 = b"\x86"
-MODEL_BASIC_BRAILLE_80 = b"\x87"
-MODEL_BASIC_BRAILLE_160 = b"\x8B"
-MODEL_BASIC_BRAILLE_84 = b"\x8C"
-MODEL_BRAILLINO = b"\x72"
-MODEL_BRAILLE_STAR_40 = b"\x74"
-MODEL_BRAILLE_STAR_80 = b"\x78"
-MODEL_MODULAR_20 = b"\x80"
-MODEL_MODULAR_80 = b"\x88"
-MODEL_MODULAR_40 = b"\x89"
-
-# Key constants
-KEY_B1 = 0x03
-KEY_B2 = 0x07
-KEY_B3 = 0x0B
-KEY_B4 = 0x0F
-KEY_B5 = 0x13
-KEY_B6 = 0x17
-KEY_B7 = 0x1B
-KEY_B8 = 0x1F
-KEY_LEFT = 0x04
-KEY_RIGHT = 0x08
-KEY_LEFT_SPACE = 0x10
-KEY_RIGHT_SPACE = 0x18
-KEY_ROUTING = 0x20
-KEY_RELEASE_MASK = 0x80
-
-# Braille dot mapping
-KEY_DOTS = {
-	KEY_B4: 1,
-	KEY_B3: 2,
-	KEY_B2: 3,
-	KEY_B5: 4,
-	KEY_B6: 5,
-	KEY_B7: 6,
-	KEY_B1: 7,
-	KEY_B8: 8,
-}
-
-# Considered spaces in braille input mode
-KEY_SPACES = (KEY_LEFT_SPACE, KEY_RIGHT_SPACE,)
-
-
-class Model(AutoPropertyObject):
-	"""Extend from this base class to define model specific behavior."""
-	#: Device identifier, used in the protocol to identify the device
-	#: @type: string
-	deviceId = None
-
-	#: A generic name that identifies the model/series, used in gesture identifiers
-	#: @type: string
-	genericName = None
-
-	#: Specific name of this model
-	#: @type: string
-	name = None
-
-	#: Number of braille cells
-	#: @type: int
-	numCells = 0
-
-	def __init__(self, display):
-		super(Model, self).__init__()
-		# A weak reference to the driver instance, used due to a circular reference  between Model and Display
-		self._displayRef = weakref.ref(display)
-
-	def postInit(self):
-		"""Executed after model initialisation.
-
-		Subclasses may extend this method to perform actions on initialization 
-		of the display. Don't use __init__ for this, since the model ID has 
-		not been set, which is needed for sending packets to the display.
-		"""
-
-	def _get__display(self):
-		"""The L{BrailleDisplayDriver} which initialized this Model instance"""
-		# self._displayRef is a weakref, call it to get the object
-		return self._displayRef()
-
-	# pylint: disable=R0201
-	def _get_keys(self):
-		"""Basic keymap
-
-		This returns a basic keymap with sensible defaults for all devices.
-		Subclasses should override this method to add model specific keys,
-		or relabel keys. Even if a key isn't available on all devices, add it here
-		if it would make sense for most devices.
-		"""
-		return OrderedDict({
-			# Braille input keys
-			# Numbered from left to right, might be used for braille input on some models
-			KEY_B1: "b1",
-			KEY_B2: "b2",
-			KEY_B3: "b3",
-			KEY_B4: "b4",
-			KEY_B5: "b5",
-			KEY_B6: "b6",
-			KEY_B7: "b7",
-			KEY_B8: "b8",
-
-			KEY_LEFT_SPACE: "leftSpace",
-			KEY_RIGHT_SPACE: "rightSpace",
-			# Left and right keys, found on Easy Braille and Braille Wave
-			KEY_LEFT: "left",
-			KEY_RIGHT: "right",
-
-			# Modular/BS80 keypad
-			0x01: "b12",
-			0x09: "b13",
-			0x05: "n0",
-			0x0D: "b14",
-
-			0x11: "b11",
-			0x15: "n1",
-			0x19: "n2",
-			0x1D: "n3",
-
-			0x02: "b10",
-			0x06: "n4",
-			0x0A: "n5",
-			0x0E: "n6",
-
-			0x12: "b9",
-			0x16: "n7",
-			0x1A: "n8",
-			0x1E: "n9",
-		})
-
-	def display(self, cells: List[int]):
-		"""Display cells on the braille display
-
-		This is the modern protocol, which uses an extended packet to send braille
-		cells. Some displays use an older, simpler protocol. See OldProtocolMixin.
-		"""
-		cellBytes: bytes = bytes(cells)
-		self._display.sendExtendedPacket(
-			HT_EXTPKT_BRAILLE,
-			cellBytes
-		)
-
-class OldProtocolMixin(object):
-	"Mixin for displays using an older protocol to send braille cells and handle input"
-
-	def display(self, cells: List[int]):
-		"""Write cells to the display according to the old protocol
-
-		This older protocol sends a simple packet starting with HT_PKT_BRAILLE,
-		followed by the cells. No model ID or length are included.
-		"""
-		self._display.sendPacket(HT_PKT_BRAILLE, bytes(cells))
-
-
-class AtcMixin(object):
-	"""Support for displays with Active Tactile Control (ATC)"""
-
-	def postInit(self):
-		super(AtcMixin, self).postInit()
-		log.debug("Enabling ATC")
-		self._display.atc = True
-
-
-class TimeSyncFirmnessMixin(object):
-	"""Functionality for displays that support time synchronization and dot firmness adjustments."""
-
-	supportedSettings=(
-		braille.BrailleDisplayDriver.DotFirmnessSetting(defaultVal=1, minVal=0, maxVal=2, useConfig=False),
-	)
-
-	def postInit(self):
-		super(TimeSyncFirmnessMixin, self).postInit()
-		log.debug("Request current display time")
-		self._display.sendExtendedPacket(HT_EXTPKT_GET_RTC)
-		log.debug("Request current dot firmness")
-		self._display.sendExtendedPacket(HT_EXTPKT_GET_FIRMNESS)
-
-	def handleTime(self, timeBytes: bytes):
-		try:
-			displayDateTime = datetime.datetime(
-				year=timeBytes[0] << 8 | timeBytes[1],
-				month=timeBytes[2],
-				day=timeBytes[3],
-				hour=timeBytes[4],
-				minute=timeBytes[5],
-				second=timeBytes[6]
-			)
-		except ValueError:
-			log.debugWarning("Invalid time/date of Handy Tech display: %r" % timeBytes)
-			return
-		localDateTime = datetime.datetime.today()
-		if abs((displayDateTime - localDateTime).total_seconds()) >= 5:
-			log.debugWarning("Display time out of sync: %s"%displayDateTime.isoformat())
-			self.syncTime(localDateTime)
-		else:
-			log.debug("Time in sync. Display time %s"%displayDateTime.isoformat())
-
-	def syncTime(self, dt: datetime.datetime):
-		log.debug("Synchronizing braille display date and time...")
-		# Setting the time uses a swapped byte order for the year.
-		timeList: List[int] = [
-			dt.year & 0xFF, dt.year >> 8,
-			dt.month, dt.day,
-			dt.hour, dt.minute, dt.second
-		]
-		timeBytes = bytes(timeList)
-		self._display.sendExtendedPacket(HT_EXTPKT_SET_RTC, timeBytes)
-
-
-class TripleActionKeysMixin(AutoPropertyObject):
-	"""Triple action keys
-
-	Most Handy Tech models have so called triple action keys. This keys are
-	on the left and right side of the cells and can be pressed at the top,
-	at the bottom and in the middle.
-	"""
-	def _get_keys(self):
-		"""Add the triple action keys to the keys property"""
-		keys = super(TripleActionKeysMixin, self).keys
-		keys.update({
-			0x0C: "leftTakTop",
-			0x14: "leftTakBottom",
-			0x04: "rightTakTop",
-			0x08: "rightTakBottom",
-		})
-		return keys
-
-
-class JoystickMixin(AutoPropertyObject):
-	"""Joystick
-
-	Some Handy Tech models have a joystick, which can be moved left, right, up,
-	down or clicked on the center.
-	"""
-
-	def _get_keys(self):
-		"""Add the joystick keys to the keys property"""
-		keys = super(JoystickMixin, self).keys
-		keys.update({
-			0x74: "joystickLeft",
-			0x75: "joystickRight",
-			0x76: "joystickUp",
-			0x77: "joystickDown",
-			0x78: "joystickAction",
-		})
-		return keys
-
-
-class StatusCellMixin(AutoPropertyObject):
-	"""Status cells and routing keys
-
-	Some Handy Tech models have four status cells with corresponding routing keys.
-	"""
-
-	def _get_keys(self):
-		"""Add the status routing keys to the keys property"""
-		keys = super(StatusCellMixin, self).keys
-		keys.update({
-			0x70: "statusRouting1",
-			0x71: "statusRouting2",
-			0x72: "statusRouting3",
-			0x73: "statusRouting4",
-		})
-		return keys
-
-	def display(self, cells: List[int]):
-		"""Display braille on the display with empty status cells
-
-		Some displays (e.g. Modular series) have 4 status cells.
-		These cells need to be included in the braille data, but since NVDA doesn't
-		support status cells, we just send empty cells.
-		"""
-		cells = [0] * 4 + cells
-		super(StatusCellMixin, self).display(cells)
-
-
-class ModularConnect88(TripleActionKeysMixin, Model):
-	deviceId = MODEL_MODULAR_CONNECT_88
-	genericName = "Modular Connect"
-	name = "Modular Connect 88"
-	numCells = 88
-
-
-# pylint: disable=C0111
-class ModularEvolution(AtcMixin, TripleActionKeysMixin, Model):
-	genericName = "Modular Evolution"
-
-	def _get_name(self):
-		return '{name} {cells}'.format(name=self.genericName, cells=self.numCells)
-
-
-class ModularEvolution88(ModularEvolution):
-	deviceId = MODEL_MODULAR_EVOLUTION_88
-	numCells = 88
-
-
-class ModularEvolution64(ModularEvolution):
-	deviceId = MODEL_MODULAR_EVOLUTION_64
-	numCells = 64
-
-
-class EasyBraille(OldProtocolMixin, Model):
-	deviceId = MODEL_EASY_BRAILLE
-	numCells = 40
-	genericName = name = "Easy Braille"
-
-
-class ActiveBraille(TimeSyncFirmnessMixin, AtcMixin, TripleActionKeysMixin, Model):
-	deviceId = MODEL_ACTIVE_BRAILLE
-	numCells = 40
-	genericName = name = 'Active Braille'
-
-
-class ConnectBraille(TripleActionKeysMixin, Model):
-	deviceId = MODEL_CONNECT_BRAILLE
-	numCells = 40
-	genericName = "Connect Braille"
-	name = "Connect Braille"
-
-
-class Actilino(TimeSyncFirmnessMixin, AtcMixin, JoystickMixin, TripleActionKeysMixin, Model):
-	deviceId = MODEL_ACTILINO
-	numCells = 16
-	genericName = name = "Actilino"
-
-
-class ActiveStar40(TimeSyncFirmnessMixin, AtcMixin, TripleActionKeysMixin, Model):
-	deviceId = MODEL_ACTIVE_STAR_40
-	numCells = 40
-	name = "Active Star 40"
-	genericName = "Active Star"
-
-
-class Braillino(TripleActionKeysMixin, OldProtocolMixin, Model):
-	deviceId = MODEL_BRAILLINO
-	numCells = 20
-	genericName = name = 'Braillino'
-
-
-class BrailleWave(OldProtocolMixin, Model):
-	deviceId = MODEL_BRAILLE_WAVE
-	numCells = 40
-	genericName = name = "Braille Wave"
-
-	def _get_keys(self):
-		keys = super(BrailleWave, self).keys
-		keys.update({
-			0x0C: "escape",
-			0x14: "return",
-			KEY_LEFT_SPACE: "space",
-		})
-		return keys
-
-
-class BasicBraille(Model):
-	genericName = "Basic Braille"
-
-	def _get_name(self):
-		return '{name} {cells}'.format(name=self.genericName, cells=self.numCells)
-
-
-def basicBrailleFactory(numCells: int, deviceId: bytes):
-	return type("BasicBraille{cells}".format(cells=numCells), (BasicBraille,), {
-		"deviceId": deviceId,
-		"numCells": numCells,
-	})
-
-BasicBraille16 = basicBrailleFactory(16, MODEL_BASIC_BRAILLE_16)
-BasicBraille20 = basicBrailleFactory(20, MODEL_BASIC_BRAILLE_20)
-BasicBraille32 = basicBrailleFactory(32, MODEL_BASIC_BRAILLE_32)
-BasicBraille40 = basicBrailleFactory(40, MODEL_BASIC_BRAILLE_40)
-BasicBraille48 = basicBrailleFactory(48, MODEL_BASIC_BRAILLE_48)
-BasicBraille64 = basicBrailleFactory(64, MODEL_BASIC_BRAILLE_64)
-BasicBraille80 = basicBrailleFactory(80, MODEL_BASIC_BRAILLE_80)
-BasicBraille160 = basicBrailleFactory(160, MODEL_BASIC_BRAILLE_160)
-BasicBraille84 = basicBrailleFactory(84, MODEL_BASIC_BRAILLE_84)
-
-
-class BrailleStar(TripleActionKeysMixin, Model):
-	genericName = "Braille Star"
-
-	def _get_name(self):
-		return '{name} {cells}'.format(name=self.genericName, cells=self.numCells)
-
-
-class BrailleStar40(BrailleStar):
-	deviceId = MODEL_BRAILLE_STAR_40
-	numCells = 40
-
-
-class BrailleStar80(BrailleStar):
-	deviceId = MODEL_BRAILLE_STAR_80
-	numCells = 80
-
-
-class Modular(StatusCellMixin, TripleActionKeysMixin, OldProtocolMixin, Model):
-	genericName = "Modular"
-
-	def _get_name(self):
-		return '{name} {cells}'.format(name=self.genericName, cells=self.numCells)
-
-
-class Modular20(Modular):
-	deviceId = MODEL_MODULAR_20
-	numCells = 20
-
-
-class Modular40(Modular):
-	deviceId = MODEL_MODULAR_40
-	numCells = 40
-
-
-class Modular80(Modular):
-	deviceId = MODEL_MODULAR_80
-	numCells = 80
-
-
-def _allSubclasses(cls):
-	"""List all direct and indirect subclasses of cls
-
-	This function calls itself recursively to return all subclasses of cls.
-
-	@param cls: the base class to list subclasses of
-	@type cls: class
-	@rtype: [class]
-	"""
-	return cls.__subclasses__() + [g for s in cls.__subclasses__()
-		for g in _allSubclasses(s)]
-
-# Model dict for easy lookup
-MODELS = {
-	m.deviceId: m for m in _allSubclasses(Model) if hasattr(m, 'deviceId')
-}
-
-
-# Packet types
-HT_PKT_BRAILLE = b"\x01"
-HT_PKT_EXTENDED = b"\x79"
-HT_PKT_NAK = b"\x7D"
-HT_PKT_ACK = b"\x7E"
-HT_PKT_OK = b"\xFE"
-HT_PKT_RESET = b"\xFF"
-HT_EXTPKT_BRAILLE = HT_PKT_BRAILLE
-HT_EXTPKT_KEY = b"\x04"
-HT_EXTPKT_CONFIRMATION = b"\x07"
-HT_EXTPKT_SCANCODE = b"\x09"
-HT_EXTPKT_PING = b"\x19"
-HT_EXTPKT_SERIAL_NUMBER = b"\x41"
-HT_EXTPKT_SET_RTC = b"\x44"
-HT_EXTPKT_GET_RTC = b"\x45"
-HT_EXTPKT_BLUETOOTH_PIN = b"\x47"
-HT_EXTPKT_SET_ATC_MODE = b"\x50"
-HT_EXTPKT_SET_ATC_SENSITIVITY = b"\x51"
-HT_EXTPKT_ATC_INFO = b"\x52"
-HT_EXTPKT_SET_ATC_SENSITIVITY_2 = b"\x53"
-HT_EXTPKT_GET_ATC_SENSITIVITY_2 = b"\x54"
-HT_EXTPKT_READING_POSITION = b"\x55"
-HT_EXTPKT_SET_FIRMNESS = b"\x60"
-HT_EXTPKT_GET_FIRMNESS = b"\x61"
-HT_EXTPKT_GET_PROTOCOL_PROPERTIES = b"\xC1"
-HT_EXTPKT_GET_FIRMWARE_VERSION = b"\xC2"
-
-# HID specific constants
-HT_HID_RPT_OutData = b"\x01" # receive data from device
-HT_HID_RPT_InData = b"\x02" # send data to device
-HT_HID_RPT_InCommand = b"\xFB" # run USB-HID firmware command
-HT_HID_RPT_OutVersion = b"\xFC" # get version of USB-HID firmware
-HT_HID_RPT_OutBaud = b"\xFD" # get baud rate of serial connection
-HT_HID_RPT_InBaud = b"\xFE" # set baud rate of serial connection
-HT_HID_CMD_FlushBuffers = b"\x01" # flush input and output buffers
-
-class BrailleDisplayDriver(braille.BrailleDisplayDriver, ScriptableObject):
-	name = "handyTech"
-	# Translators: The name of a series of braille displays.
-	description = _("Handy Tech braille displays")
-	isThreadSafe = True
-	receivesAckPackets = True
-	timeout = 0.2
-
-	@classmethod
-	def getManualPorts(cls):
-		return braille.getSerialPorts()
-
-	def __init__(self, port="auto"):
-		super(BrailleDisplayDriver, self).__init__()
-		# Create the message window on the ui thread.
-		wx.CallAfter(self.create_message_window)
-		self.numCells = 0
-		self._model = None
-		self._ignoreKeyReleases = False
-		self._keysDown = set()
-		self.brailleInput = False
-		self._dotFirmness = 1
-		self._hidSerialBuffer = b""
-		self._atc = False
-		self._sleepcounter = 0
-
-		for portType, portId, port, portInfo in self._getTryPorts(port):
-			# At this point, a port bound to this display has been found.
-			# Try talking to the display.
-			self.isHid = portType == bdDetect.KEY_HID
-			self.isHidSerial = portId in USB_IDS_HID_CONVERTER
-			self.port = port
-			try:
-				if self.isHidSerial:
-					# This is either the standalone HID adapter cable for older displays,
-					# or an older display with a HID - serial adapter built in
-					self._dev = hwIo.Hid(port, onReceive=self._hidSerialOnReceive)
-					# Send a flush to open the serial channel
-					self._dev.write(HT_HID_RPT_InCommand + HT_HID_CMD_FlushBuffers)
-				elif self.isHid:
-					self._dev = hwIo.Hid(port, onReceive=self._hidOnReceive)
-				else:
-					self._dev = hwIo.Serial(port, baudrate=BAUD_RATE, parity=PARITY,
-						timeout=self.timeout, writeTimeout=self.timeout, onReceive=self._serialOnReceive)
-			except EnvironmentError:
-				log.debugWarning("", exc_info=True)
-				continue
-
-			self.sendPacket(HT_PKT_RESET)
-			for _i in range(3):
-				# An expected response hasn't arrived yet, so wait for it.
-				self._dev.waitForRead(self.timeout)
-				if self.numCells and self._model:
-					break
-
-			if self.numCells:
-				# A display responded.
-				self._model.postInit()
-				log.info("Found {device} connected via {type} ({port})".format(
-					device=self._model.name, type=portType, port=port))
-				break
-			self._dev.close()
-
-		else:
-			# Make sure this is called on the ui thread
-			wx.CallAfter(self.destroy_message_window)
-			raise RuntimeError("No Handy Tech display found")
-
-	def create_message_window(self):
-		try:
-			self._sleepcounter = 0
-			self._messageWindow = InvisibleDriverWindow(self)
-		except WindowsError:
-			log.debugWarning("", exc_info=True)
-
-	def destroy_message_window(self):
-		try:
-			self._messageWindow.destroy()
-		except WindowsError:
-			log.debugWarning("", exc_info=True)
-
-	def go_to_sleep(self):
-		self._sleepcounter += 1
-		if self._dev is not None:
-			# Must sleep before and after closing to ensure the device can be reconnected.
-			time.sleep(self.timeout)
-			self._dev.close()
-			self._dev = None
-			time.sleep(self.timeout)
-
-	def wake_up(self):
-		if self._sleepcounter > 0:
-			self._sleepcounter -= 1
-		if self._sleepcounter > 0: # Still not zero after decrementing
-			return
-		# Might throw if device no longer exists.
-		# We leave it to autodetection to grab it when it reappears.
-		if self.isHidSerial:
-			# This is either the standalone HID adapter cable for older displays,
-			# or an older display with a HID - serial adapter built in
-			self._dev = hwIo.Hid(self.port, onReceive=self._hidSerialOnReceive)
-			# Send a flush to open the serial channel
-			self._dev.write(HT_HID_RPT_InCommand + HT_HID_CMD_FlushBuffers)
-		elif self.isHid:
-			self._dev = hwIo.Hid(self.port, onReceive=self._hidOnReceive)
-		else:
-			self._dev = hwIo.Serial(self.port, baudrate=BAUD_RATE, parity=PARITY,
-				timeout=self.timeout, writeTimeout=self.timeout, onReceive=self._serialOnReceive)
-
-	def terminate(self):
-		try:
-			# Make sure this is called on the ui thread.
-			wx.CallAfter(self.destroy_message_window)
-			super(BrailleDisplayDriver, self).terminate()
-		finally:
-			# We must sleep before closing the  connection as not doing this can leave the display in a bad state where it can not be re-initialized.
-			# This has been observed for Easy Braille displays.
-			time.sleep(self.timeout)
-			# Make sure the device gets closed.
-			self._dev.close()
-			# We also must sleep after closing, as it sometimes takes some time for the device to disconnect.
-			# This has been observed for Active Braille displays.
-			time.sleep(self.timeout)
-
-	def _get_supportedSettings(self):
-		settings = [
-			braille.BrailleDisplayDriver.BrailleInputSetting(),
-		]
-		if self._model:
-			# Add the per model supported settings to the list.
-			for cls in self._model.__class__.__mro__:
-				if hasattr(cls, "supportedSettings"):
-					settings.extend(cls.supportedSettings)
-		return settings
-
-	def _get_atc(self):
-		return self._atc
-
-	def _set_atc(self, state):
-		if self._atc is state:
-			return
-		if isinstance(self._model,AtcMixin):
-			self.sendExtendedPacket(HT_EXTPKT_SET_ATC_MODE, boolToByte(state))
-		else:
-			log.debugWarning("Changing ATC setting for unsupported device %s"%self._model.name)
-		# Regardless whether this setting is supported or not, we want to safe its state.
-		self._atc = state
-
-	def _get_dotFirmness(self):
-		return self._dotFirmness
-
-	def _set_dotFirmness(self, value):
-		if self._dotFirmness is value:
-			return
-		if isinstance(self._model,TimeSyncFirmnessMixin):
-			self.sendExtendedPacket(HT_EXTPKT_SET_FIRMNESS, intToByte(value))
-		else:
-			log.debugWarning("Changing dot firmness setting for unsupported device %s"%self._model.name)
-		# Regardless whether this setting is supported or not, we want to safe its state.
-		self._dotFirmness = value
-
-<<<<<<< HEAD
-	def sendPacket(self, packetType: bytes, data:bytes = b""):
-=======
-	def sendPacket(self, packetType, data=""):
-		if self._sleepcounter > 0:
-			return
-		if type(data) == bool or type(data) == int:
-			data = chr(data)
->>>>>>> 053d63ad
-		if self.isHid:
-			self._sendHidPacket(packetType+data)
-		else:
-			self._dev.write(packetType + data)
-
-<<<<<<< HEAD
-	def sendExtendedPacket(self, packetType: bytes, data: bytes = b""):
-		packetBytes: bytes = b"".join([
-			intToByte(len(data) + len(packetType)),
-			packetType,
-			data,
-			b"\x16"
-		])
-=======
-	def sendExtendedPacket(self, packetType, data=""):
-		if self._sleepcounter > 0:
-			log.debug("Packet discarded as driver was requested to sleep")
-			return
-		if type(data) == bool or type(data) == int:
-			data = chr(data)
-		packet = b"{length}{extType}{data}\x16".format(
-			extType=packetType, data=data,
-			length=chr(len(data) + len(packetType))
-		)
->>>>>>> 053d63ad
-		if self._model:
-			packetBytes = self._model.deviceId + packetBytes
-		self.sendPacket(HT_PKT_EXTENDED, packetBytes)
-
-	def _sendHidPacket(self, packet: bytes):
-		assert self.isHid
-		maxBlockSize = self._dev._writeSize-3
-		# When the packet length exceeds C{writeSize}, the packet is split up into several packets.
-		# They contain C{HT_HID_RPT_InData}, the length of the data block,
-		# the data block itself and a terminating null character.
-		for offset in range(0, len(packet), maxBlockSize):
-			block = packet[offset:offset+maxBlockSize]
-			hidPacket = HT_HID_RPT_InData + intToByte(len(block)) + block + b"\x00"
-			self._dev.write(hidPacket)
-
-	def _handleKeyRelease(self):
-		if self._ignoreKeyReleases or not self._keysDown:
-			return
-		# The first key released executes the key combination.
-		try:
-			inputCore.manager.executeGesture(
-				InputGesture(self._model, self._keysDown, self.brailleInput))
-		except inputCore.NoInputGestureAction:
-			pass
-		# Any further releases are just the rest of the keys in the combination
-		# being released, so they should be ignored.
-		self._ignoreKeyReleases = True
-
-
-	# pylint: disable=R0912
-	# Pylint complains about many branches, might be worth refactoring
-	def _hidOnReceive(self, data: bytes):
-		# data contains the entire packet.
-		stream = BytesIO(data)
-		htPacketType = data[2:3]
-		# Skip the header, so reading the stream will only give the rest of the data
-		stream.seek(3)
-		self._handleInputStream(htPacketType, stream)
-
-	def _hidSerialOnReceive(self, data: bytes):
-		# The HID serial converter wraps one or two bytes into a single HID packet
-		hidLength = data[1]
-		self._hidSerialBuffer+=data[2:(2+hidLength)]
-		self._processHidSerialBuffer()
-
-	def _processHidSerialBuffer(self):
-		while self._hidSerialBuffer:
-			currentBufferLength=len(self._hidSerialBuffer)
-			htPacketType: bytes = self._hidSerialBuffer[0:1]
-			if htPacketType!=HT_PKT_EXTENDED:
-				packetLength = 2 if htPacketType==HT_PKT_OK else 1
-				if currentBufferLength>=packetLength:
-					stream = BytesIO(self._hidSerialBuffer[:packetLength])
-					self._hidSerialBuffer: bytes = self._hidSerialBuffer[packetLength:]
-				else:
-					# The packet is not yet complete
-					return
-			elif htPacketType==HT_PKT_EXTENDED and currentBufferLength>=5:
-				# Check whether our packet is complete
-				# Extended packets are at least 5 bytes in size.
-				# The second byte is the model, the third byte is the data length, excluding the terminator
-				packet_length = self._hidSerialBuffer[2]+4
-				if len(self._hidSerialBuffer)<packet_length:
-					# The packet is not yet complete
-					return
-				# We have a complete packet.
-				# We also isolate it from another packet that could have landed in the buffer,
-				stream = BytesIO(self._hidSerialBuffer[:packet_length])
-				self._hidSerialBuffer: bytes = self._hidSerialBuffer[packet_length:]
-				if len(self._hidSerialBuffer)==packet_length:
-					assert self._hidSerialBuffer.endswith(b"\x16"), "Extended packet terminator expected"
-			else:
-				# The packet is not yet complete
-				return
-			stream.seek(1)
-			self._handleInputStream(htPacketType, stream)
-
-	def _serialOnReceive(self, data: bytes):
-		self._handleInputStream(data, self._dev)
-
-	def _handleInputStream(self, htPacketType: bytes, stream):
-		if htPacketType in (HT_PKT_OK, HT_PKT_EXTENDED):
-			modelId: bytes = stream.read(1)
-			if not self._model:
-				if modelId not in MODELS:
-					log.debugWarning("Unknown model: %r" % modelId)
-					raise RuntimeError(
-						"The model with ID %r is not supported by this driver" % modelId)
-				self._model = MODELS.get(modelId)(self)
-				self.numCells = self._model.numCells
-			elif self._model.deviceId != modelId:
-				# Somehow the model ID of this display changed, probably another display 
-				# plugged in the same (already open) serial port.
-				self.terminate()
-
-		if htPacketType==HT_PKT_OK:
-			pass
-		elif htPacketType == HT_PKT_ACK:
-			# This is unexpected, but we need to make sure that we handle old style ack
-			self._handleAck()
-		elif htPacketType == HT_PKT_NAK:
-			log.debugWarning("NAK received!")
-		elif htPacketType == HT_PKT_EXTENDED:
-			packet_length = ord(stream.read(1))
-			packet: bytes = stream.read(packet_length)
-			terminator: bytes = stream.read(1)
-			assert terminator == b"\x16"	# Extended packets are terminated with \x16
-			extPacketType = packet[0:1]
-			if extPacketType == HT_EXTPKT_CONFIRMATION:
-				# Confirmation of a command.
-				if packet[1:2] == HT_PKT_ACK:
-					self._handleAck()
-				elif packet[1:2] == HT_PKT_NAK:
-					log.debugWarning("NAK received!")
-			elif extPacketType == HT_EXTPKT_KEY:
-				self._handleInput(packet[1])
-			elif extPacketType == HT_EXTPKT_ATC_INFO:
-				# Ignore ATC packets for now
-				pass
-			elif extPacketType == HT_EXTPKT_GET_PROTOCOL_PROPERTIES:
-				pass
-			elif isinstance(self._model, TimeSyncFirmnessMixin):
-				if extPacketType == HT_EXTPKT_GET_RTC:
-					self._model.handleTime(packet[1:])
-				elif extPacketType == HT_EXTPKT_GET_FIRMNESS:
-					self._dotFirmness = packet[1]
-			else:
-				# Unknown extended packet, log it
-				log.debugWarning("Unhandled extended packet of type %r: %r" %
-					(extPacketType, packet))
-		else:
-			serPacketOrd = ord(htPacketType)
-			if isinstance(self._model, OldProtocolMixin) and serPacketOrd&~KEY_RELEASE_MASK < ord(HT_PKT_EXTENDED):
-				self._handleInput(serPacketOrd)
-			else:
-				# Unknown packet type, log it
-				log.debugWarning("Unhandled packet of type %r" % htPacketType)
-
-
-	def _handleInput(self, key: int):
-		release = (key & KEY_RELEASE_MASK) != 0
-		if release:
-			key ^= KEY_RELEASE_MASK
-			self._handleKeyRelease()
-			self._keysDown.discard(key)
-		else:
-			# Press.
-			# This begins a new key combination.
-			self._ignoreKeyReleases = False
-			self._keysDown.add(key)
-
-
-	def display(self, cells: List[int]):
-		# cells will already be padded up to numCells.
-		self._model.display(cells)
-
-	scriptCategory = SCRCAT_BRAILLE
-
-	def script_toggleBrailleInput(self, _gesture):
-		self.brailleInput = not self.brailleInput
-		if self.brailleInput:
-			# Translators: message when braille input is enabled
-			ui.message(_('Braille input enabled'))
-		else:
-			# Translators: message when braille input is disabled
-			ui.message(_('Braille input disabled'))
-
-	# Translators: description of the script to toggle braille input
-	script_toggleBrailleInput.__doc__ = _("Toggle braille input")
-
-	__gestures = {
-		'br(handytech):space+b1+b3+b4': 'toggleBrailleInput',
-		'br(handytech):leftSpace+b1+b3+b4': 'toggleBrailleInput',
-		'br(handytech):rightSpace+b1+b3+b4': 'toggleBrailleInput',
-		'br(handytech.easybraille):left+b1+b3+b4': 'toggleBrailleInput',
-		'br(handytech.easybraille):right+b1+b3+b4': 'toggleBrailleInput',
-		'br(handytech):space+dot1+dot2+dot7': 'toggleBrailleInput',
-	}
-
-	gestureMap = inputCore.GlobalGestureMap({
-		"globalCommands.GlobalCommands": {
-			"braille_routeTo": ("br(handyTech):routing",),
-			"braille_scrollBack": (
-				"br(handytech):leftSpace", "br(handytech):leftTakTop",
-				"br(handytech):rightTakTop", "br(handytech):b3", "br(handytech):left",),
-			"braille_previousLine": ("br(handytech):b4",),
-			"braille_nextLine": ("br(handytech):b5",),
-			"braille_scrollForward": (
-				"br(handytech):rightSpace", "br(handytech):leftTakBottom",
-				"br(handytech):rightTakBottom", "br(handytech):b6", "br(handytech):right",
-			),
-			"braille_toggleTether": ("br(handytech):b2",),
-			"braille_toggleFocusContextPresentation": ("br(handytech):b7",),
-			"braille_toggleShowCursor": ("br(handytech):b1",),
-			"kb:shift+tab": (
-				"br(handytech):leftTakTop+leftTakBottom",
-				"br(handytech):escape",
-			),
-			"kb:tab": (
-				"br(handytech):rightTakTop+rightTakBottom",
-				"br(handytech):return",
-			),
-			"kb:enter": (
-				"br(handytech):leftTakTop+leftTakBottom+rightTakTop+rightTakBottom",
-				"br(handytech):b8",
-				"br(handytech):escape+return",
-				"br(handytech):joystickAction",
-			),
-			"kb:alt": ("br(handytech):b2+b4+b5",),
-			"kb:escape": ("br(handytech):b4+b6",),
-			"kb:upArrow": ("br(handytech):joystickUp",),
-			"kb:downArrow": ("br(handytech):joystickDown",),
-			"kb:leftArrow": ("br(handytech):joystickLeft",),
-			"kb:rightArrow": ("br(handytech):joystickRight",),
-			"kb:1": ("br(handytech):n1",),
-			"kb:2": ("br(handytech):n2",),
-			"kb:3": ("br(handytech):n3",),
-			"kb:4": ("br(handytech):n4",),
-			"kb:5": ("br(handytech):n5",),
-			"kb:6": ("br(handytech):n6",),
-			"kb:7": ("br(handytech):n7",),
-			"kb:8": ("br(handytech):n8",),
-			"kb:9": ("br(handytech):n9",),
-			"kb:0": ("br(handytech):n0",),
-			"showGui": ("br(handytech):b2+b4+b5+b6",),
-		},
-	})
-
-
-# pylint: disable=W0223, C0301
-class InputGesture(braille.BrailleDisplayGesture, brailleInput.BrailleInputGesture):
-
-	source = BrailleDisplayDriver.name
-
-	def __init__(self, model, keys, isBrailleInput=False):
-		super(InputGesture, self).__init__()
-		self.model = model.genericName.replace(" ","")
-		self.keys = set(keys)
-
-		self.keyNames = names = []
-		if isBrailleInput:
-			self.dots = self._calculateDots()
-		for key in keys:
-			if isBrailleInput and (
-				key in KEY_SPACES or (key in (KEY_LEFT, KEY_RIGHT) and isinstance(model,EasyBraille))
-			):
-				self.space = True
-				names.append("space")
-			elif isBrailleInput and key in KEY_DOTS:
-				names.append("dot%d"%KEY_DOTS[key])
-			elif KEY_ROUTING <= key < KEY_ROUTING + model.numCells:
-				self.routingIndex = key - KEY_ROUTING
-				names.append("routing")
-			else:
-				try:
-					names.append(model.keys[key])
-				except KeyError:
-					log.debugWarning("Unknown key %d" % key)
-
-		self.id = "+".join(names)
-
-	def _calculateDots(self):
-		dots = 0
-		for key in self.keys:
-			if key in KEY_DOTS:
-				dots |= 1 << (KEY_DOTS[key] - 1)
-		return dots
+# -*- coding: UTF-8 -*-
+#brailleDisplayDrivers/handyTech.py
+#A part of NonVisual Desktop Access (NVDA)
+#This file is covered by the GNU General Public License.
+#See the file COPYING for more details.
+#Copyright (C) 2008-2018 NV Access Limited, Bram Duvigneau, Leonard de Ruijter (Babbage B.V.), Felix Grützmacher (Handy Tech Elektronik GmbH)
+
+"""
+Braille display driver for Handy Tech braille displays.
+"""
+
+from collections import OrderedDict
+from io import BytesIO
+import serial # pylint: disable=E0401
+import weakref
+import hwIo
+from hwIo import intToByte, boolToByte
+import braille
+import brailleInput
+import inputCore
+import ui
+from baseObject import ScriptableObject, AutoPropertyObject
+from globalCommands import SCRCAT_BRAILLE
+from logHandler import log
+import bdDetect
+import time
+import datetime
+from ctypes import windll
+import windowUtils
+
+import wx
+from typing import List
+class InvisibleDriverWindow(windowUtils.CustomWindow):
+	className = u"Handy_Tech_Server"
+	HT_SLEEP = 100
+	HT_INCREMENT = 1
+	HT_DECREMENT = 0
+	def __init__(self, driver):
+		super(InvisibleDriverWindow, self).__init__(u"Handy Tech Server")
+		# Register shared window message.
+		# Note: There is no corresponding unregister function.
+		# Still this does no harm if done repeatedly.
+		self.window_message=windll.user32.RegisterWindowMessageW(u"Handy_Tech_Server")
+		self.driver = weakref.ref(driver, lambda(r): self.destroy())
+
+	def windowProc(self, hwnd, msg, wParam, lParam):
+		if msg == self.window_message:
+			if wParam == self.HT_SLEEP and lParam == self.HT_INCREMENT:
+				d = self.driver()
+				if d is not None:
+					d.go_to_sleep()
+			elif wParam == self.HT_SLEEP and lParam == self.HT_DECREMENT:
+				d = self.driver()
+				if d is not None:
+					d.wake_up()
+			return 0 # success, bypass default window procedure
+
+
+BAUD_RATE = 19200
+PARITY = serial.PARITY_ODD
+
+# pylint: disable=C0330
+# Some older Handy Tech displays use a HID converter and an internal serial interface.
+# We need to keep these IDS around here to send additional data upon connection.
+USB_IDS_HID_CONVERTER = {
+	"VID_1FE4&PID_0003", # USB-HID adapter
+	"VID_1FE4&PID_0074", # Braille Star 40
+	"VID_1FE4&PID_0044", # Easy Braille
+}
+
+# Model identifiers
+# pylint: disable=C0103
+MODEL_BRAILLE_WAVE = b"\x05"
+MODEL_MODULAR_EVOLUTION_64 = b"\x36"
+MODEL_MODULAR_EVOLUTION_88 = b"\x38"
+MODEL_MODULAR_CONNECT_88 = b"\x3A"
+MODEL_EASY_BRAILLE = b"\x44"
+MODEL_ACTIVE_BRAILLE = b"\x54"
+MODEL_CONNECT_BRAILLE = b"\x55"
+MODEL_ACTILINO = b"\x61"
+MODEL_ACTIVE_STAR_40 = b"\x64"
+MODEL_BASIC_BRAILLE_16 = b"\x81"
+MODEL_BASIC_BRAILLE_20 = b"\x82"
+MODEL_BASIC_BRAILLE_32 = b"\x83"
+MODEL_BASIC_BRAILLE_40 = b"\x84"
+MODEL_BASIC_BRAILLE_48 = b"\x8A"
+MODEL_BASIC_BRAILLE_64 = b"\x86"
+MODEL_BASIC_BRAILLE_80 = b"\x87"
+MODEL_BASIC_BRAILLE_160 = b"\x8B"
+MODEL_BASIC_BRAILLE_84 = b"\x8C"
+MODEL_BRAILLINO = b"\x72"
+MODEL_BRAILLE_STAR_40 = b"\x74"
+MODEL_BRAILLE_STAR_80 = b"\x78"
+MODEL_MODULAR_20 = b"\x80"
+MODEL_MODULAR_80 = b"\x88"
+MODEL_MODULAR_40 = b"\x89"
+
+# Key constants
+KEY_B1 = 0x03
+KEY_B2 = 0x07
+KEY_B3 = 0x0B
+KEY_B4 = 0x0F
+KEY_B5 = 0x13
+KEY_B6 = 0x17
+KEY_B7 = 0x1B
+KEY_B8 = 0x1F
+KEY_LEFT = 0x04
+KEY_RIGHT = 0x08
+KEY_LEFT_SPACE = 0x10
+KEY_RIGHT_SPACE = 0x18
+KEY_ROUTING = 0x20
+KEY_RELEASE_MASK = 0x80
+
+# Braille dot mapping
+KEY_DOTS = {
+	KEY_B4: 1,
+	KEY_B3: 2,
+	KEY_B2: 3,
+	KEY_B5: 4,
+	KEY_B6: 5,
+	KEY_B7: 6,
+	KEY_B1: 7,
+	KEY_B8: 8,
+}
+
+# Considered spaces in braille input mode
+KEY_SPACES = (KEY_LEFT_SPACE, KEY_RIGHT_SPACE,)
+
+
+class Model(AutoPropertyObject):
+	"""Extend from this base class to define model specific behavior."""
+	#: Device identifier, used in the protocol to identify the device
+	#: @type: string
+	deviceId = None
+
+	#: A generic name that identifies the model/series, used in gesture identifiers
+	#: @type: string
+	genericName = None
+
+	#: Specific name of this model
+	#: @type: string
+	name = None
+
+	#: Number of braille cells
+	#: @type: int
+	numCells = 0
+
+	def __init__(self, display):
+		super(Model, self).__init__()
+		# A weak reference to the driver instance, used due to a circular reference  between Model and Display
+		self._displayRef = weakref.ref(display)
+
+	def postInit(self):
+		"""Executed after model initialisation.
+
+		Subclasses may extend this method to perform actions on initialization 
+		of the display. Don't use __init__ for this, since the model ID has 
+		not been set, which is needed for sending packets to the display.
+		"""
+
+	def _get__display(self):
+		"""The L{BrailleDisplayDriver} which initialized this Model instance"""
+		# self._displayRef is a weakref, call it to get the object
+		return self._displayRef()
+
+	# pylint: disable=R0201
+	def _get_keys(self):
+		"""Basic keymap
+
+		This returns a basic keymap with sensible defaults for all devices.
+		Subclasses should override this method to add model specific keys,
+		or relabel keys. Even if a key isn't available on all devices, add it here
+		if it would make sense for most devices.
+		"""
+		return OrderedDict({
+			# Braille input keys
+			# Numbered from left to right, might be used for braille input on some models
+			KEY_B1: "b1",
+			KEY_B2: "b2",
+			KEY_B3: "b3",
+			KEY_B4: "b4",
+			KEY_B5: "b5",
+			KEY_B6: "b6",
+			KEY_B7: "b7",
+			KEY_B8: "b8",
+
+			KEY_LEFT_SPACE: "leftSpace",
+			KEY_RIGHT_SPACE: "rightSpace",
+			# Left and right keys, found on Easy Braille and Braille Wave
+			KEY_LEFT: "left",
+			KEY_RIGHT: "right",
+
+			# Modular/BS80 keypad
+			0x01: "b12",
+			0x09: "b13",
+			0x05: "n0",
+			0x0D: "b14",
+
+			0x11: "b11",
+			0x15: "n1",
+			0x19: "n2",
+			0x1D: "n3",
+
+			0x02: "b10",
+			0x06: "n4",
+			0x0A: "n5",
+			0x0E: "n6",
+
+			0x12: "b9",
+			0x16: "n7",
+			0x1A: "n8",
+			0x1E: "n9",
+		})
+
+	def display(self, cells: List[int]):
+		"""Display cells on the braille display
+
+		This is the modern protocol, which uses an extended packet to send braille
+		cells. Some displays use an older, simpler protocol. See OldProtocolMixin.
+		"""
+		cellBytes: bytes = bytes(cells)
+		self._display.sendExtendedPacket(
+			HT_EXTPKT_BRAILLE,
+			cellBytes
+		)
+
+class OldProtocolMixin(object):
+	"Mixin for displays using an older protocol to send braille cells and handle input"
+
+	def display(self, cells: List[int]):
+		"""Write cells to the display according to the old protocol
+
+		This older protocol sends a simple packet starting with HT_PKT_BRAILLE,
+		followed by the cells. No model ID or length are included.
+		"""
+		self._display.sendPacket(HT_PKT_BRAILLE, bytes(cells))
+
+
+class AtcMixin(object):
+	"""Support for displays with Active Tactile Control (ATC)"""
+
+	def postInit(self):
+		super(AtcMixin, self).postInit()
+		log.debug("Enabling ATC")
+		self._display.atc = True
+
+
+class TimeSyncFirmnessMixin(object):
+	"""Functionality for displays that support time synchronization and dot firmness adjustments."""
+
+	supportedSettings=(
+		braille.BrailleDisplayDriver.DotFirmnessSetting(defaultVal=1, minVal=0, maxVal=2, useConfig=False),
+	)
+
+	def postInit(self):
+		super(TimeSyncFirmnessMixin, self).postInit()
+		log.debug("Request current display time")
+		self._display.sendExtendedPacket(HT_EXTPKT_GET_RTC)
+		log.debug("Request current dot firmness")
+		self._display.sendExtendedPacket(HT_EXTPKT_GET_FIRMNESS)
+
+	def handleTime(self, timeBytes: bytes):
+		try:
+			displayDateTime = datetime.datetime(
+				year=timeBytes[0] << 8 | timeBytes[1],
+				month=timeBytes[2],
+				day=timeBytes[3],
+				hour=timeBytes[4],
+				minute=timeBytes[5],
+				second=timeBytes[6]
+			)
+		except ValueError:
+			log.debugWarning("Invalid time/date of Handy Tech display: %r" % timeBytes)
+			return
+		localDateTime = datetime.datetime.today()
+		if abs((displayDateTime - localDateTime).total_seconds()) >= 5:
+			log.debugWarning("Display time out of sync: %s"%displayDateTime.isoformat())
+			self.syncTime(localDateTime)
+		else:
+			log.debug("Time in sync. Display time %s"%displayDateTime.isoformat())
+
+	def syncTime(self, dt: datetime.datetime):
+		log.debug("Synchronizing braille display date and time...")
+		# Setting the time uses a swapped byte order for the year.
+		timeList: List[int] = [
+			dt.year & 0xFF, dt.year >> 8,
+			dt.month, dt.day,
+			dt.hour, dt.minute, dt.second
+		]
+		timeBytes = bytes(timeList)
+		self._display.sendExtendedPacket(HT_EXTPKT_SET_RTC, timeBytes)
+
+
+class TripleActionKeysMixin(AutoPropertyObject):
+	"""Triple action keys
+
+	Most Handy Tech models have so called triple action keys. This keys are
+	on the left and right side of the cells and can be pressed at the top,
+	at the bottom and in the middle.
+	"""
+	def _get_keys(self):
+		"""Add the triple action keys to the keys property"""
+		keys = super(TripleActionKeysMixin, self).keys
+		keys.update({
+			0x0C: "leftTakTop",
+			0x14: "leftTakBottom",
+			0x04: "rightTakTop",
+			0x08: "rightTakBottom",
+		})
+		return keys
+
+
+class JoystickMixin(AutoPropertyObject):
+	"""Joystick
+
+	Some Handy Tech models have a joystick, which can be moved left, right, up,
+	down or clicked on the center.
+	"""
+
+	def _get_keys(self):
+		"""Add the joystick keys to the keys property"""
+		keys = super(JoystickMixin, self).keys
+		keys.update({
+			0x74: "joystickLeft",
+			0x75: "joystickRight",
+			0x76: "joystickUp",
+			0x77: "joystickDown",
+			0x78: "joystickAction",
+		})
+		return keys
+
+
+class StatusCellMixin(AutoPropertyObject):
+	"""Status cells and routing keys
+
+	Some Handy Tech models have four status cells with corresponding routing keys.
+	"""
+
+	def _get_keys(self):
+		"""Add the status routing keys to the keys property"""
+		keys = super(StatusCellMixin, self).keys
+		keys.update({
+			0x70: "statusRouting1",
+			0x71: "statusRouting2",
+			0x72: "statusRouting3",
+			0x73: "statusRouting4",
+		})
+		return keys
+
+	def display(self, cells: List[int]):
+		"""Display braille on the display with empty status cells
+
+		Some displays (e.g. Modular series) have 4 status cells.
+		These cells need to be included in the braille data, but since NVDA doesn't
+		support status cells, we just send empty cells.
+		"""
+		cells = [0] * 4 + cells
+		super(StatusCellMixin, self).display(cells)
+
+
+class ModularConnect88(TripleActionKeysMixin, Model):
+	deviceId = MODEL_MODULAR_CONNECT_88
+	genericName = "Modular Connect"
+	name = "Modular Connect 88"
+	numCells = 88
+
+
+# pylint: disable=C0111
+class ModularEvolution(AtcMixin, TripleActionKeysMixin, Model):
+	genericName = "Modular Evolution"
+
+	def _get_name(self):
+		return '{name} {cells}'.format(name=self.genericName, cells=self.numCells)
+
+
+class ModularEvolution88(ModularEvolution):
+	deviceId = MODEL_MODULAR_EVOLUTION_88
+	numCells = 88
+
+
+class ModularEvolution64(ModularEvolution):
+	deviceId = MODEL_MODULAR_EVOLUTION_64
+	numCells = 64
+
+
+class EasyBraille(OldProtocolMixin, Model):
+	deviceId = MODEL_EASY_BRAILLE
+	numCells = 40
+	genericName = name = "Easy Braille"
+
+
+class ActiveBraille(TimeSyncFirmnessMixin, AtcMixin, TripleActionKeysMixin, Model):
+	deviceId = MODEL_ACTIVE_BRAILLE
+	numCells = 40
+	genericName = name = 'Active Braille'
+
+
+class ConnectBraille(TripleActionKeysMixin, Model):
+	deviceId = MODEL_CONNECT_BRAILLE
+	numCells = 40
+	genericName = "Connect Braille"
+	name = "Connect Braille"
+
+
+class Actilino(TimeSyncFirmnessMixin, AtcMixin, JoystickMixin, TripleActionKeysMixin, Model):
+	deviceId = MODEL_ACTILINO
+	numCells = 16
+	genericName = name = "Actilino"
+
+
+class ActiveStar40(TimeSyncFirmnessMixin, AtcMixin, TripleActionKeysMixin, Model):
+	deviceId = MODEL_ACTIVE_STAR_40
+	numCells = 40
+	name = "Active Star 40"
+	genericName = "Active Star"
+
+
+class Braillino(TripleActionKeysMixin, OldProtocolMixin, Model):
+	deviceId = MODEL_BRAILLINO
+	numCells = 20
+	genericName = name = 'Braillino'
+
+
+class BrailleWave(OldProtocolMixin, Model):
+	deviceId = MODEL_BRAILLE_WAVE
+	numCells = 40
+	genericName = name = "Braille Wave"
+
+	def _get_keys(self):
+		keys = super(BrailleWave, self).keys
+		keys.update({
+			0x0C: "escape",
+			0x14: "return",
+			KEY_LEFT_SPACE: "space",
+		})
+		return keys
+
+
+class BasicBraille(Model):
+	genericName = "Basic Braille"
+
+	def _get_name(self):
+		return '{name} {cells}'.format(name=self.genericName, cells=self.numCells)
+
+
+def basicBrailleFactory(numCells: int, deviceId: bytes):
+	return type("BasicBraille{cells}".format(cells=numCells), (BasicBraille,), {
+		"deviceId": deviceId,
+		"numCells": numCells,
+	})
+
+BasicBraille16 = basicBrailleFactory(16, MODEL_BASIC_BRAILLE_16)
+BasicBraille20 = basicBrailleFactory(20, MODEL_BASIC_BRAILLE_20)
+BasicBraille32 = basicBrailleFactory(32, MODEL_BASIC_BRAILLE_32)
+BasicBraille40 = basicBrailleFactory(40, MODEL_BASIC_BRAILLE_40)
+BasicBraille48 = basicBrailleFactory(48, MODEL_BASIC_BRAILLE_48)
+BasicBraille64 = basicBrailleFactory(64, MODEL_BASIC_BRAILLE_64)
+BasicBraille80 = basicBrailleFactory(80, MODEL_BASIC_BRAILLE_80)
+BasicBraille160 = basicBrailleFactory(160, MODEL_BASIC_BRAILLE_160)
+BasicBraille84 = basicBrailleFactory(84, MODEL_BASIC_BRAILLE_84)
+
+
+class BrailleStar(TripleActionKeysMixin, Model):
+	genericName = "Braille Star"
+
+	def _get_name(self):
+		return '{name} {cells}'.format(name=self.genericName, cells=self.numCells)
+
+
+class BrailleStar40(BrailleStar):
+	deviceId = MODEL_BRAILLE_STAR_40
+	numCells = 40
+
+
+class BrailleStar80(BrailleStar):
+	deviceId = MODEL_BRAILLE_STAR_80
+	numCells = 80
+
+
+class Modular(StatusCellMixin, TripleActionKeysMixin, OldProtocolMixin, Model):
+	genericName = "Modular"
+
+	def _get_name(self):
+		return '{name} {cells}'.format(name=self.genericName, cells=self.numCells)
+
+
+class Modular20(Modular):
+	deviceId = MODEL_MODULAR_20
+	numCells = 20
+
+
+class Modular40(Modular):
+	deviceId = MODEL_MODULAR_40
+	numCells = 40
+
+
+class Modular80(Modular):
+	deviceId = MODEL_MODULAR_80
+	numCells = 80
+
+
+def _allSubclasses(cls):
+	"""List all direct and indirect subclasses of cls
+
+	This function calls itself recursively to return all subclasses of cls.
+
+	@param cls: the base class to list subclasses of
+	@type cls: class
+	@rtype: [class]
+	"""
+	return cls.__subclasses__() + [g for s in cls.__subclasses__()
+		for g in _allSubclasses(s)]
+
+# Model dict for easy lookup
+MODELS = {
+	m.deviceId: m for m in _allSubclasses(Model) if hasattr(m, 'deviceId')
+}
+
+
+# Packet types
+HT_PKT_BRAILLE = b"\x01"
+HT_PKT_EXTENDED = b"\x79"
+HT_PKT_NAK = b"\x7D"
+HT_PKT_ACK = b"\x7E"
+HT_PKT_OK = b"\xFE"
+HT_PKT_RESET = b"\xFF"
+HT_EXTPKT_BRAILLE = HT_PKT_BRAILLE
+HT_EXTPKT_KEY = b"\x04"
+HT_EXTPKT_CONFIRMATION = b"\x07"
+HT_EXTPKT_SCANCODE = b"\x09"
+HT_EXTPKT_PING = b"\x19"
+HT_EXTPKT_SERIAL_NUMBER = b"\x41"
+HT_EXTPKT_SET_RTC = b"\x44"
+HT_EXTPKT_GET_RTC = b"\x45"
+HT_EXTPKT_BLUETOOTH_PIN = b"\x47"
+HT_EXTPKT_SET_ATC_MODE = b"\x50"
+HT_EXTPKT_SET_ATC_SENSITIVITY = b"\x51"
+HT_EXTPKT_ATC_INFO = b"\x52"
+HT_EXTPKT_SET_ATC_SENSITIVITY_2 = b"\x53"
+HT_EXTPKT_GET_ATC_SENSITIVITY_2 = b"\x54"
+HT_EXTPKT_READING_POSITION = b"\x55"
+HT_EXTPKT_SET_FIRMNESS = b"\x60"
+HT_EXTPKT_GET_FIRMNESS = b"\x61"
+HT_EXTPKT_GET_PROTOCOL_PROPERTIES = b"\xC1"
+HT_EXTPKT_GET_FIRMWARE_VERSION = b"\xC2"
+
+# HID specific constants
+HT_HID_RPT_OutData = b"\x01" # receive data from device
+HT_HID_RPT_InData = b"\x02" # send data to device
+HT_HID_RPT_InCommand = b"\xFB" # run USB-HID firmware command
+HT_HID_RPT_OutVersion = b"\xFC" # get version of USB-HID firmware
+HT_HID_RPT_OutBaud = b"\xFD" # get baud rate of serial connection
+HT_HID_RPT_InBaud = b"\xFE" # set baud rate of serial connection
+HT_HID_CMD_FlushBuffers = b"\x01" # flush input and output buffers
+
+class BrailleDisplayDriver(braille.BrailleDisplayDriver, ScriptableObject):
+	name = "handyTech"
+	# Translators: The name of a series of braille displays.
+	description = _("Handy Tech braille displays")
+	isThreadSafe = True
+	receivesAckPackets = True
+	timeout = 0.2
+
+	@classmethod
+	def getManualPorts(cls):
+		return braille.getSerialPorts()
+
+	def __init__(self, port="auto"):
+		super(BrailleDisplayDriver, self).__init__()
+		# Create the message window on the ui thread.
+		wx.CallAfter(self.create_message_window)
+		self.numCells = 0
+		self._model = None
+		self._ignoreKeyReleases = False
+		self._keysDown = set()
+		self.brailleInput = False
+		self._dotFirmness = 1
+		self._hidSerialBuffer = b""
+		self._atc = False
+		self._sleepcounter = 0
+
+		for portType, portId, port, portInfo in self._getTryPorts(port):
+			# At this point, a port bound to this display has been found.
+			# Try talking to the display.
+			self.isHid = portType == bdDetect.KEY_HID
+			self.isHidSerial = portId in USB_IDS_HID_CONVERTER
+			self.port = port
+			try:
+				if self.isHidSerial:
+					# This is either the standalone HID adapter cable for older displays,
+					# or an older display with a HID - serial adapter built in
+					self._dev = hwIo.Hid(port, onReceive=self._hidSerialOnReceive)
+					# Send a flush to open the serial channel
+					self._dev.write(HT_HID_RPT_InCommand + HT_HID_CMD_FlushBuffers)
+				elif self.isHid:
+					self._dev = hwIo.Hid(port, onReceive=self._hidOnReceive)
+				else:
+					self._dev = hwIo.Serial(port, baudrate=BAUD_RATE, parity=PARITY,
+						timeout=self.timeout, writeTimeout=self.timeout, onReceive=self._serialOnReceive)
+			except EnvironmentError:
+				log.debugWarning("", exc_info=True)
+				continue
+
+			self.sendPacket(HT_PKT_RESET)
+			for _i in range(3):
+				# An expected response hasn't arrived yet, so wait for it.
+				self._dev.waitForRead(self.timeout)
+				if self.numCells and self._model:
+					break
+
+			if self.numCells:
+				# A display responded.
+				self._model.postInit()
+				log.info("Found {device} connected via {type} ({port})".format(
+					device=self._model.name, type=portType, port=port))
+				break
+			self._dev.close()
+
+		else:
+			# Make sure this is called on the ui thread
+			wx.CallAfter(self.destroy_message_window)
+			raise RuntimeError("No Handy Tech display found")
+
+	def create_message_window(self):
+		try:
+			self._sleepcounter = 0
+			self._messageWindow = InvisibleDriverWindow(self)
+		except WindowsError:
+			log.debugWarning("", exc_info=True)
+
+	def destroy_message_window(self):
+		try:
+			self._messageWindow.destroy()
+		except WindowsError:
+			log.debugWarning("", exc_info=True)
+
+	def go_to_sleep(self):
+		self._sleepcounter += 1
+		if self._dev is not None:
+			# Must sleep before and after closing to ensure the device can be reconnected.
+			time.sleep(self.timeout)
+			self._dev.close()
+			self._dev = None
+			time.sleep(self.timeout)
+
+	def wake_up(self):
+		if self._sleepcounter > 0:
+			self._sleepcounter -= 1
+		if self._sleepcounter > 0: # Still not zero after decrementing
+			return
+		# Might throw if device no longer exists.
+		# We leave it to autodetection to grab it when it reappears.
+		if self.isHidSerial:
+			# This is either the standalone HID adapter cable for older displays,
+			# or an older display with a HID - serial adapter built in
+			self._dev = hwIo.Hid(self.port, onReceive=self._hidSerialOnReceive)
+			# Send a flush to open the serial channel
+			self._dev.write(HT_HID_RPT_InCommand + HT_HID_CMD_FlushBuffers)
+		elif self.isHid:
+			self._dev = hwIo.Hid(self.port, onReceive=self._hidOnReceive)
+		else:
+			self._dev = hwIo.Serial(self.port, baudrate=BAUD_RATE, parity=PARITY,
+				timeout=self.timeout, writeTimeout=self.timeout, onReceive=self._serialOnReceive)
+
+	def terminate(self):
+		try:
+			# Make sure this is called on the ui thread.
+			wx.CallAfter(self.destroy_message_window)
+			super(BrailleDisplayDriver, self).terminate()
+		finally:
+			# We must sleep before closing the  connection as not doing this can leave the display in a bad state where it can not be re-initialized.
+			# This has been observed for Easy Braille displays.
+			time.sleep(self.timeout)
+			# Make sure the device gets closed.
+			self._dev.close()
+			# We also must sleep after closing, as it sometimes takes some time for the device to disconnect.
+			# This has been observed for Active Braille displays.
+			time.sleep(self.timeout)
+
+	def _get_supportedSettings(self):
+		settings = [
+			braille.BrailleDisplayDriver.BrailleInputSetting(),
+		]
+		if self._model:
+			# Add the per model supported settings to the list.
+			for cls in self._model.__class__.__mro__:
+				if hasattr(cls, "supportedSettings"):
+					settings.extend(cls.supportedSettings)
+		return settings
+
+	def _get_atc(self):
+		return self._atc
+
+	def _set_atc(self, state):
+		if self._atc is state:
+			return
+		if isinstance(self._model,AtcMixin):
+			self.sendExtendedPacket(HT_EXTPKT_SET_ATC_MODE, boolToByte(state))
+		else:
+			log.debugWarning("Changing ATC setting for unsupported device %s"%self._model.name)
+		# Regardless whether this setting is supported or not, we want to safe its state.
+		self._atc = state
+
+	def _get_dotFirmness(self):
+		return self._dotFirmness
+
+	def _set_dotFirmness(self, value):
+		if self._dotFirmness is value:
+			return
+		if isinstance(self._model,TimeSyncFirmnessMixin):
+			self.sendExtendedPacket(HT_EXTPKT_SET_FIRMNESS, intToByte(value))
+		else:
+			log.debugWarning("Changing dot firmness setting for unsupported device %s"%self._model.name)
+		# Regardless whether this setting is supported or not, we want to safe its state.
+		self._dotFirmness = value
+
+	def sendPacket(self, packetType: bytes, data:bytes = b""):
+		if self._sleepcounter > 0:
+			return
+		if self.isHid:
+			self._sendHidPacket(packetType+data)
+		else:
+			self._dev.write(packetType + data)
+
+	def sendExtendedPacket(self, packetType: bytes, data: bytes = b""):
+		if self._sleepcounter > 0:
+			log.debug("Packet discarded as driver was requested to sleep")
+			return
+		packetBytes: bytes = b"".join([
+			intToByte(len(data) + len(packetType)),
+			packetType,
+			data,
+			b"\x16"
+		])
+		if self._model:
+			packetBytes = self._model.deviceId + packetBytes
+		self.sendPacket(HT_PKT_EXTENDED, packetBytes)
+
+	def _sendHidPacket(self, packet: bytes):
+		assert self.isHid
+		maxBlockSize = self._dev._writeSize-3
+		# When the packet length exceeds C{writeSize}, the packet is split up into several packets.
+		# They contain C{HT_HID_RPT_InData}, the length of the data block,
+		# the data block itself and a terminating null character.
+		for offset in range(0, len(packet), maxBlockSize):
+			block = packet[offset:offset+maxBlockSize]
+			hidPacket = HT_HID_RPT_InData + intToByte(len(block)) + block + b"\x00"
+			self._dev.write(hidPacket)
+
+	def _handleKeyRelease(self):
+		if self._ignoreKeyReleases or not self._keysDown:
+			return
+		# The first key released executes the key combination.
+		try:
+			inputCore.manager.executeGesture(
+				InputGesture(self._model, self._keysDown, self.brailleInput))
+		except inputCore.NoInputGestureAction:
+			pass
+		# Any further releases are just the rest of the keys in the combination
+		# being released, so they should be ignored.
+		self._ignoreKeyReleases = True
+
+
+	# pylint: disable=R0912
+	# Pylint complains about many branches, might be worth refactoring
+	def _hidOnReceive(self, data: bytes):
+		# data contains the entire packet.
+		stream = BytesIO(data)
+		htPacketType = data[2:3]
+		# Skip the header, so reading the stream will only give the rest of the data
+		stream.seek(3)
+		self._handleInputStream(htPacketType, stream)
+
+	def _hidSerialOnReceive(self, data: bytes):
+		# The HID serial converter wraps one or two bytes into a single HID packet
+		hidLength = data[1]
+		self._hidSerialBuffer+=data[2:(2+hidLength)]
+		self._processHidSerialBuffer()
+
+	def _processHidSerialBuffer(self):
+		while self._hidSerialBuffer:
+			currentBufferLength=len(self._hidSerialBuffer)
+			htPacketType: bytes = self._hidSerialBuffer[0:1]
+			if htPacketType!=HT_PKT_EXTENDED:
+				packetLength = 2 if htPacketType==HT_PKT_OK else 1
+				if currentBufferLength>=packetLength:
+					stream = BytesIO(self._hidSerialBuffer[:packetLength])
+					self._hidSerialBuffer: bytes = self._hidSerialBuffer[packetLength:]
+				else:
+					# The packet is not yet complete
+					return
+			elif htPacketType==HT_PKT_EXTENDED and currentBufferLength>=5:
+				# Check whether our packet is complete
+				# Extended packets are at least 5 bytes in size.
+				# The second byte is the model, the third byte is the data length, excluding the terminator
+				packet_length = self._hidSerialBuffer[2]+4
+				if len(self._hidSerialBuffer)<packet_length:
+					# The packet is not yet complete
+					return
+				# We have a complete packet.
+				# We also isolate it from another packet that could have landed in the buffer,
+				stream = BytesIO(self._hidSerialBuffer[:packet_length])
+				self._hidSerialBuffer: bytes = self._hidSerialBuffer[packet_length:]
+				if len(self._hidSerialBuffer)==packet_length:
+					assert self._hidSerialBuffer.endswith(b"\x16"), "Extended packet terminator expected"
+			else:
+				# The packet is not yet complete
+				return
+			stream.seek(1)
+			self._handleInputStream(htPacketType, stream)
+
+	def _serialOnReceive(self, data: bytes):
+		self._handleInputStream(data, self._dev)
+
+	def _handleInputStream(self, htPacketType: bytes, stream):
+		if htPacketType in (HT_PKT_OK, HT_PKT_EXTENDED):
+			modelId: bytes = stream.read(1)
+			if not self._model:
+				if modelId not in MODELS:
+					log.debugWarning("Unknown model: %r" % modelId)
+					raise RuntimeError(
+						"The model with ID %r is not supported by this driver" % modelId)
+				self._model = MODELS.get(modelId)(self)
+				self.numCells = self._model.numCells
+			elif self._model.deviceId != modelId:
+				# Somehow the model ID of this display changed, probably another display 
+				# plugged in the same (already open) serial port.
+				self.terminate()
+
+		if htPacketType==HT_PKT_OK:
+			pass
+		elif htPacketType == HT_PKT_ACK:
+			# This is unexpected, but we need to make sure that we handle old style ack
+			self._handleAck()
+		elif htPacketType == HT_PKT_NAK:
+			log.debugWarning("NAK received!")
+		elif htPacketType == HT_PKT_EXTENDED:
+			packet_length = ord(stream.read(1))
+			packet: bytes = stream.read(packet_length)
+			terminator: bytes = stream.read(1)
+			assert terminator == b"\x16"	# Extended packets are terminated with \x16
+			extPacketType = packet[0:1]
+			if extPacketType == HT_EXTPKT_CONFIRMATION:
+				# Confirmation of a command.
+				if packet[1:2] == HT_PKT_ACK:
+					self._handleAck()
+				elif packet[1:2] == HT_PKT_NAK:
+					log.debugWarning("NAK received!")
+			elif extPacketType == HT_EXTPKT_KEY:
+				self._handleInput(packet[1])
+			elif extPacketType == HT_EXTPKT_ATC_INFO:
+				# Ignore ATC packets for now
+				pass
+			elif extPacketType == HT_EXTPKT_GET_PROTOCOL_PROPERTIES:
+				pass
+			elif isinstance(self._model, TimeSyncFirmnessMixin):
+				if extPacketType == HT_EXTPKT_GET_RTC:
+					self._model.handleTime(packet[1:])
+				elif extPacketType == HT_EXTPKT_GET_FIRMNESS:
+					self._dotFirmness = packet[1]
+			else:
+				# Unknown extended packet, log it
+				log.debugWarning("Unhandled extended packet of type %r: %r" %
+					(extPacketType, packet))
+		else:
+			serPacketOrd = ord(htPacketType)
+			if isinstance(self._model, OldProtocolMixin) and serPacketOrd&~KEY_RELEASE_MASK < ord(HT_PKT_EXTENDED):
+				self._handleInput(serPacketOrd)
+			else:
+				# Unknown packet type, log it
+				log.debugWarning("Unhandled packet of type %r" % htPacketType)
+
+
+	def _handleInput(self, key: int):
+		release = (key & KEY_RELEASE_MASK) != 0
+		if release:
+			key ^= KEY_RELEASE_MASK
+			self._handleKeyRelease()
+			self._keysDown.discard(key)
+		else:
+			# Press.
+			# This begins a new key combination.
+			self._ignoreKeyReleases = False
+			self._keysDown.add(key)
+
+
+	def display(self, cells: List[int]):
+		# cells will already be padded up to numCells.
+		self._model.display(cells)
+
+	scriptCategory = SCRCAT_BRAILLE
+
+	def script_toggleBrailleInput(self, _gesture):
+		self.brailleInput = not self.brailleInput
+		if self.brailleInput:
+			# Translators: message when braille input is enabled
+			ui.message(_('Braille input enabled'))
+		else:
+			# Translators: message when braille input is disabled
+			ui.message(_('Braille input disabled'))
+
+	# Translators: description of the script to toggle braille input
+	script_toggleBrailleInput.__doc__ = _("Toggle braille input")
+
+	__gestures = {
+		'br(handytech):space+b1+b3+b4': 'toggleBrailleInput',
+		'br(handytech):leftSpace+b1+b3+b4': 'toggleBrailleInput',
+		'br(handytech):rightSpace+b1+b3+b4': 'toggleBrailleInput',
+		'br(handytech.easybraille):left+b1+b3+b4': 'toggleBrailleInput',
+		'br(handytech.easybraille):right+b1+b3+b4': 'toggleBrailleInput',
+		'br(handytech):space+dot1+dot2+dot7': 'toggleBrailleInput',
+	}
+
+	gestureMap = inputCore.GlobalGestureMap({
+		"globalCommands.GlobalCommands": {
+			"braille_routeTo": ("br(handyTech):routing",),
+			"braille_scrollBack": (
+				"br(handytech):leftSpace", "br(handytech):leftTakTop",
+				"br(handytech):rightTakTop", "br(handytech):b3", "br(handytech):left",),
+			"braille_previousLine": ("br(handytech):b4",),
+			"braille_nextLine": ("br(handytech):b5",),
+			"braille_scrollForward": (
+				"br(handytech):rightSpace", "br(handytech):leftTakBottom",
+				"br(handytech):rightTakBottom", "br(handytech):b6", "br(handytech):right",
+			),
+			"braille_toggleTether": ("br(handytech):b2",),
+			"braille_toggleFocusContextPresentation": ("br(handytech):b7",),
+			"braille_toggleShowCursor": ("br(handytech):b1",),
+			"kb:shift+tab": (
+				"br(handytech):leftTakTop+leftTakBottom",
+				"br(handytech):escape",
+			),
+			"kb:tab": (
+				"br(handytech):rightTakTop+rightTakBottom",
+				"br(handytech):return",
+			),
+			"kb:enter": (
+				"br(handytech):leftTakTop+leftTakBottom+rightTakTop+rightTakBottom",
+				"br(handytech):b8",
+				"br(handytech):escape+return",
+				"br(handytech):joystickAction",
+			),
+			"kb:alt": ("br(handytech):b2+b4+b5",),
+			"kb:escape": ("br(handytech):b4+b6",),
+			"kb:upArrow": ("br(handytech):joystickUp",),
+			"kb:downArrow": ("br(handytech):joystickDown",),
+			"kb:leftArrow": ("br(handytech):joystickLeft",),
+			"kb:rightArrow": ("br(handytech):joystickRight",),
+			"kb:1": ("br(handytech):n1",),
+			"kb:2": ("br(handytech):n2",),
+			"kb:3": ("br(handytech):n3",),
+			"kb:4": ("br(handytech):n4",),
+			"kb:5": ("br(handytech):n5",),
+			"kb:6": ("br(handytech):n6",),
+			"kb:7": ("br(handytech):n7",),
+			"kb:8": ("br(handytech):n8",),
+			"kb:9": ("br(handytech):n9",),
+			"kb:0": ("br(handytech):n0",),
+			"showGui": ("br(handytech):b2+b4+b5+b6",),
+		},
+	})
+
+
+# pylint: disable=W0223, C0301
+class InputGesture(braille.BrailleDisplayGesture, brailleInput.BrailleInputGesture):
+
+	source = BrailleDisplayDriver.name
+
+	def __init__(self, model, keys, isBrailleInput=False):
+		super(InputGesture, self).__init__()
+		self.model = model.genericName.replace(" ","")
+		self.keys = set(keys)
+
+		self.keyNames = names = []
+		if isBrailleInput:
+			self.dots = self._calculateDots()
+		for key in keys:
+			if isBrailleInput and (
+				key in KEY_SPACES or (key in (KEY_LEFT, KEY_RIGHT) and isinstance(model,EasyBraille))
+			):
+				self.space = True
+				names.append("space")
+			elif isBrailleInput and key in KEY_DOTS:
+				names.append("dot%d"%KEY_DOTS[key])
+			elif KEY_ROUTING <= key < KEY_ROUTING + model.numCells:
+				self.routingIndex = key - KEY_ROUTING
+				names.append("routing")
+			else:
+				try:
+					names.append(model.keys[key])
+				except KeyError:
+					log.debugWarning("Unknown key %d" % key)
+
+		self.id = "+".join(names)
+
+	def _calculateDots(self):
+		dots = 0
+		for key in self.keys:
+			if key in KEY_DOTS:
+				dots |= 1 << (KEY_DOTS[key] - 1)
+		return dots