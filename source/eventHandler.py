<<<<<<< HEAD
import CoCallCancellationHandler
import queueHandler
import api
import speech
import appModuleHandler
import virtualBufferHandler
import globalVars
import controlTypes

#Some dicts to store event counts by name and or obj
_pendingEventCountsByName={}
_pendingEventCountsByObj={}
_pendingEventCountsByNameAndObj={}

def queueEvent(eventName,obj):
	"""Queues an NVDA event to be executed.
	@param eventName: the name of the event type (e.g. 'gainFocus', 'nameChange')
	@type eventName: string
	"""
	_pendingEventCountsByName[eventName]=_pendingEventCountsByName.get(eventName,0)+1
	_pendingEventCountsByObj[obj]=_pendingEventCountsByObj.get(obj,0)+1
	_pendingEventCountsByNameAndObj[(eventName,obj)]=_pendingEventCountsByNameAndObj.get((eventName,obj),0)+1
	queueHandler.queueFunction(queueHandler.eventQueue,_queueEventCallback,eventName,obj)

def _queueEventCallback(eventName,obj):
	curCount=_pendingEventCountsByName.get(eventName,0)
	if curCount>1:
		_pendingEventCountsByName[eventName]=(curCount-1)
	elif curCount==1:
		del _pendingEventCountsByName[eventName]
	curCount=_pendingEventCountsByObj.get(obj,0)
	if curCount>1:
		_pendingEventCountsByObj[obj]=(curCount-1)
	elif curCount==1:
		del _pendingEventCountsByObj[obj]
	curCount=_pendingEventCountsByNameAndObj.get((eventName,obj),0)
	if curCount>1:
		_pendingEventCountsByNameAndObj[(eventName,obj)]=(curCount-1)
	elif curCount==1:
		del _pendingEventCountsByNameAndObj[(eventName,obj)]
	executeEvent(eventName,obj)

def isPendingEvents(eventName=None,obj=None):
	"""Are there currently any events queued?
	@param eventName: an optional name of an event type. If given then only if there are events of this type queued will it return True.
	@type eventName: string
	@param obj: the NVDAObject the event is for
	@type obj: L{NVDAObjects.NVDAObject}
	@returns: True if there are events queued, False otherwise.
	@rtype: boolean
	"""
	if not eventName and not obj:
		return bool(len(_pendingEventCountsByName))
	elif not eventName and obj:
		return obj in _pendingEventCountsByObj
	elif eventName and not obj:
		return eventName in _pendingEventCountsByName
	elif eventName and obj:
		return (eventName,obj) in _pendingEventCountsByNameAndObj

def executeEvent(eventName,obj,**kwargs):
	"""Executes an NVDA event.
	@param eventName: the name of the event type (e.g. 'gainFocus', 'nameChange')
	@type eventName: string
	@param obj: the object the event is for
	@type obj: L{NVDAObjects.NVDAObject}
	@param kwargs: Additional event parameters as keyword arguments.
	"""
	if eventName=="gainFocus" and not doPreGainFocus(obj):
		return
	elif eventName=="foreground" and not doPreForeground(obj):
		return
	elif eventName=="documentLoadComplete" and not doPreDocumentLoadComplete(obj):
		return
	executeEvent_appModuleLevel(eventName,obj,**kwargs)

def doPreGainFocus(obj):
	oldForeground=api.getForegroundObject()
	api.setFocusObject(obj)
	newForeground=api.getForegroundObject()
	if newForeground is not oldForeground:
		executeEvent('foreground',newForeground)
		if obj is newForeground:
			return False
	#Fire focus entered events for all new ancestors of the focus if this is a gainFocus event
	for parent in globalVars.focusAncestors[globalVars.focusDifferenceLevel:]:
		if parent is newForeground:
			continue
		role=parent.role
		if role in (controlTypes.ROLE_UNKNOWN,controlTypes.ROLE_WINDOW,controlTypes.ROLE_SECTION,controlTypes.ROLE_TREEVIEWITEM,controlTypes.ROLE_LISTITEM,controlTypes.ROLE_PARAGRAPH,controlTypes.ROLE_PANE,controlTypes.ROLE_PROGRESSBAR,controlTypes.ROLE_EDITABLETEXT):
			continue
		name=parent.name
		description=parent.description
		if role in (controlTypes.ROLE_PANEL,controlTypes.ROLE_PROPERTYPAGE,controlTypes.ROLE_TABLECELL,controlTypes.ROLE_TEXTFRAME,controlTypes.ROLE_SECTION,controlTypes.ROLE_GROUPING) and not name and not description:
			continue
		states=parent.states
		if controlTypes.STATE_INVISIBLE in states or controlTypes.STATE_UNAVAILABLE in states:
			continue
		executeEvent("focusEntered",parent)
	if len(globalVars.focusAncestors)>1 and (obj.windowClassName=="SALTMPSUBFRAME" or 
(globalVars.focusAncestors[1].windowClassName=="TformMain" and 
globalVars.focusAncestors[1].name=="SpyBot - Search & Destroy") or 
globalVars.focusAncestors[1].windowClassName=="NativeHWNDHost"): 
		if not CoCallCancellationHandler.isRunning: 
			CoCallCancellationHandler.start() 
	elif CoCallCancellationHandler.isRunning:
		import wx
		wx.CallAfter(CoCallCancellationHandler.stop)
	return True
 
def doPreForeground(obj):
	speech.cancelSpeech()
	return True

def doPreDocumentLoadComplete(obj):
	focusObject=api.getFocusObject()
	if (not obj.virtualBuffer or not obj.virtualBuffer.isAlive()) and (obj==focusObject or obj in api.getFocusAncestors()):
		v=virtualBufferHandler.update(obj)
		if v:
			obj.virtualBuffer=v
			#Focus may be in this new virtualBuffer, so force focus to look up its virtualBuffer
			focusObject.virtualBuffer=virtualBufferHandler.getVirtualBuffer(focusObject)
			if focusObject.virtualBuffer==v:
				if hasattr(v,"event_virtualBuffer_firstGainFocus"):
					v.event_virtualBuffer_firstGainFocus()
				if hasattr(v,"event_virtualBuffer_gainFocus"):
					v.event_virtualBuffer_gainFocus()
	return True

def executeEvent_appModuleLevel(name,obj,**kwargs):
	appModule=obj.appModule
	if hasattr(appModule,"event_%s"%name):
		getattr(appModule,"event_%s"%name)(obj,lambda: executeEvent_virtualBufferLevel(name,obj,**kwargs),**kwargs)
	else:
		executeEvent_virtualBufferLevel(name,obj,**kwargs)

def executeEvent_virtualBufferLevel(name,obj,**kwargs):
	virtualBuffer=obj.virtualBuffer
	if hasattr(virtualBuffer,'event_%s'%name):
		getattr(virtualBuffer,'event_%s'%name)(obj,lambda: executeEvent_NVDAObjectLevel(name,obj,**kwargs),**kwargs)
	else:
		executeEvent_NVDAObjectLevel(name,obj,**kwargs)

def executeEvent_NVDAObjectLevel(name,obj,**kwargs):
	if hasattr(obj,'event_%s'%name):
		getattr(obj,'event_%s'%name)(**kwargs)
=======
import CoCallCancellationHandler
import queueHandler
import api
import speech
import appModuleHandler
import virtualBufferHandler
import globalVars
import controlTypes

#Some dicts to store event counts by name and or obj
_pendingEventCountsByName={}
_pendingEventCountsByObj={}
_pendingEventCountsByNameAndObj={}

def queueEvent(eventName,obj):
	"""Queues an NVDA event to be executed.
	@param eventName: the name of the event type (e.g. 'gainFocus', 'nameChange')
	@type eventName: string
	"""
	queueHandler.queueFunction(queueHandler.eventQueue,_queueEventCallback,eventName,obj)
	_pendingEventCountsByName[eventName]=_pendingEventCountsByName.get(eventName,0)+1
	_pendingEventCountsByObj[obj]=_pendingEventCountsByObj.get(obj,0)+1
	_pendingEventCountsByNameAndObj[(eventName,obj)]=_pendingEventCountsByNameAndObj.get((eventName,obj),0)+1

def _queueEventCallback(eventName,obj):
	curCount=_pendingEventCountsByName.get(eventName,0)
	if curCount>1:
		_pendingEventCountsByName[eventName]=(curCount-1)
	elif curCount==1:
		del _pendingEventCountsByName[eventName]
	curCount=_pendingEventCountsByObj.get(obj,0)
	if curCount>1:
		_pendingEventCountsByObj[obj]=(curCount-1)
	elif curCount==1:
		del _pendingEventCountsByObj[obj]
	curCount=_pendingEventCountsByNameAndObj.get((eventName,obj),0)
	if curCount>1:
		_pendingEventCountsByNameAndObj[(eventName,obj)]=(curCount-1)
	elif curCount==1:
		del _pendingEventCountsByNameAndObj[(eventName,obj)]
	executeEvent(eventName,obj)

def isPendingEvents(eventName=None,obj=None):
	"""Are there currently any events queued?
	@param eventName: an optional name of an event type. If given then only if there are events of this type queued will it return True.
	@type eventName: string
	@param obj: the NVDAObject the event is for
	@type obj: L{NVDAObjects.NVDAObject}
	@returns: True if there are events queued, False otherwise.
	@rtype: boolean
	"""
	if not eventName and not obj:
		return bool(len(_pendingEventCountsByName))
	elif not eventName and obj:
		return obj in _pendingEventCountsByObj
	elif eventName and not obj:
		return eventName in _pendingEventCountsByName
	elif eventName and obj:
		return (eventName,obj) in _pendingEventCountsByNameAndObj

def executeEvent(eventName,obj,**kwargs):
	"""Executes an NVDA event.
	@param eventName: the name of the event type (e.g. 'gainFocus', 'nameChange')
	@type eventName: string
	@param obj: the object the event is for
	@type obj: L{NVDAObjects.NVDAObject}
	@param kwargs: Additional event parameters as keyword arguments.
	"""
	if eventName=="gainFocus":
		doPreGainFocus(obj)
	elif eventName=="foreground":
		doPreForeground(obj)
	elif eventName=="documentLoadComplete":
		doPreDocumentLoadComplete(obj)
	executeEvent_appModuleLevel(eventName,obj,**kwargs)

def doPreGainFocus(obj):
	api.setFocusObject(obj)
	#Fire focus entered events for all new ancestors of the focus if this is a gainFocus event
	for parent in globalVars.focusAncestors[globalVars.focusDifferenceLevel:]:
		role=parent.role
		if role in (controlTypes.ROLE_UNKNOWN,controlTypes.ROLE_WINDOW,controlTypes.ROLE_SECTION,controlTypes.ROLE_TREEVIEWITEM,controlTypes.ROLE_LISTITEM,controlTypes.ROLE_PARAGRAPH,controlTypes.ROLE_PANE,controlTypes.ROLE_PROGRESSBAR,controlTypes.ROLE_EDITABLETEXT):
			continue
		name=parent.name
		description=parent.description
		if role in (controlTypes.ROLE_PANEL,controlTypes.ROLE_PROPERTYPAGE,controlTypes.ROLE_TABLECELL,controlTypes.ROLE_TEXTFRAME,controlTypes.ROLE_SECTION,controlTypes.ROLE_GROUPING) and not name and not description:
			continue
		states=parent.states
		if controlTypes.STATE_INVISIBLE in states or controlTypes.STATE_UNAVAILABLE in states:
			continue
		executeEvent("focusEntered",parent)
	if len(globalVars.focusAncestors)>1 and (obj.windowClassName=="SALTMPSUBFRAME" or 
(globalVars.focusAncestors[1].windowClassName=="TformMain" and 
globalVars.focusAncestors[1].name=="SpyBot - Search & Destroy") or 
globalVars.focusAncestors[1].windowClassName=="NativeHWNDHost"): 
		if not CoCallCancellationHandler.isRunning: 
			CoCallCancellationHandler.start() 
	elif CoCallCancellationHandler.isRunning:
		import wx
		wx.CallAfter(CoCallCancellationHandler.stop)

def doPreForeground(obj):
	api.setFocusObject(obj)
	speech.cancelSpeech()

def doPreDocumentLoadComplete(obj):
	focusObject=api.getFocusObject()
	if (not obj.virtualBuffer or not obj.virtualBuffer.isAlive()) and (obj==focusObject or obj in api.getFocusAncestors()):
		v=virtualBufferHandler.update(obj)
		if v:
			obj.virtualBuffer=v
			#Focus may be in this new virtualBuffer, so force focus to look up its virtualBuffer
			focusObject.virtualBuffer=virtualBufferHandler.getVirtualBuffer(focusObject)
			if focusObject.virtualBuffer==v:
				if hasattr(v,"event_virtualBuffer_firstGainFocus"):
					v.event_virtualBuffer_firstGainFocus()
				if hasattr(v,"event_virtualBuffer_gainFocus"):
					v.event_virtualBuffer_gainFocus()


def executeEvent_appModuleLevel(name,obj,**kwargs):
	appModule=obj.appModule
	if hasattr(appModule,"event_%s"%name):
		getattr(appModule,"event_%s"%name)(obj,lambda: executeEvent_virtualBufferLevel(name,obj,**kwargs),**kwargs)
	else:
		executeEvent_virtualBufferLevel(name,obj,**kwargs)

def executeEvent_virtualBufferLevel(name,obj,**kwargs):
	virtualBuffer=obj.virtualBuffer
	if hasattr(virtualBuffer,'event_%s'%name):
		getattr(virtualBuffer,'event_%s'%name)(obj,lambda: executeEvent_NVDAObjectLevel(name,obj,**kwargs),**kwargs)
	else:
		executeEvent_NVDAObjectLevel(name,obj,**kwargs)

def executeEvent_NVDAObjectLevel(name,obj,**kwargs):
	if hasattr(obj,'event_%s'%name):
		getattr(obj,'event_%s'%name)(**kwargs)
>>>>>>> 006b80f6
<|MERGE_RESOLUTION|>--- conflicted
+++ resolved
@@ -1,286 +1,146 @@
-<<<<<<< HEAD
-import CoCallCancellationHandler
-import queueHandler
-import api
-import speech
-import appModuleHandler
-import virtualBufferHandler
-import globalVars
-import controlTypes
-
-#Some dicts to store event counts by name and or obj
-_pendingEventCountsByName={}
-_pendingEventCountsByObj={}
-_pendingEventCountsByNameAndObj={}
-
-def queueEvent(eventName,obj):
-	"""Queues an NVDA event to be executed.
-	@param eventName: the name of the event type (e.g. 'gainFocus', 'nameChange')
-	@type eventName: string
-	"""
-	_pendingEventCountsByName[eventName]=_pendingEventCountsByName.get(eventName,0)+1
-	_pendingEventCountsByObj[obj]=_pendingEventCountsByObj.get(obj,0)+1
-	_pendingEventCountsByNameAndObj[(eventName,obj)]=_pendingEventCountsByNameAndObj.get((eventName,obj),0)+1
-	queueHandler.queueFunction(queueHandler.eventQueue,_queueEventCallback,eventName,obj)
-
-def _queueEventCallback(eventName,obj):
-	curCount=_pendingEventCountsByName.get(eventName,0)
-	if curCount>1:
-		_pendingEventCountsByName[eventName]=(curCount-1)
-	elif curCount==1:
-		del _pendingEventCountsByName[eventName]
-	curCount=_pendingEventCountsByObj.get(obj,0)
-	if curCount>1:
-		_pendingEventCountsByObj[obj]=(curCount-1)
-	elif curCount==1:
-		del _pendingEventCountsByObj[obj]
-	curCount=_pendingEventCountsByNameAndObj.get((eventName,obj),0)
-	if curCount>1:
-		_pendingEventCountsByNameAndObj[(eventName,obj)]=(curCount-1)
-	elif curCount==1:
-		del _pendingEventCountsByNameAndObj[(eventName,obj)]
-	executeEvent(eventName,obj)
-
-def isPendingEvents(eventName=None,obj=None):
-	"""Are there currently any events queued?
-	@param eventName: an optional name of an event type. If given then only if there are events of this type queued will it return True.
-	@type eventName: string
-	@param obj: the NVDAObject the event is for
-	@type obj: L{NVDAObjects.NVDAObject}
-	@returns: True if there are events queued, False otherwise.
-	@rtype: boolean
-	"""
-	if not eventName and not obj:
-		return bool(len(_pendingEventCountsByName))
-	elif not eventName and obj:
-		return obj in _pendingEventCountsByObj
-	elif eventName and not obj:
-		return eventName in _pendingEventCountsByName
-	elif eventName and obj:
-		return (eventName,obj) in _pendingEventCountsByNameAndObj
-
-def executeEvent(eventName,obj,**kwargs):
-	"""Executes an NVDA event.
-	@param eventName: the name of the event type (e.g. 'gainFocus', 'nameChange')
-	@type eventName: string
-	@param obj: the object the event is for
-	@type obj: L{NVDAObjects.NVDAObject}
-	@param kwargs: Additional event parameters as keyword arguments.
-	"""
-	if eventName=="gainFocus" and not doPreGainFocus(obj):
-		return
-	elif eventName=="foreground" and not doPreForeground(obj):
-		return
-	elif eventName=="documentLoadComplete" and not doPreDocumentLoadComplete(obj):
-		return
-	executeEvent_appModuleLevel(eventName,obj,**kwargs)
-
-def doPreGainFocus(obj):
-	oldForeground=api.getForegroundObject()
-	api.setFocusObject(obj)
-	newForeground=api.getForegroundObject()
-	if newForeground is not oldForeground:
-		executeEvent('foreground',newForeground)
-		if obj is newForeground:
-			return False
-	#Fire focus entered events for all new ancestors of the focus if this is a gainFocus event
-	for parent in globalVars.focusAncestors[globalVars.focusDifferenceLevel:]:
-		if parent is newForeground:
-			continue
-		role=parent.role
-		if role in (controlTypes.ROLE_UNKNOWN,controlTypes.ROLE_WINDOW,controlTypes.ROLE_SECTION,controlTypes.ROLE_TREEVIEWITEM,controlTypes.ROLE_LISTITEM,controlTypes.ROLE_PARAGRAPH,controlTypes.ROLE_PANE,controlTypes.ROLE_PROGRESSBAR,controlTypes.ROLE_EDITABLETEXT):
-			continue
-		name=parent.name
-		description=parent.description
-		if role in (controlTypes.ROLE_PANEL,controlTypes.ROLE_PROPERTYPAGE,controlTypes.ROLE_TABLECELL,controlTypes.ROLE_TEXTFRAME,controlTypes.ROLE_SECTION,controlTypes.ROLE_GROUPING) and not name and not description:
-			continue
-		states=parent.states
-		if controlTypes.STATE_INVISIBLE in states or controlTypes.STATE_UNAVAILABLE in states:
-			continue
-		executeEvent("focusEntered",parent)
-	if len(globalVars.focusAncestors)>1 and (obj.windowClassName=="SALTMPSUBFRAME" or 
-(globalVars.focusAncestors[1].windowClassName=="TformMain" and 
-globalVars.focusAncestors[1].name=="SpyBot - Search & Destroy") or 
-globalVars.focusAncestors[1].windowClassName=="NativeHWNDHost"): 
-		if not CoCallCancellationHandler.isRunning: 
-			CoCallCancellationHandler.start() 
-	elif CoCallCancellationHandler.isRunning:
-		import wx
-		wx.CallAfter(CoCallCancellationHandler.stop)
-	return True
- 
-def doPreForeground(obj):
-	speech.cancelSpeech()
-	return True
-
-def doPreDocumentLoadComplete(obj):
-	focusObject=api.getFocusObject()
-	if (not obj.virtualBuffer or not obj.virtualBuffer.isAlive()) and (obj==focusObject or obj in api.getFocusAncestors()):
-		v=virtualBufferHandler.update(obj)
-		if v:
-			obj.virtualBuffer=v
-			#Focus may be in this new virtualBuffer, so force focus to look up its virtualBuffer
-			focusObject.virtualBuffer=virtualBufferHandler.getVirtualBuffer(focusObject)
-			if focusObject.virtualBuffer==v:
-				if hasattr(v,"event_virtualBuffer_firstGainFocus"):
-					v.event_virtualBuffer_firstGainFocus()
-				if hasattr(v,"event_virtualBuffer_gainFocus"):
-					v.event_virtualBuffer_gainFocus()
-	return True
-
-def executeEvent_appModuleLevel(name,obj,**kwargs):
-	appModule=obj.appModule
-	if hasattr(appModule,"event_%s"%name):
-		getattr(appModule,"event_%s"%name)(obj,lambda: executeEvent_virtualBufferLevel(name,obj,**kwargs),**kwargs)
-	else:
-		executeEvent_virtualBufferLevel(name,obj,**kwargs)
-
-def executeEvent_virtualBufferLevel(name,obj,**kwargs):
-	virtualBuffer=obj.virtualBuffer
-	if hasattr(virtualBuffer,'event_%s'%name):
-		getattr(virtualBuffer,'event_%s'%name)(obj,lambda: executeEvent_NVDAObjectLevel(name,obj,**kwargs),**kwargs)
-	else:
-		executeEvent_NVDAObjectLevel(name,obj,**kwargs)
-
-def executeEvent_NVDAObjectLevel(name,obj,**kwargs):
-	if hasattr(obj,'event_%s'%name):
-		getattr(obj,'event_%s'%name)(**kwargs)
-=======
-import CoCallCancellationHandler
-import queueHandler
-import api
-import speech
-import appModuleHandler
-import virtualBufferHandler
-import globalVars
-import controlTypes
-
-#Some dicts to store event counts by name and or obj
-_pendingEventCountsByName={}
-_pendingEventCountsByObj={}
-_pendingEventCountsByNameAndObj={}
-
-def queueEvent(eventName,obj):
-	"""Queues an NVDA event to be executed.
-	@param eventName: the name of the event type (e.g. 'gainFocus', 'nameChange')
-	@type eventName: string
-	"""
-	queueHandler.queueFunction(queueHandler.eventQueue,_queueEventCallback,eventName,obj)
-	_pendingEventCountsByName[eventName]=_pendingEventCountsByName.get(eventName,0)+1
-	_pendingEventCountsByObj[obj]=_pendingEventCountsByObj.get(obj,0)+1
-	_pendingEventCountsByNameAndObj[(eventName,obj)]=_pendingEventCountsByNameAndObj.get((eventName,obj),0)+1
-
-def _queueEventCallback(eventName,obj):
-	curCount=_pendingEventCountsByName.get(eventName,0)
-	if curCount>1:
-		_pendingEventCountsByName[eventName]=(curCount-1)
-	elif curCount==1:
-		del _pendingEventCountsByName[eventName]
-	curCount=_pendingEventCountsByObj.get(obj,0)
-	if curCount>1:
-		_pendingEventCountsByObj[obj]=(curCount-1)
-	elif curCount==1:
-		del _pendingEventCountsByObj[obj]
-	curCount=_pendingEventCountsByNameAndObj.get((eventName,obj),0)
-	if curCount>1:
-		_pendingEventCountsByNameAndObj[(eventName,obj)]=(curCount-1)
-	elif curCount==1:
-		del _pendingEventCountsByNameAndObj[(eventName,obj)]
-	executeEvent(eventName,obj)
-
-def isPendingEvents(eventName=None,obj=None):
-	"""Are there currently any events queued?
-	@param eventName: an optional name of an event type. If given then only if there are events of this type queued will it return True.
-	@type eventName: string
-	@param obj: the NVDAObject the event is for
-	@type obj: L{NVDAObjects.NVDAObject}
-	@returns: True if there are events queued, False otherwise.
-	@rtype: boolean
-	"""
-	if not eventName and not obj:
-		return bool(len(_pendingEventCountsByName))
-	elif not eventName and obj:
-		return obj in _pendingEventCountsByObj
-	elif eventName and not obj:
-		return eventName in _pendingEventCountsByName
-	elif eventName and obj:
-		return (eventName,obj) in _pendingEventCountsByNameAndObj
-
-def executeEvent(eventName,obj,**kwargs):
-	"""Executes an NVDA event.
-	@param eventName: the name of the event type (e.g. 'gainFocus', 'nameChange')
-	@type eventName: string
-	@param obj: the object the event is for
-	@type obj: L{NVDAObjects.NVDAObject}
-	@param kwargs: Additional event parameters as keyword arguments.
-	"""
-	if eventName=="gainFocus":
-		doPreGainFocus(obj)
-	elif eventName=="foreground":
-		doPreForeground(obj)
-	elif eventName=="documentLoadComplete":
-		doPreDocumentLoadComplete(obj)
-	executeEvent_appModuleLevel(eventName,obj,**kwargs)
-
-def doPreGainFocus(obj):
-	api.setFocusObject(obj)
-	#Fire focus entered events for all new ancestors of the focus if this is a gainFocus event
-	for parent in globalVars.focusAncestors[globalVars.focusDifferenceLevel:]:
-		role=parent.role
-		if role in (controlTypes.ROLE_UNKNOWN,controlTypes.ROLE_WINDOW,controlTypes.ROLE_SECTION,controlTypes.ROLE_TREEVIEWITEM,controlTypes.ROLE_LISTITEM,controlTypes.ROLE_PARAGRAPH,controlTypes.ROLE_PANE,controlTypes.ROLE_PROGRESSBAR,controlTypes.ROLE_EDITABLETEXT):
-			continue
-		name=parent.name
-		description=parent.description
-		if role in (controlTypes.ROLE_PANEL,controlTypes.ROLE_PROPERTYPAGE,controlTypes.ROLE_TABLECELL,controlTypes.ROLE_TEXTFRAME,controlTypes.ROLE_SECTION,controlTypes.ROLE_GROUPING) and not name and not description:
-			continue
-		states=parent.states
-		if controlTypes.STATE_INVISIBLE in states or controlTypes.STATE_UNAVAILABLE in states:
-			continue
-		executeEvent("focusEntered",parent)
-	if len(globalVars.focusAncestors)>1 and (obj.windowClassName=="SALTMPSUBFRAME" or 
-(globalVars.focusAncestors[1].windowClassName=="TformMain" and 
-globalVars.focusAncestors[1].name=="SpyBot - Search & Destroy") or 
-globalVars.focusAncestors[1].windowClassName=="NativeHWNDHost"): 
-		if not CoCallCancellationHandler.isRunning: 
-			CoCallCancellationHandler.start() 
-	elif CoCallCancellationHandler.isRunning:
-		import wx
-		wx.CallAfter(CoCallCancellationHandler.stop)
-
-def doPreForeground(obj):
-	api.setFocusObject(obj)
-	speech.cancelSpeech()
-
-def doPreDocumentLoadComplete(obj):
-	focusObject=api.getFocusObject()
-	if (not obj.virtualBuffer or not obj.virtualBuffer.isAlive()) and (obj==focusObject or obj in api.getFocusAncestors()):
-		v=virtualBufferHandler.update(obj)
-		if v:
-			obj.virtualBuffer=v
-			#Focus may be in this new virtualBuffer, so force focus to look up its virtualBuffer
-			focusObject.virtualBuffer=virtualBufferHandler.getVirtualBuffer(focusObject)
-			if focusObject.virtualBuffer==v:
-				if hasattr(v,"event_virtualBuffer_firstGainFocus"):
-					v.event_virtualBuffer_firstGainFocus()
-				if hasattr(v,"event_virtualBuffer_gainFocus"):
-					v.event_virtualBuffer_gainFocus()
-
-
-def executeEvent_appModuleLevel(name,obj,**kwargs):
-	appModule=obj.appModule
-	if hasattr(appModule,"event_%s"%name):
-		getattr(appModule,"event_%s"%name)(obj,lambda: executeEvent_virtualBufferLevel(name,obj,**kwargs),**kwargs)
-	else:
-		executeEvent_virtualBufferLevel(name,obj,**kwargs)
-
-def executeEvent_virtualBufferLevel(name,obj,**kwargs):
-	virtualBuffer=obj.virtualBuffer
-	if hasattr(virtualBuffer,'event_%s'%name):
-		getattr(virtualBuffer,'event_%s'%name)(obj,lambda: executeEvent_NVDAObjectLevel(name,obj,**kwargs),**kwargs)
-	else:
-		executeEvent_NVDAObjectLevel(name,obj,**kwargs)
-
-def executeEvent_NVDAObjectLevel(name,obj,**kwargs):
-	if hasattr(obj,'event_%s'%name):
-		getattr(obj,'event_%s'%name)(**kwargs)
->>>>>>> 006b80f6
+import CoCallCancellationHandler
+import queueHandler
+import api
+import speech
+import appModuleHandler
+import virtualBufferHandler
+import globalVars
+import controlTypes
+
+#Some dicts to store event counts by name and or obj
+_pendingEventCountsByName={}
+_pendingEventCountsByObj={}
+_pendingEventCountsByNameAndObj={}
+
+def queueEvent(eventName,obj):
+	"""Queues an NVDA event to be executed.
+	@param eventName: the name of the event type (e.g. 'gainFocus', 'nameChange')
+	@type eventName: string
+	"""
+	queueHandler.queueFunction(queueHandler.eventQueue,_queueEventCallback,eventName,obj)
+	_pendingEventCountsByName[eventName]=_pendingEventCountsByName.get(eventName,0)+1
+	_pendingEventCountsByObj[obj]=_pendingEventCountsByObj.get(obj,0)+1
+	_pendingEventCountsByNameAndObj[(eventName,obj)]=_pendingEventCountsByNameAndObj.get((eventName,obj),0)+1
+
+def _queueEventCallback(eventName,obj):
+	curCount=_pendingEventCountsByName.get(eventName,0)
+	if curCount>1:
+		_pendingEventCountsByName[eventName]=(curCount-1)
+	elif curCount==1:
+		del _pendingEventCountsByName[eventName]
+	curCount=_pendingEventCountsByObj.get(obj,0)
+	if curCount>1:
+		_pendingEventCountsByObj[obj]=(curCount-1)
+	elif curCount==1:
+		del _pendingEventCountsByObj[obj]
+	curCount=_pendingEventCountsByNameAndObj.get((eventName,obj),0)
+	if curCount>1:
+		_pendingEventCountsByNameAndObj[(eventName,obj)]=(curCount-1)
+	elif curCount==1:
+		del _pendingEventCountsByNameAndObj[(eventName,obj)]
+	executeEvent(eventName,obj)
+
+def isPendingEvents(eventName=None,obj=None):
+	"""Are there currently any events queued?
+	@param eventName: an optional name of an event type. If given then only if there are events of this type queued will it return True.
+	@type eventName: string
+	@param obj: the NVDAObject the event is for
+	@type obj: L{NVDAObjects.NVDAObject}
+	@returns: True if there are events queued, False otherwise.
+	@rtype: boolean
+	"""
+	if not eventName and not obj:
+		return bool(len(_pendingEventCountsByName))
+	elif not eventName and obj:
+		return obj in _pendingEventCountsByObj
+	elif eventName and not obj:
+		return eventName in _pendingEventCountsByName
+	elif eventName and obj:
+		return (eventName,obj) in _pendingEventCountsByNameAndObj
+
+def executeEvent(eventName,obj,**kwargs):
+	"""Executes an NVDA event.
+	@param eventName: the name of the event type (e.g. 'gainFocus', 'nameChange')
+	@type eventName: string
+	@param obj: the object the event is for
+	@type obj: L{NVDAObjects.NVDAObject}
+	@param kwargs: Additional event parameters as keyword arguments.
+	"""
+	if eventName=="gainFocus" and not doPreGainFocus(obj):
+		return
+	elif eventName=="foreground" and not doPreForeground(obj):
+		return
+	elif eventName=="documentLoadComplete" and not doPreDocumentLoadComplete(obj):
+		return
+	executeEvent_appModuleLevel(eventName,obj,**kwargs)
+
+def doPreGainFocus(obj):
+	oldForeground=api.getForegroundObject()
+	api.setFocusObject(obj)
+	newForeground=api.getForegroundObject()
+	if newForeground is not oldForeground:
+		executeEvent('foreground',newForeground)
+		if obj is newForeground:
+			return False
+	#Fire focus entered events for all new ancestors of the focus if this is a gainFocus event
+	for parent in globalVars.focusAncestors[globalVars.focusDifferenceLevel:]:
+		if parent is newForeground:
+			continue
+		role=parent.role
+		if role in (controlTypes.ROLE_UNKNOWN,controlTypes.ROLE_WINDOW,controlTypes.ROLE_SECTION,controlTypes.ROLE_TREEVIEWITEM,controlTypes.ROLE_LISTITEM,controlTypes.ROLE_PARAGRAPH,controlTypes.ROLE_PANE,controlTypes.ROLE_PROGRESSBAR,controlTypes.ROLE_EDITABLETEXT):
+			continue
+		name=parent.name
+		description=parent.description
+		if role in (controlTypes.ROLE_PANEL,controlTypes.ROLE_PROPERTYPAGE,controlTypes.ROLE_TABLECELL,controlTypes.ROLE_TEXTFRAME,controlTypes.ROLE_SECTION,controlTypes.ROLE_GROUPING) and not name and not description:
+			continue
+		states=parent.states
+		if controlTypes.STATE_INVISIBLE in states or controlTypes.STATE_UNAVAILABLE in states:
+			continue
+		executeEvent("focusEntered",parent)
+	if len(globalVars.focusAncestors)>1 and (obj.windowClassName=="SALTMPSUBFRAME" or 
+(globalVars.focusAncestors[1].windowClassName=="TformMain" and 
+globalVars.focusAncestors[1].name=="SpyBot - Search & Destroy") or 
+globalVars.focusAncestors[1].windowClassName=="NativeHWNDHost"): 
+		if not CoCallCancellationHandler.isRunning: 
+			CoCallCancellationHandler.start() 
+	elif CoCallCancellationHandler.isRunning:
+		import wx
+		wx.CallAfter(CoCallCancellationHandler.stop)
+	return True
+ 
+def doPreForeground(obj):
+	speech.cancelSpeech()
+	return True
+
+def doPreDocumentLoadComplete(obj):
+	focusObject=api.getFocusObject()
+	if (not obj.virtualBuffer or not obj.virtualBuffer.isAlive()) and (obj==focusObject or obj in api.getFocusAncestors()):
+		v=virtualBufferHandler.update(obj)
+		if v:
+			obj.virtualBuffer=v
+			#Focus may be in this new virtualBuffer, so force focus to look up its virtualBuffer
+			focusObject.virtualBuffer=virtualBufferHandler.getVirtualBuffer(focusObject)
+			if focusObject.virtualBuffer==v:
+				if hasattr(v,"event_virtualBuffer_firstGainFocus"):
+					v.event_virtualBuffer_firstGainFocus()
+				if hasattr(v,"event_virtualBuffer_gainFocus"):
+					v.event_virtualBuffer_gainFocus()
+	return True
+
+def executeEvent_appModuleLevel(name,obj,**kwargs):
+	appModule=obj.appModule
+	if hasattr(appModule,"event_%s"%name):
+		getattr(appModule,"event_%s"%name)(obj,lambda: executeEvent_virtualBufferLevel(name,obj,**kwargs),**kwargs)
+	else:
+		executeEvent_virtualBufferLevel(name,obj,**kwargs)
+
+def executeEvent_virtualBufferLevel(name,obj,**kwargs):
+	virtualBuffer=obj.virtualBuffer
+	if hasattr(virtualBuffer,'event_%s'%name):
+		getattr(virtualBuffer,'event_%s'%name)(obj,lambda: executeEvent_NVDAObjectLevel(name,obj,**kwargs),**kwargs)
+	else:
+		executeEvent_NVDAObjectLevel(name,obj,**kwargs)
+
+def executeEvent_NVDAObjectLevel(name,obj,**kwargs):
+	if hasattr(obj,'event_%s'%name):
+		getattr(obj,'event_%s'%name)(**kwargs)