--- conflicted
+++ resolved
@@ -8,13 +8,8 @@
 """
 
 import threading
-<<<<<<< HEAD
-from ctypes import *
-from ctypes.wintypes import *
-=======
 from ctypes import *  # noqa: F403
 from ctypes.wintypes import *  # noqa: F403
->>>>>>> 86f79e6b
 import watchdog
 import winUser
 
@@ -27,24 +22,6 @@
 WH_MOUSE_LL = 14
 LLMHF_INJECTED = 1
 
-<<<<<<< HEAD
-class KBDLLHOOKSTRUCT(Structure):
-	_fields_=[
-		('vkCode',DWORD),
-		('scanCode',DWORD),
-		('flags',DWORD),
-		('time',DWORD),
-		('dwExtraInfo',DWORD),
-	]
-
-class MSLLHOOKSTRUCT(Structure):
-	_fields_=[
-		('pt',POINT),
-		('mouseData',DWORD),
-		('flags',DWORD),
-		('time',DWORD),
-		('dwExtraInfo',DWORD),
-=======
 class KBDLLHOOKSTRUCT(Structure):  # noqa: F405
 	_fields_=[
 		('vkCode',DWORD),  # noqa: F405
@@ -61,24 +38,16 @@
 		('flags',DWORD),  # noqa: F405
 		('time',DWORD),  # noqa: F405
 		('dwExtraInfo',DWORD),  # noqa: F405
->>>>>>> 86f79e6b
 	]
 
 keyDownCallback=None
 keyUpCallback=None
 mouseCallback=None
 
-<<<<<<< HEAD
-@WINFUNCTYPE(c_long,c_int,WPARAM,LPARAM)
-def keyboardHook(code,wParam,lParam):
-	if code != HC_ACTION:
-		return windll.user32.CallNextHookEx(0,code,wParam,lParam)
-=======
 @WINFUNCTYPE(c_long,c_int,WPARAM,LPARAM)  # noqa: F405
 def keyboardHook(code,wParam,lParam):
 	if code != HC_ACTION:
 		return windll.user32.CallNextHookEx(0,code,wParam,lParam)  # noqa: F405
->>>>>>> 86f79e6b
 	kbd=KBDLLHOOKSTRUCT.from_address(lParam)
 	if keyUpCallback and kbd.flags&LLKHF_UP:
 		if not keyUpCallback(kbd.vkCode,kbd.scanCode,bool(kbd.flags&LLKHF_EXTENDED),bool(kbd.flags&LLKHF_INJECTED)):
@@ -86,49 +55,22 @@
 	elif keyDownCallback:
 		if not keyDownCallback(kbd.vkCode,kbd.scanCode,bool(kbd.flags&LLKHF_EXTENDED),bool(kbd.flags&LLKHF_INJECTED)):
 			return 1
-<<<<<<< HEAD
-	return windll.user32.CallNextHookEx(0,code,wParam,lParam)
-
-@WINFUNCTYPE(c_long,c_int,WPARAM,LPARAM)
-def mouseHook(code,wParam,lParam):
-	if watchdog.isAttemptingRecovery or code!=HC_ACTION:
-		return windll.user32.CallNextHookEx(0,code,wParam,lParam)
-=======
 	return windll.user32.CallNextHookEx(0,code,wParam,lParam)  # noqa: F405
 
 @WINFUNCTYPE(c_long,c_int,WPARAM,LPARAM)  # noqa: F405
 def mouseHook(code,wParam,lParam):
 	if watchdog.isAttemptingRecovery or code!=HC_ACTION:
 		return windll.user32.CallNextHookEx(0,code,wParam,lParam)  # noqa: F405
->>>>>>> 86f79e6b
 	msll=MSLLHOOKSTRUCT.from_address(lParam)
 	if mouseCallback:
 		if not mouseCallback(wParam,msll.pt.x,msll.pt.y,msll.flags&LLMHF_INJECTED):
 			return 1
-<<<<<<< HEAD
-	return windll.user32.CallNextHookEx(0,code,wParam,lParam)
-=======
 	return windll.user32.CallNextHookEx(0,code,wParam,lParam)  # noqa: F405
->>>>>>> 86f79e6b
 
 hookThread=None
 hookThreadRefCount=0
 
 def hookThreadFunc():
-<<<<<<< HEAD
-	keyHookID=windll.user32.SetWindowsHookExW(WH_KEYBOARD_LL,keyboardHook,windll.kernel32.GetModuleHandleW(None),0)
-	if keyHookID==0:
-		raise OSError("Could not register keyboard hook")
-	mouseHookID=windll.user32.SetWindowsHookExW(WH_MOUSE_LL,mouseHook,windll.kernel32.GetModuleHandleW(None),0)
-	if mouseHookID==0:
-		raise OSError("Could not register mouse hook")
-	msg=MSG()
-	while windll.user32.GetMessageW(byref(msg),None,0,0):
-		pass
-	if windll.user32.UnhookWindowsHookEx(keyHookID)==0:
-		raise OSError("could not unregister key hook %s"%keyHookID)
-	if windll.user32.UnhookWindowsHookEx(mouseHookID)==0:
-=======
 	keyHookID=windll.user32.SetWindowsHookExW(WH_KEYBOARD_LL,keyboardHook,windll.kernel32.GetModuleHandleW(None),0)  # noqa: F405
 	if keyHookID==0:
 		raise OSError("Could not register keyboard hook")
@@ -141,7 +83,6 @@
 	if windll.user32.UnhookWindowsHookEx(keyHookID)==0:  # noqa: F405
 		raise OSError("could not unregister key hook %s"%keyHookID)
 	if windll.user32.UnhookWindowsHookEx(mouseHookID)==0:  # noqa: F405
->>>>>>> 86f79e6b
 		raise OSError("could not unregister mouse hook %s"%mouseHookID)
 
 def initialize():
@@ -170,10 +111,6 @@
 		raise RuntimeError("winInputHook not running")
 	hookThreadRefCount-=1
 	if hookThreadRefCount==0:
-<<<<<<< HEAD
-		windll.user32.PostThreadMessageW(hookThread.ident,winUser.WM_QUIT,0,0)
-=======
 		windll.user32.PostThreadMessageW(hookThread.ident,winUser.WM_QUIT,0,0)  # noqa: F405
->>>>>>> 86f79e6b
 		hookThread.join()
 		hookThread=None