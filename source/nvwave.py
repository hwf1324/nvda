--- conflicted
+++ resolved
@@ -36,13 +36,8 @@
 	UINT,
 	LPUINT
 )
-<<<<<<< HEAD
-from comtypes import HRESULT, BSTR
-from comtypes.hresult import S_OK
-=======
 from comtypes import HRESULT
 from comtypes.hresult import E_INVALIDARG
->>>>>>> 86f79e6b
 import atexit
 import weakref
 import time
@@ -348,19 +343,11 @@
 				self._handleWinmmError(message="Error opening")
 				if lastOutputDeviceID != WAVE_MAPPER:
 					if _isDebugForNvWave():
-<<<<<<< HEAD
-						log.debug(f"Falling back to WAVE_MAPPER")
-					self._setCurrentDevice(WAVE_MAPPER)
-					self.open()
-				else:
-					log.warning(f"Unable to open WAVE_MAPPER device, there may be no audio devices.")
-=======
 						log.debug("Falling back to WAVE_MAPPER")
 					self._setCurrentDevice(WAVE_MAPPER)
 					self.open()
 				else:
 					log.warning("Unable to open WAVE_MAPPER device, there may be no audio devices.")
->>>>>>> 86f79e6b
 					WavePlayer.audioDeviceError_static = True
 					raise  # can't open the default device.
 				return
@@ -481,11 +468,7 @@
 			if self._prevOnDone not in (None, self.STOPPING):
 				try:
 					self._prevOnDone()
-<<<<<<< HEAD
-				except:
-=======
 				except:  # noqa: E722
->>>>>>> 86f79e6b
 					log.exception("Error calling onDone")
 				self._prevOnDone = None
 
@@ -541,20 +524,12 @@
 							self._close()  # Idle so no need to call stop.
 							self._setCurrentDevice(self._preferredDeviceName)
 							self.open()
-<<<<<<< HEAD
-			if self._audioDucker: self._audioDucker.disable()
-=======
 			if self._audioDucker: self._audioDucker.disable()  # noqa: E701
->>>>>>> 86f79e6b
 
 	def stop(self):
 		"""Stop playback.
 		"""
-<<<<<<< HEAD
-		if self._audioDucker: self._audioDucker.disable()
-=======
 		if self._audioDucker: self._audioDucker.disable()  # noqa: E701
->>>>>>> 86f79e6b
 		if self._minBufferSize:
 			self._buffer = b""
 		with self._waveout_lock:
@@ -710,11 +685,7 @@
 	"""
 	global fileWavePlayer, fileWavePlayerThread
 	f = wave.open(fileName,"r")
-<<<<<<< HEAD
-	if f is None: raise RuntimeError("can not open file %s"%fileName)
-=======
 	if f is None: raise RuntimeError("can not open file %s"%fileName)  # noqa: E701
->>>>>>> 86f79e6b
 	if fileWavePlayer is not None:
 		# There are several race conditions where the background thread might feed
 		# audio after we call stop here in the main thread. Some of these are
@@ -782,14 +753,6 @@
 wasPlay_callback = CFUNCTYPE(None, c_void_p, c_uint)
 
 
-<<<<<<< HEAD
-def _wasPlay_errcheck(res, func, args):
-	if res != S_OK:
-		raise WindowsError(res)
-
-
-=======
->>>>>>> 86f79e6b
 class WasapiWavePlayer(garbageHandler.TrackedObject):
 	"""Synchronously play a stream of audio using WASAPI.
 	To use, construct an instance and feed it waveform audio using L{feed}.
@@ -1038,9 +1001,6 @@
 				raise ValueError("all specified, so left and right must not be specified")
 			left = right = all
 		NVDAHelper.localLib.wasPlay_setChannelVolume(self._player, 0, c_float(left))
-<<<<<<< HEAD
-		NVDAHelper.localLib.wasPlay_setChannelVolume(self._player, 1, c_float(right))
-=======
 		try:
 			NVDAHelper.localLib.wasPlay_setChannelVolume(self._player, 1, c_float(right))
 		except WindowsError as e:
@@ -1049,7 +1009,6 @@
 			# single channel that this device supports.
 			if not (all and e.winerror == E_INVALIDARG):
 				raise
->>>>>>> 86f79e6b
 
 	def _setVolumeFromConfig(self):
 		if self._purpose is not AudioPurpose.SOUNDS:
@@ -1138,10 +1097,6 @@
 		NVDAHelper.localLib.wasSilence_init,
 	):
 		func.restype = HRESULT
-<<<<<<< HEAD
-		func.errcheck = _wasPlay_errcheck
-=======
->>>>>>> 86f79e6b
 	NVDAHelper.localLib.wasPlay_startup()
 	getOnErrorSoundRequested().register(playErrorSound)
 
