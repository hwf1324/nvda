# A part of NonVisual Desktop Access (NVDA)
# Copyright (C) 2022 NV Access Limited
# This file may be used under the terms of the GNU General Public License, version 2 or later.
# For more details see: https://www.gnu.org/licenses/gpl-2.0.html

"""
Session tracking was introduced so that NVDA has a mechanism to track activation of the Windows lock screen.
This is required to support the privacy and data integrity of the logged in user.
NVDA restricts access to NVDA settings and certain tools while the system is locked,
and prevents navigating beyond apps open on the lock screen (LockScreen.exe, Magnifier, some notifications).

Used to:
- only allow a whitelist of safe scripts to run
- ensure object navigation cannot occur outside of the lockscreen
"""

from __future__ import annotations
import ctypes
from contextlib import contextmanager
from ctypes.wintypes import (
<<<<<<< HEAD
	HANDLE,
=======
	DWORD,
	HWND,
	LPWSTR,
>>>>>>> 56070dae
)
import enum
from typing import (
	Generator,
	Optional,
)

from baseObject import AutoPropertyObject
from winAPI._wtsApi32 import (
	WTSINFOEXW,
	WTSQuerySessionInformation,
	WTS_CURRENT_SERVER_HANDLE,
	WTS_CURRENT_SESSION,
	WTS_INFO_CLASS,
	WTSFreeMemory,
	WTS_LockState,
)
from logHandler import log

<<<<<<< HEAD
from .types import HWNDValT


_updateSessionStateLock = Lock()
"""Used to protect updates to _currentSessionStates"""
_currentSessionStates: Set["WindowsTrackedSession"] = set()
"""
Current state of the Windows session associated with this instance of NVDA.
Maintained via receiving session notifications via the NVDA MessageWindow.
Initial state will be set by querying the current status.
Actions which involve updating this state this should be protected by _updateSessionStateLock.
"""

_sessionQueryLockStateHasBeenUnknown = False
"""
Track if any 'Unknown' Value when querying the Session Lock status has been encountered.
"""

_isSessionTrackingRegistered = False
"""
Session tracking is required for NVDA to be notified of lock state changes for security purposes.
"""

=======
>>>>>>> 56070dae
RPC_S_INVALID_BINDING = 0x6A6
"""
Error which occurs when Windows is not ready to register session notification tracking.
This error can be prevented by waiting for the event: 'Global\\TermSrvReadyEvent.'

<<<<<<< HEAD
https://docs.microsoft.com/en-us/windows/win32/debug/system-error-codes--1700-3999-
=======
Unused in NVDA core.
>>>>>>> 56070dae
"""

NOTIFY_FOR_THIS_SESSION = 0
"""
The alternative to NOTIFY_FOR_THIS_SESSION is to be notified for all user sessions.
NOTIFY_FOR_ALL_SESSIONS is not required as NVDA runs on separate user profiles, including the system profile.

Unused in NVDA core.
"""

SYNCHRONIZE = 0x00100000
"""
Parameter for OpenEventW, blocks thread until event is registered.
https://docs.microsoft.com/en-us/windows/win32/sync/synchronization-object-security-and-access-rights

Unused in NVDA core, duplicate of winKernel.SYNCHRONIZE.
"""

_lockStateTracker: Optional["_WindowsLockedState"] = None
"""
Caches the Windows lock state as an auto property object.
"""
_wasLockedPreviousPumpAll = False
"""
Each core pump cycle, the Windows lock state is updated.
The previous value is tracked, so that changes to the lock state can be detected.
"""


class WindowsTrackedSession(enum.IntEnum):
	"""
	Windows Tracked Session notifications.
	Members are states which form logical pairs,
	except SESSION_REMOTE_CONTROL which requires more complex handling.
	Values from: https://learn.microsoft.com/en-us/windows/win32/termserv/wm-wtssession-change
	Context:
	https://docs.microsoft.com/en-us/windows/win32/api/wtsapi32/nf-wtsapi32-wtsregistersessionnotification
	
	Unused in NVDA core.
	"""
	CONSOLE_CONNECT = 1
	CONSOLE_DISCONNECT = 2
	REMOTE_CONNECT = 3
	REMOTE_DISCONNECT = 4
	SESSION_LOGON = 5
	SESSION_LOGOFF = 6
	SESSION_LOCK = 7
	SESSION_UNLOCK = 8
	SESSION_REMOTE_CONTROL = 9
	SESSION_CREATE = 10
	SESSION_TERMINATE = 11


class _WindowsLockedState(AutoPropertyObject):
	"""
	Class to encapsulate caching the Windows lock state.
	"""
	# Refer to AutoPropertyObject for notes on caching
	_cache_isWindowsLocked = True
	
	# Typing information for auto-property _get_isWindowsLocked
	isWindowsLocked: bool

	def _get_isWindowsLocked(self) -> bool:
		from winAPI.sessionTracking import _isWindowsLocked_checkViaSessionQuery
		return _isWindowsLocked_checkViaSessionQuery()


def initialize():
	global _lockStateTracker
	_lockStateTracker = _WindowsLockedState()


def pumpAll():
	"""Used to track the session lock state every core cycle, and detect changes."""
	global _wasLockedPreviousPumpAll
	from utils.security import postSessionLockStateChanged
	windowsIsNowLocked = _isWindowsLocked()
	# search for lock app module once lock state is known,
	# but before triggering callbacks via postSessionLockStateChanged
	if windowsIsNowLocked != _wasLockedPreviousPumpAll:
		_wasLockedPreviousPumpAll = windowsIsNowLocked
		postSessionLockStateChanged.notify(isNowLocked=windowsIsNowLocked)


def isWindowsLocked() -> bool:
	# TODO: improve deprecation practice on beta/master merges
	log.error(
		"This function is deprecated, for removal in 2023.1. "
		"It was never expected that add-on authors would use this function"
	)
	return _isWindowsLocked()


def _isWindowsLocked() -> bool:
	from core import _TrackNVDAInitialization
	if not _TrackNVDAInitialization.isInitializationComplete():
		# Wait until initialization is complete,
		# so NVDA and other consumers can register the lock state
		# via postSessionLockStateChanged.
		return False
	if _lockStateTracker is None:
		log.error(
			"_TrackNVDAInitialization.markInitializationComplete was called "
			"before sessionTracking.initialize"
		)
		return False
	return _lockStateTracker.isWindowsLocked


def _isLockScreenModeActive() -> bool:
	"""
	Checks if the Window lock screen is active.
	Not to be confused with the Windows sign-in screen, a secure screen.
	Includes temporary locked desktops,
	such as the PIN workflow reset and the Out Of Box Experience.
	"""
	from systemUtils import _isSecureDesktop
	if _isSecureDesktop():
		# Use secure mode instead if on the secure desktop
		return False

	import winVersion
	if winVersion.getWinVer() < winVersion.WIN10:
		# On Windows 8 and Earlier, the lock screen runs on
		# the secure desktop.
		# Lock screen mode is not supported on these Windows versions.
		return False

	return _isWindowsLocked()


def _isWindowsLocked_checkViaSessionQuery() -> bool:
	""" Use a session query to check if the session is locked
	@returns: True is the session is locked.
	Also returns False if the lock state can not be determined via a Session Query.
	"""
	try:
		sessionQueryLockState = _getSessionLockedValue()
	except RuntimeError:
		log.exception("Failure querying session locked state")
		return False
	if sessionQueryLockState == WTS_LockState.WTS_SESSIONSTATE_UNKNOWN:
		log.error(
			"Unable to determine lock state via Session Query."
			f" Lock state value: {sessionQueryLockState!r}"
		)
		return False
	return sessionQueryLockState == WTS_LockState.WTS_SESSIONSTATE_LOCK


def isLockStateSuccessfullyTracked() -> bool:
	# TODO: improve deprecation practice on beta/master merges
	log.error(
		"NVDA no longer registers to receive session tracking notifications. "
		"This function is deprecated, for removal in 2023.1. "
		"It was never expected that add-on authors would use this function"
	)
	return True


<<<<<<< HEAD
def register(handle: HWNDValT) -> bool:
	"""
	@param handle: handle for NVDA message window.
	When registered, Windows Messages related to session event changes will be
	sent to the message window.
	@returns: True is session tracking is successfully registered.

	Blocks until Windows accepts session tracking registration.

	Every call to this function must be paired with a call to unregister.

	If registration fails, NVDA may not work properly until the session can be registered in a new instance.
	NVDA will not know when the lock screen is activated, which means it becomes a security risk.
	NVDA should warn the user if registering the session notification fails.

	https://docs.microsoft.com/en-us/windows/win32/api/wtsapi32/nf-wtsapi32-wtsregistersessionnotification
	"""

	# OpenEvent handle must be closed with CloseHandle.
	eventObjectHandle: HANDLE = ctypes.windll.kernel32.OpenEventW(
		# Blocks until WTS session tracking can be registered.
		# Windows needs time for the WTS session tracking service to initialize.
		# NVDA must ensure that the WTS session tracking service is ready before trying to register
		SYNCHRONIZE,  # DWORD dwDesiredAccess
		False,  # BOOL bInheritHandle - NVDA sub-processes do not need to inherit this handle
		# According to the docs, when the Global\TermSrvReadyEvent global event is set,
		# all dependent services have started and WTSRegisterSessionNotification can be successfully called.
		# https://docs.microsoft.com/en-us/windows/win32/api/wtsapi32/nf-wtsapi32-wtsregistersessionnotification#remarks
		"Global\\TermSrvReadyEvent"  # LPCWSTR lpName - The name of the event object.
=======
def register(handle: int) -> bool:
	# TODO: improve deprecation practice on beta/master merges
	log.error(
		"NVDA no longer registers to receive session tracking notifications. "
		"This function is deprecated, for removal in 2023.1. "
		"It was never expected that add-on authors would use this function"
>>>>>>> 56070dae
	)
	return True


<<<<<<< HEAD
def unregister(handle: HWNDValT) -> None:
	"""
	This function must be called once for every call to register.
	If unregistration fails, NVDA may not work properly until the session can be unregistered in a new instance.

	https://docs.microsoft.com/en-us/windows/win32/api/wtsapi32/nf-wtsapi32-wtsunregistersessionnotification
	"""
	if not _isSessionTrackingRegistered:
		log.info("Not unregistered session tracking, it was not registered.")
		return
	if ctypes.windll.wtsapi32.WTSUnRegisterSessionNotification(handle):
		log.debug("Unregistered session tracking")
	else:
		error = ctypes.WinError()
		log.error("Unexpected error unregistering session tracking.", exc_info=error)
=======
def unregister(handle: HWND) -> None:
	# TODO: improve deprecation practice on beta/master merges
	log.error(
		"NVDA no longer registers to receive session tracking notifications. "
		"This function is deprecated, for removal in 2023.1. "
		"It was never expected that add-on authors would use this function"
	)
>>>>>>> 56070dae


def handleSessionChange(newState: WindowsTrackedSession, sessionId: int) -> None:
	# TODO: improve deprecation practice on beta/master merges
	log.error(
		"NVDA no longer registers to receive session tracking notifications. "
		"This function is deprecated, for removal in 2023.1. "
		"It was never expected that add-on authors would use this function"
	)


_WTS_INFO_POINTER_T = ctypes.POINTER(WTSINFOEXW)


@contextmanager
def WTSCurrentSessionInfoEx() -> Generator[_WTS_INFO_POINTER_T, None, None]:
	"""Context manager to get the WTSINFOEXW for the current server/session or raises a RuntimeError.
	Handles freeing the memory when usage is complete.
	@raises RuntimeError: On failure
	"""
	info = _getCurrentSessionInfoEx()
	if info is None:
		return
	try:
		yield info
	finally:
		WTSFreeMemory(
			ctypes.cast(info, ctypes.c_void_p),
		)


def _getCurrentSessionInfoEx() -> Optional[_WTS_INFO_POINTER_T]:
	"""
	Gets the WTSINFOEXW for the current server/session or raises a RuntimeError
	on failure.
	On RuntimeError memory is first freed.
	In other cases use WTSFreeMemory.
	Ideally use the WTSCurrentSessionInfoEx context manager which will handle freeing the memory.
	@raises RuntimeError: On failure
	"""
	ppBuffer = LPWSTR(None)
	pBytesReturned = DWORD(0)
	info = None

	res = WTSQuerySessionInformation(
		WTS_CURRENT_SERVER_HANDLE,  # WTS_CURRENT_SERVER_HANDLE to indicate the RD Session Host server on
		# which the application is running.
		WTS_CURRENT_SESSION,  # To indicate the session in which the calling application is running
		# (or the current session) specify WTS_CURRENT_SESSION
		WTS_INFO_CLASS.WTSSessionInfoEx,  # Indicates the type of session information to retrieve
		# Fetch a WTSINFOEXW containing a WTSINFOEX_LEVEL1 structure.
		ctypes.pointer(ppBuffer),  # A pointer to a variable that receives a pointer to the requested information.
		# The format and contents of the data depend on the information class specified in the WTSInfoClass
		# parameter.
		# To free the returned buffer, call the WTSFreeMemory function.
		ctypes.pointer(pBytesReturned),  # A pointer to a variable that receives the size, in bytes, of the data
		# returned in ppBuffer.
	)
	try:
		if not res:
			raise RuntimeError(f"Failure calling WTSQuerySessionInformationW: {res}")
		elif ctypes.sizeof(WTSINFOEXW) != pBytesReturned.value:
			raise RuntimeError(
				f"Returned data size failure, got {pBytesReturned.value}, expected {ctypes.sizeof(WTSINFOEXW)}"
			)
		info = ctypes.cast(
			ppBuffer,
			_WTS_INFO_POINTER_T
		)
		if (
			not info.contents
			or info.contents.Level != 1
			##
			# Level value must be 1, see:
			# https://learn.microsoft.com/en-us/windows/win32/api/wtsapi32/ns-wtsapi32-wtsinfoexa
		):
			raise RuntimeError(
				f"Unexpected Level data, got {info.contents.Level}."
			)
		return info
	except Exception as e:
		log.exception("Unexpected WTSQuerySessionInformation value:", exc_info=e)
		WTSFreeMemory(  # should this be moved to a finally block?
			ctypes.cast(ppBuffer, ctypes.c_void_p),
		)
		return None


def _getSessionLockedValue() -> WTS_LockState:
	"""Get the WTS_LockState for the current server/session.
	@raises RuntimeError: if fetching the session info fails.
	"""
	with WTSCurrentSessionInfoEx() as info:
		infoEx = info.contents.Data.WTSInfoExLevel1
		sessionFlags = infoEx.SessionFlags
		try:
			lockState = WTS_LockState(sessionFlags)
		except ValueError:
			# If an unexpected flag value is provided,
			# the WTS_LockState enum will not be constructed and will raise ValueError.
			# In some cases sessionFlags = -0x1 is returned (#14379).
			# Also, SessionFlags returns a flag state. This means that the following is a valid result:
			# sessionFlags = WTS_SESSIONSTATE_UNKNOWN | WTS_SESSIONSTATE_LOCK | WTS_SESSIONSTATE_UNLOCK.
			# As mixed states imply an unknown state,
			# WTS_LockState is an IntEnum rather than an IntFlag and mixed state flags are unexpected enum values.
			return WTS_LockState.WTS_SESSIONSTATE_UNKNOWN
		return lockState
<|MERGE_RESOLUTION|>--- conflicted
+++ resolved
@@ -1,417 +1,334 @@
-# A part of NonVisual Desktop Access (NVDA)
-# Copyright (C) 2022 NV Access Limited
-# This file may be used under the terms of the GNU General Public License, version 2 or later.
-# For more details see: https://www.gnu.org/licenses/gpl-2.0.html
-
-"""
-Session tracking was introduced so that NVDA has a mechanism to track activation of the Windows lock screen.
-This is required to support the privacy and data integrity of the logged in user.
-NVDA restricts access to NVDA settings and certain tools while the system is locked,
-and prevents navigating beyond apps open on the lock screen (LockScreen.exe, Magnifier, some notifications).
-
-Used to:
-- only allow a whitelist of safe scripts to run
-- ensure object navigation cannot occur outside of the lockscreen
-"""
-
-from __future__ import annotations
-import ctypes
-from contextlib import contextmanager
-from ctypes.wintypes import (
-<<<<<<< HEAD
-	HANDLE,
-=======
-	DWORD,
-	HWND,
-	LPWSTR,
->>>>>>> 56070dae
-)
-import enum
-from typing import (
-	Generator,
-	Optional,
-)
-
-from baseObject import AutoPropertyObject
-from winAPI._wtsApi32 import (
-	WTSINFOEXW,
-	WTSQuerySessionInformation,
-	WTS_CURRENT_SERVER_HANDLE,
-	WTS_CURRENT_SESSION,
-	WTS_INFO_CLASS,
-	WTSFreeMemory,
-	WTS_LockState,
-)
-from logHandler import log
-
-<<<<<<< HEAD
-from .types import HWNDValT
-
-
-_updateSessionStateLock = Lock()
-"""Used to protect updates to _currentSessionStates"""
-_currentSessionStates: Set["WindowsTrackedSession"] = set()
-"""
-Current state of the Windows session associated with this instance of NVDA.
-Maintained via receiving session notifications via the NVDA MessageWindow.
-Initial state will be set by querying the current status.
-Actions which involve updating this state this should be protected by _updateSessionStateLock.
-"""
-
-_sessionQueryLockStateHasBeenUnknown = False
-"""
-Track if any 'Unknown' Value when querying the Session Lock status has been encountered.
-"""
-
-_isSessionTrackingRegistered = False
-"""
-Session tracking is required for NVDA to be notified of lock state changes for security purposes.
-"""
-
-=======
->>>>>>> 56070dae
-RPC_S_INVALID_BINDING = 0x6A6
-"""
-Error which occurs when Windows is not ready to register session notification tracking.
-This error can be prevented by waiting for the event: 'Global\\TermSrvReadyEvent.'
-
-<<<<<<< HEAD
-https://docs.microsoft.com/en-us/windows/win32/debug/system-error-codes--1700-3999-
-=======
-Unused in NVDA core.
->>>>>>> 56070dae
-"""
-
-NOTIFY_FOR_THIS_SESSION = 0
-"""
-The alternative to NOTIFY_FOR_THIS_SESSION is to be notified for all user sessions.
-NOTIFY_FOR_ALL_SESSIONS is not required as NVDA runs on separate user profiles, including the system profile.
-
-Unused in NVDA core.
-"""
-
-SYNCHRONIZE = 0x00100000
-"""
-Parameter for OpenEventW, blocks thread until event is registered.
-https://docs.microsoft.com/en-us/windows/win32/sync/synchronization-object-security-and-access-rights
-
-Unused in NVDA core, duplicate of winKernel.SYNCHRONIZE.
-"""
-
-_lockStateTracker: Optional["_WindowsLockedState"] = None
-"""
-Caches the Windows lock state as an auto property object.
-"""
-_wasLockedPreviousPumpAll = False
-"""
-Each core pump cycle, the Windows lock state is updated.
-The previous value is tracked, so that changes to the lock state can be detected.
-"""
-
-
-class WindowsTrackedSession(enum.IntEnum):
-	"""
-	Windows Tracked Session notifications.
-	Members are states which form logical pairs,
-	except SESSION_REMOTE_CONTROL which requires more complex handling.
-	Values from: https://learn.microsoft.com/en-us/windows/win32/termserv/wm-wtssession-change
-	Context:
-	https://docs.microsoft.com/en-us/windows/win32/api/wtsapi32/nf-wtsapi32-wtsregistersessionnotification
-	
-	Unused in NVDA core.
-	"""
-	CONSOLE_CONNECT = 1
-	CONSOLE_DISCONNECT = 2
-	REMOTE_CONNECT = 3
-	REMOTE_DISCONNECT = 4
-	SESSION_LOGON = 5
-	SESSION_LOGOFF = 6
-	SESSION_LOCK = 7
-	SESSION_UNLOCK = 8
-	SESSION_REMOTE_CONTROL = 9
-	SESSION_CREATE = 10
-	SESSION_TERMINATE = 11
-
-
-class _WindowsLockedState(AutoPropertyObject):
-	"""
-	Class to encapsulate caching the Windows lock state.
-	"""
-	# Refer to AutoPropertyObject for notes on caching
-	_cache_isWindowsLocked = True
-	
-	# Typing information for auto-property _get_isWindowsLocked
-	isWindowsLocked: bool
-
-	def _get_isWindowsLocked(self) -> bool:
-		from winAPI.sessionTracking import _isWindowsLocked_checkViaSessionQuery
-		return _isWindowsLocked_checkViaSessionQuery()
-
-
-def initialize():
-	global _lockStateTracker
-	_lockStateTracker = _WindowsLockedState()
-
-
-def pumpAll():
-	"""Used to track the session lock state every core cycle, and detect changes."""
-	global _wasLockedPreviousPumpAll
-	from utils.security import postSessionLockStateChanged
-	windowsIsNowLocked = _isWindowsLocked()
-	# search for lock app module once lock state is known,
-	# but before triggering callbacks via postSessionLockStateChanged
-	if windowsIsNowLocked != _wasLockedPreviousPumpAll:
-		_wasLockedPreviousPumpAll = windowsIsNowLocked
-		postSessionLockStateChanged.notify(isNowLocked=windowsIsNowLocked)
-
-
-def isWindowsLocked() -> bool:
-	# TODO: improve deprecation practice on beta/master merges
-	log.error(
-		"This function is deprecated, for removal in 2023.1. "
-		"It was never expected that add-on authors would use this function"
-	)
-	return _isWindowsLocked()
-
-
-def _isWindowsLocked() -> bool:
-	from core import _TrackNVDAInitialization
-	if not _TrackNVDAInitialization.isInitializationComplete():
-		# Wait until initialization is complete,
-		# so NVDA and other consumers can register the lock state
-		# via postSessionLockStateChanged.
-		return False
-	if _lockStateTracker is None:
-		log.error(
-			"_TrackNVDAInitialization.markInitializationComplete was called "
-			"before sessionTracking.initialize"
-		)
-		return False
-	return _lockStateTracker.isWindowsLocked
-
-
-def _isLockScreenModeActive() -> bool:
-	"""
-	Checks if the Window lock screen is active.
-	Not to be confused with the Windows sign-in screen, a secure screen.
-	Includes temporary locked desktops,
-	such as the PIN workflow reset and the Out Of Box Experience.
-	"""
-	from systemUtils import _isSecureDesktop
-	if _isSecureDesktop():
-		# Use secure mode instead if on the secure desktop
-		return False
-
-	import winVersion
-	if winVersion.getWinVer() < winVersion.WIN10:
-		# On Windows 8 and Earlier, the lock screen runs on
-		# the secure desktop.
-		# Lock screen mode is not supported on these Windows versions.
-		return False
-
-	return _isWindowsLocked()
-
-
-def _isWindowsLocked_checkViaSessionQuery() -> bool:
-	""" Use a session query to check if the session is locked
-	@returns: True is the session is locked.
-	Also returns False if the lock state can not be determined via a Session Query.
-	"""
-	try:
-		sessionQueryLockState = _getSessionLockedValue()
-	except RuntimeError:
-		log.exception("Failure querying session locked state")
-		return False
-	if sessionQueryLockState == WTS_LockState.WTS_SESSIONSTATE_UNKNOWN:
-		log.error(
-			"Unable to determine lock state via Session Query."
-			f" Lock state value: {sessionQueryLockState!r}"
-		)
-		return False
-	return sessionQueryLockState == WTS_LockState.WTS_SESSIONSTATE_LOCK
-
-
-def isLockStateSuccessfullyTracked() -> bool:
-	# TODO: improve deprecation practice on beta/master merges
-	log.error(
-		"NVDA no longer registers to receive session tracking notifications. "
-		"This function is deprecated, for removal in 2023.1. "
-		"It was never expected that add-on authors would use this function"
-	)
-	return True
-
-
-<<<<<<< HEAD
-def register(handle: HWNDValT) -> bool:
-	"""
-	@param handle: handle for NVDA message window.
-	When registered, Windows Messages related to session event changes will be
-	sent to the message window.
-	@returns: True is session tracking is successfully registered.
-
-	Blocks until Windows accepts session tracking registration.
-
-	Every call to this function must be paired with a call to unregister.
-
-	If registration fails, NVDA may not work properly until the session can be registered in a new instance.
-	NVDA will not know when the lock screen is activated, which means it becomes a security risk.
-	NVDA should warn the user if registering the session notification fails.
-
-	https://docs.microsoft.com/en-us/windows/win32/api/wtsapi32/nf-wtsapi32-wtsregistersessionnotification
-	"""
-
-	# OpenEvent handle must be closed with CloseHandle.
-	eventObjectHandle: HANDLE = ctypes.windll.kernel32.OpenEventW(
-		# Blocks until WTS session tracking can be registered.
-		# Windows needs time for the WTS session tracking service to initialize.
-		# NVDA must ensure that the WTS session tracking service is ready before trying to register
-		SYNCHRONIZE,  # DWORD dwDesiredAccess
-		False,  # BOOL bInheritHandle - NVDA sub-processes do not need to inherit this handle
-		# According to the docs, when the Global\TermSrvReadyEvent global event is set,
-		# all dependent services have started and WTSRegisterSessionNotification can be successfully called.
-		# https://docs.microsoft.com/en-us/windows/win32/api/wtsapi32/nf-wtsapi32-wtsregistersessionnotification#remarks
-		"Global\\TermSrvReadyEvent"  # LPCWSTR lpName - The name of the event object.
-=======
-def register(handle: int) -> bool:
-	# TODO: improve deprecation practice on beta/master merges
-	log.error(
-		"NVDA no longer registers to receive session tracking notifications. "
-		"This function is deprecated, for removal in 2023.1. "
-		"It was never expected that add-on authors would use this function"
->>>>>>> 56070dae
-	)
-	return True
-
-
-<<<<<<< HEAD
-def unregister(handle: HWNDValT) -> None:
-	"""
-	This function must be called once for every call to register.
-	If unregistration fails, NVDA may not work properly until the session can be unregistered in a new instance.
-
-	https://docs.microsoft.com/en-us/windows/win32/api/wtsapi32/nf-wtsapi32-wtsunregistersessionnotification
-	"""
-	if not _isSessionTrackingRegistered:
-		log.info("Not unregistered session tracking, it was not registered.")
-		return
-	if ctypes.windll.wtsapi32.WTSUnRegisterSessionNotification(handle):
-		log.debug("Unregistered session tracking")
-	else:
-		error = ctypes.WinError()
-		log.error("Unexpected error unregistering session tracking.", exc_info=error)
-=======
-def unregister(handle: HWND) -> None:
-	# TODO: improve deprecation practice on beta/master merges
-	log.error(
-		"NVDA no longer registers to receive session tracking notifications. "
-		"This function is deprecated, for removal in 2023.1. "
-		"It was never expected that add-on authors would use this function"
-	)
->>>>>>> 56070dae
-
-
-def handleSessionChange(newState: WindowsTrackedSession, sessionId: int) -> None:
-	# TODO: improve deprecation practice on beta/master merges
-	log.error(
-		"NVDA no longer registers to receive session tracking notifications. "
-		"This function is deprecated, for removal in 2023.1. "
-		"It was never expected that add-on authors would use this function"
-	)
-
-
-_WTS_INFO_POINTER_T = ctypes.POINTER(WTSINFOEXW)
-
-
-@contextmanager
-def WTSCurrentSessionInfoEx() -> Generator[_WTS_INFO_POINTER_T, None, None]:
-	"""Context manager to get the WTSINFOEXW for the current server/session or raises a RuntimeError.
-	Handles freeing the memory when usage is complete.
-	@raises RuntimeError: On failure
-	"""
-	info = _getCurrentSessionInfoEx()
-	if info is None:
-		return
-	try:
-		yield info
-	finally:
-		WTSFreeMemory(
-			ctypes.cast(info, ctypes.c_void_p),
-		)
-
-
-def _getCurrentSessionInfoEx() -> Optional[_WTS_INFO_POINTER_T]:
-	"""
-	Gets the WTSINFOEXW for the current server/session or raises a RuntimeError
-	on failure.
-	On RuntimeError memory is first freed.
-	In other cases use WTSFreeMemory.
-	Ideally use the WTSCurrentSessionInfoEx context manager which will handle freeing the memory.
-	@raises RuntimeError: On failure
-	"""
-	ppBuffer = LPWSTR(None)
-	pBytesReturned = DWORD(0)
-	info = None
-
-	res = WTSQuerySessionInformation(
-		WTS_CURRENT_SERVER_HANDLE,  # WTS_CURRENT_SERVER_HANDLE to indicate the RD Session Host server on
-		# which the application is running.
-		WTS_CURRENT_SESSION,  # To indicate the session in which the calling application is running
-		# (or the current session) specify WTS_CURRENT_SESSION
-		WTS_INFO_CLASS.WTSSessionInfoEx,  # Indicates the type of session information to retrieve
-		# Fetch a WTSINFOEXW containing a WTSINFOEX_LEVEL1 structure.
-		ctypes.pointer(ppBuffer),  # A pointer to a variable that receives a pointer to the requested information.
-		# The format and contents of the data depend on the information class specified in the WTSInfoClass
-		# parameter.
-		# To free the returned buffer, call the WTSFreeMemory function.
-		ctypes.pointer(pBytesReturned),  # A pointer to a variable that receives the size, in bytes, of the data
-		# returned in ppBuffer.
-	)
-	try:
-		if not res:
-			raise RuntimeError(f"Failure calling WTSQuerySessionInformationW: {res}")
-		elif ctypes.sizeof(WTSINFOEXW) != pBytesReturned.value:
-			raise RuntimeError(
-				f"Returned data size failure, got {pBytesReturned.value}, expected {ctypes.sizeof(WTSINFOEXW)}"
-			)
-		info = ctypes.cast(
-			ppBuffer,
-			_WTS_INFO_POINTER_T
-		)
-		if (
-			not info.contents
-			or info.contents.Level != 1
-			##
-			# Level value must be 1, see:
-			# https://learn.microsoft.com/en-us/windows/win32/api/wtsapi32/ns-wtsapi32-wtsinfoexa
-		):
-			raise RuntimeError(
-				f"Unexpected Level data, got {info.contents.Level}."
-			)
-		return info
-	except Exception as e:
-		log.exception("Unexpected WTSQuerySessionInformation value:", exc_info=e)
-		WTSFreeMemory(  # should this be moved to a finally block?
-			ctypes.cast(ppBuffer, ctypes.c_void_p),
-		)
-		return None
-
-
-def _getSessionLockedValue() -> WTS_LockState:
-	"""Get the WTS_LockState for the current server/session.
-	@raises RuntimeError: if fetching the session info fails.
-	"""
-	with WTSCurrentSessionInfoEx() as info:
-		infoEx = info.contents.Data.WTSInfoExLevel1
-		sessionFlags = infoEx.SessionFlags
-		try:
-			lockState = WTS_LockState(sessionFlags)
-		except ValueError:
-			# If an unexpected flag value is provided,
-			# the WTS_LockState enum will not be constructed and will raise ValueError.
-			# In some cases sessionFlags = -0x1 is returned (#14379).
-			# Also, SessionFlags returns a flag state. This means that the following is a valid result:
-			# sessionFlags = WTS_SESSIONSTATE_UNKNOWN | WTS_SESSIONSTATE_LOCK | WTS_SESSIONSTATE_UNLOCK.
-			# As mixed states imply an unknown state,
-			# WTS_LockState is an IntEnum rather than an IntFlag and mixed state flags are unexpected enum values.
-			return WTS_LockState.WTS_SESSIONSTATE_UNKNOWN
-		return lockState
+# A part of NonVisual Desktop Access (NVDA)
+# Copyright (C) 2022 NV Access Limited
+# This file may be used under the terms of the GNU General Public License, version 2 or later.
+# For more details see: https://www.gnu.org/licenses/gpl-2.0.html
+
+"""
+Session tracking was introduced so that NVDA has a mechanism to track activation of the Windows lock screen.
+This is required to support the privacy and data integrity of the logged in user.
+NVDA restricts access to NVDA settings and certain tools while the system is locked,
+and prevents navigating beyond apps open on the lock screen (LockScreen.exe, Magnifier, some notifications).
+
+Used to:
+- only allow a whitelist of safe scripts to run
+- ensure object navigation cannot occur outside of the lockscreen
+"""
+
+from __future__ import annotations
+import ctypes
+from contextlib import contextmanager
+from ctypes.wintypes import (
+	DWORD,
+	LPWSTR,
+)
+import enum
+from typing import (
+	Generator,
+	Optional,
+)
+
+from baseObject import AutoPropertyObject
+from logHandler import log
+
+from .types import HWNDValT
+from ._wtsApi32 import (
+	WTSINFOEXW,
+	WTSQuerySessionInformation,
+	WTS_CURRENT_SERVER_HANDLE,
+	WTS_CURRENT_SESSION,
+	WTS_INFO_CLASS,
+	WTSFreeMemory,
+	WTS_LockState,
+)
+
+RPC_S_INVALID_BINDING = 0x6A6
+"""
+Error which occurs when Windows is not ready to register session notification tracking.
+This error can be prevented by waiting for the event: 'Global\\TermSrvReadyEvent.'
+
+Unused in NVDA core.
+"""
+
+NOTIFY_FOR_THIS_SESSION = 0
+"""
+The alternative to NOTIFY_FOR_THIS_SESSION is to be notified for all user sessions.
+NOTIFY_FOR_ALL_SESSIONS is not required as NVDA runs on separate user profiles, including the system profile.
+
+Unused in NVDA core.
+"""
+
+SYNCHRONIZE = 0x00100000
+"""
+Parameter for OpenEventW, blocks thread until event is registered.
+https://docs.microsoft.com/en-us/windows/win32/sync/synchronization-object-security-and-access-rights
+
+Unused in NVDA core, duplicate of winKernel.SYNCHRONIZE.
+"""
+
+_lockStateTracker: Optional["_WindowsLockedState"] = None
+"""
+Caches the Windows lock state as an auto property object.
+"""
+_wasLockedPreviousPumpAll = False
+"""
+Each core pump cycle, the Windows lock state is updated.
+The previous value is tracked, so that changes to the lock state can be detected.
+"""
+
+
+class WindowsTrackedSession(enum.IntEnum):
+	"""
+	Windows Tracked Session notifications.
+	Members are states which form logical pairs,
+	except SESSION_REMOTE_CONTROL which requires more complex handling.
+	Values from: https://learn.microsoft.com/en-us/windows/win32/termserv/wm-wtssession-change
+	Context:
+	https://docs.microsoft.com/en-us/windows/win32/api/wtsapi32/nf-wtsapi32-wtsregistersessionnotification
+	
+	Unused in NVDA core.
+	"""
+	CONSOLE_CONNECT = 1
+	CONSOLE_DISCONNECT = 2
+	REMOTE_CONNECT = 3
+	REMOTE_DISCONNECT = 4
+	SESSION_LOGON = 5
+	SESSION_LOGOFF = 6
+	SESSION_LOCK = 7
+	SESSION_UNLOCK = 8
+	SESSION_REMOTE_CONTROL = 9
+	SESSION_CREATE = 10
+	SESSION_TERMINATE = 11
+
+
+class _WindowsLockedState(AutoPropertyObject):
+	"""
+	Class to encapsulate caching the Windows lock state.
+	"""
+	# Refer to AutoPropertyObject for notes on caching
+	_cache_isWindowsLocked = True
+	
+	# Typing information for auto-property _get_isWindowsLocked
+	isWindowsLocked: bool
+
+	def _get_isWindowsLocked(self) -> bool:
+		from winAPI.sessionTracking import _isWindowsLocked_checkViaSessionQuery
+		return _isWindowsLocked_checkViaSessionQuery()
+
+
+def initialize():
+	global _lockStateTracker
+	_lockStateTracker = _WindowsLockedState()
+
+
+def pumpAll():
+	"""Used to track the session lock state every core cycle, and detect changes."""
+	global _wasLockedPreviousPumpAll
+	from utils.security import postSessionLockStateChanged
+	windowsIsNowLocked = _isWindowsLocked()
+	# search for lock app module once lock state is known,
+	# but before triggering callbacks via postSessionLockStateChanged
+	if windowsIsNowLocked != _wasLockedPreviousPumpAll:
+		_wasLockedPreviousPumpAll = windowsIsNowLocked
+		postSessionLockStateChanged.notify(isNowLocked=windowsIsNowLocked)
+
+
+def isWindowsLocked() -> bool:
+	# TODO: improve deprecation practice on beta/master merges
+	log.error(
+		"This function is deprecated, for removal in 2023.1. "
+		"It was never expected that add-on authors would use this function"
+	)
+	return _isWindowsLocked()
+
+
+def _isWindowsLocked() -> bool:
+	from core import _TrackNVDAInitialization
+	if not _TrackNVDAInitialization.isInitializationComplete():
+		# Wait until initialization is complete,
+		# so NVDA and other consumers can register the lock state
+		# via postSessionLockStateChanged.
+		return False
+	if _lockStateTracker is None:
+		log.error(
+			"_TrackNVDAInitialization.markInitializationComplete was called "
+			"before sessionTracking.initialize"
+		)
+		return False
+	return _lockStateTracker.isWindowsLocked
+
+
+def _isLockScreenModeActive() -> bool:
+	"""
+	Checks if the Window lock screen is active.
+	Not to be confused with the Windows sign-in screen, a secure screen.
+	Includes temporary locked desktops,
+	such as the PIN workflow reset and the Out Of Box Experience.
+	"""
+	from systemUtils import _isSecureDesktop
+	if _isSecureDesktop():
+		# Use secure mode instead if on the secure desktop
+		return False
+
+	import winVersion
+	if winVersion.getWinVer() < winVersion.WIN10:
+		# On Windows 8 and Earlier, the lock screen runs on
+		# the secure desktop.
+		# Lock screen mode is not supported on these Windows versions.
+		return False
+
+	return _isWindowsLocked()
+
+
+def _isWindowsLocked_checkViaSessionQuery() -> bool:
+	""" Use a session query to check if the session is locked
+	@returns: True is the session is locked.
+	Also returns False if the lock state can not be determined via a Session Query.
+	"""
+	try:
+		sessionQueryLockState = _getSessionLockedValue()
+	except RuntimeError:
+		log.exception("Failure querying session locked state")
+		return False
+	if sessionQueryLockState == WTS_LockState.WTS_SESSIONSTATE_UNKNOWN:
+		log.error(
+			"Unable to determine lock state via Session Query."
+			f" Lock state value: {sessionQueryLockState!r}"
+		)
+		return False
+	return sessionQueryLockState == WTS_LockState.WTS_SESSIONSTATE_LOCK
+
+
+def isLockStateSuccessfullyTracked() -> bool:
+	# TODO: improve deprecation practice on beta/master merges
+	log.error(
+		"NVDA no longer registers to receive session tracking notifications. "
+		"This function is deprecated, for removal in 2023.1. "
+		"It was never expected that add-on authors would use this function"
+	)
+	return True
+
+
+def register(handle: HWNDValT) -> bool:
+	# TODO: improve deprecation practice on beta/master merges
+	log.error(
+		"NVDA no longer registers to receive session tracking notifications. "
+		"This function is deprecated, for removal in 2023.1. "
+		"It was never expected that add-on authors would use this function"
+	)
+	return True
+
+
+def unregister(handle: HWNDValT) -> None:
+	# TODO: improve deprecation practice on beta/master merges
+	log.error(
+		"NVDA no longer registers to receive session tracking notifications. "
+		"This function is deprecated, for removal in 2023.1. "
+		"It was never expected that add-on authors would use this function"
+	)
+
+
+def handleSessionChange(newState: WindowsTrackedSession, sessionId: int) -> None:
+	# TODO: improve deprecation practice on beta/master merges
+	log.error(
+		"NVDA no longer registers to receive session tracking notifications. "
+		"This function is deprecated, for removal in 2023.1. "
+		"It was never expected that add-on authors would use this function"
+	)
+
+
+_WTS_INFO_POINTER_T = ctypes.POINTER(WTSINFOEXW)
+
+
+@contextmanager
+def WTSCurrentSessionInfoEx() -> Generator[_WTS_INFO_POINTER_T, None, None]:
+	"""Context manager to get the WTSINFOEXW for the current server/session or raises a RuntimeError.
+	Handles freeing the memory when usage is complete.
+	@raises RuntimeError: On failure
+	"""
+	info = _getCurrentSessionInfoEx()
+	if info is None:
+		return
+	try:
+		yield info
+	finally:
+		WTSFreeMemory(
+			ctypes.cast(info, ctypes.c_void_p),
+		)
+
+
+def _getCurrentSessionInfoEx() -> Optional[_WTS_INFO_POINTER_T]:
+	"""
+	Gets the WTSINFOEXW for the current server/session or raises a RuntimeError
+	on failure.
+	On RuntimeError memory is first freed.
+	In other cases use WTSFreeMemory.
+	Ideally use the WTSCurrentSessionInfoEx context manager which will handle freeing the memory.
+	@raises RuntimeError: On failure
+	"""
+	ppBuffer = LPWSTR(None)
+	pBytesReturned = DWORD(0)
+	info = None
+
+	res = WTSQuerySessionInformation(
+		WTS_CURRENT_SERVER_HANDLE,  # WTS_CURRENT_SERVER_HANDLE to indicate the RD Session Host server on
+		# which the application is running.
+		WTS_CURRENT_SESSION,  # To indicate the session in which the calling application is running
+		# (or the current session) specify WTS_CURRENT_SESSION
+		WTS_INFO_CLASS.WTSSessionInfoEx,  # Indicates the type of session information to retrieve
+		# Fetch a WTSINFOEXW containing a WTSINFOEX_LEVEL1 structure.
+		ctypes.pointer(ppBuffer),  # A pointer to a variable that receives a pointer to the requested information.
+		# The format and contents of the data depend on the information class specified in the WTSInfoClass
+		# parameter.
+		# To free the returned buffer, call the WTSFreeMemory function.
+		ctypes.pointer(pBytesReturned),  # A pointer to a variable that receives the size, in bytes, of the data
+		# returned in ppBuffer.
+	)
+	try:
+		if not res:
+			raise RuntimeError(f"Failure calling WTSQuerySessionInformationW: {res}")
+		elif ctypes.sizeof(WTSINFOEXW) != pBytesReturned.value:
+			raise RuntimeError(
+				f"Returned data size failure, got {pBytesReturned.value}, expected {ctypes.sizeof(WTSINFOEXW)}"
+			)
+		info = ctypes.cast(
+			ppBuffer,
+			_WTS_INFO_POINTER_T
+		)
+		if (
+			not info.contents
+			or info.contents.Level != 1
+			##
+			# Level value must be 1, see:
+			# https://learn.microsoft.com/en-us/windows/win32/api/wtsapi32/ns-wtsapi32-wtsinfoexa
+		):
+			raise RuntimeError(
+				f"Unexpected Level data, got {info.contents.Level}."
+			)
+		return info
+	except Exception as e:
+		log.exception("Unexpected WTSQuerySessionInformation value:", exc_info=e)
+		WTSFreeMemory(  # should this be moved to a finally block?
+			ctypes.cast(ppBuffer, ctypes.c_void_p),
+		)
+		return None
+
+
+def _getSessionLockedValue() -> WTS_LockState:
+	"""Get the WTS_LockState for the current server/session.
+	@raises RuntimeError: if fetching the session info fails.
+	"""
+	with WTSCurrentSessionInfoEx() as info:
+		infoEx = info.contents.Data.WTSInfoExLevel1
+		sessionFlags = infoEx.SessionFlags
+		try:
+			lockState = WTS_LockState(sessionFlags)
+		except ValueError:
+			# If an unexpected flag value is provided,
+			# the WTS_LockState enum will not be constructed and will raise ValueError.
+			# In some cases sessionFlags = -0x1 is returned (#14379).
+			# Also, SessionFlags returns a flag state. This means that the following is a valid result:
+			# sessionFlags = WTS_SESSIONSTATE_UNKNOWN | WTS_SESSIONSTATE_LOCK | WTS_SESSIONSTATE_UNLOCK.
+			# As mixed states imply an unknown state,
+			# WTS_LockState is an IntEnum rather than an IntFlag and mixed state flags are unexpected enum values.
+			return WTS_LockState.WTS_SESSIONSTATE_UNKNOWN
+		return lockState